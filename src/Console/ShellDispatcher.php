--- conflicted
+++ resolved
@@ -103,11 +103,7 @@
             static::$_aliases[$short] = $original;
         }
 
-<<<<<<< HEAD
-        return static::$_aliases[$short] ?? false;
-=======
         return static::$_aliases[$short] ?? null;
->>>>>>> f385da71
     }
 
     /**
