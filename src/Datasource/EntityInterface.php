<?php
/**
 * CakePHP(tm) : Rapid Development Framework (http://cakephp.org)
 * Copyright (c) Cake Software Foundation, Inc. (http://cakefoundation.org)
 *
 * Licensed under The MIT License
 * For full copyright and license information, please see the LICENSE.txt
 * Redistributions of files must retain the above copyright notice.
 *
 * @copyright     Copyright (c) Cake Software Foundation, Inc. (http://cakefoundation.org)
 * @link          http://cakephp.org CakePHP(tm) Project
 * @since         3.0.0
 * @license       http://www.opensource.org/licenses/mit-license.php MIT License
 */
namespace Cake\Datasource;

use ArrayAccess;
use Cake\Validation\Validator;
use JsonSerializable;

/**
 * Describes the methods that any class representing a data storage should
 * comply with.
 */
interface EntityInterface extends ArrayAccess, JsonSerializable {

/**
 * Sets one or multiple properties to the specified value
 *
 * @param string|array $property the name of property to set or a list of
 * properties with their respective values
 * @param mixed $value The value to set to the property or an array if the
 * first argument is also an array, in which case will be treated as $options
 * @param array $options options to be used for setting the property. Allowed option
 * keys are `setter` and `guard`
 * @return \Cake\Datasource\EntityInterface
 */
	public function set($property, $value = null, $options = []);

/**
 * Returns the value of a property by name
 *
 * @param string $property the name of the property to retrieve
 * @return mixed
 */
	public function &get($property);

/**
 * Returns whether this entity contains a property named $property
 * regardless of if it is empty.
 *
 * @param string $property The property to check.
 * @return bool
 */
	public function has($property);

/**
 * Removes a property or list of properties from this entity
 *
 * @param string|array $property The property to unset.
 * @return \Cake\ORM\
 */
	public function unsetProperty($property);

/**
 * Get/Set the hidden properties on this entity.
 *
 * If the properties argument is null, the currently hidden properties
 * will be returned. Otherwise the hidden properties will be set.
 *
 * @param null|array $properties Either an array of properties to hide or null to get properties
 * @return array|\Cake\DataSource\EntityInterface
 */
	public function hiddenProperties($properties = null);

/**
 * Get/Set the virtual properties on this entity.
 *
 * If the properties argument is null, the currently virtual properties
 * will be returned. Otherwise the virtual properties will be set.
 *
 * @param null|array $properties Either an array of properties to treat as virtual or null to get properties
 * @return array|\Cake\DataSource\EntityInterface
 */
	public function virtualProperties($properties = null);

/**
 * Get the list of visible properties.
 *
 * @return array A list of properties that are 'visible' in all representations.
 */
	public function visibleProperties();

/**
 * Returns an array with all the properties that have been set
 * to this entity
 *
 * @return array
 */
	public function toArray();

/**
 * Returns an array with the requested properties
 * stored in this entity, indexed by property name
 *
 * @param array $properties list of properties to be returned
 * @param bool $onlyDirty Return the requested property only if it is dirty
 * @return array
 */
	public function extract(array $properties, $onlyDirty = false);

/**
 * Sets the dirty status of a single property. If called with no second
 * argument, it will return whether the property was modified or not
 * after the object creation.
 *
 * When called with no arguments it will return whether or not there are any
 * dirty property in the entity
 *
 * @param string $property the field to set or check status for
 * @param null|bool $isDirty true means the property was changed, false means
 * it was not changed and null will make the function return current state
 * for that property
 * @return bool whether the property was changed or not
 */
	public function dirty($property = null, $isDirty = null);

/**
 * Sets the entire entity as clean, which means that it will appear as
 * no properties being modified or added at all. This is an useful call
 * for an initial object hydration
 *
 * @return void
 */
	public function clean();

/**
 * Returns whether or not this entity has already been persisted.
 * This method can return null in the case there is no prior information on
 * the status of this entity.
 *
 * If called with a boolean it will set the known status of this instance,
 * true means that the instance is not yet persisted in the database, false
 * that it already is.
 *
 * @param bool $new true if it is known this instance was persisted
 * @return bool if it is known whether the entity was already persisted
 * null otherwise
 */
	public function isNew($new = null);

/**
 * Validates the internal properties using a validator object. The resulting
 * errors will be copied inside this entity and can be retrieved using the
 * `errors` method.
 *
 * This function returns true if there were no validation errors or false
 * otherwise.
 *
 * @param \Cake\Validation\Validator $validator The validator to use when validating the entity.
 * @return bool
 */
	public function validate(Validator $validator);

/**
 * Sets the error messages for a field or a list of fields. When called
 * without the second argument it returns the validation
 * errors for the specified fields. If called with no arguments it returns
 * all the validation error messages stored in this entity.
 *
 * When used as a setter, this method will return this entity instance for method
 * chaining.
 *
 * @param string|array $field The field to get errors for.
<<<<<<< HEAD
 * @param string|array $errors The errors to be set for $field
 * @param bool $overwrite Whether or not to overwite pre-existing errors for $field
=======
 * @param string|array|null $errors The errors to be set for $field
>>>>>>> 04804db0
 * @return array|\Cake\Datasource\EntityInterface
 */
	public function errors($field = null, $errors = null, $overwrite = false);

/**
 * Stores whether or not a property value can be changed or set in this entity.
 * The special property '*' can also be marked as accessible or protected, meaning
 * that any other property specified before will take its value. For example
 * `$entity->accessible('*', true)`  means that any property not specified already
 * will be accessible by default.
 *
 * @param string|array $property Either a single or list of properties to change its accessibility.
 * @param bool|null $set true marks the property as accessible, false will
 * mark it as protected.
 * @return \Cake\Datasource\EntityInterface|bool
 */
	public function accessible($property, $set = null);

}<|MERGE_RESOLUTION|>--- conflicted
+++ resolved
@@ -172,12 +172,8 @@
  * chaining.
  *
  * @param string|array $field The field to get errors for.
-<<<<<<< HEAD
- * @param string|array $errors The errors to be set for $field
+ * @param string|array|null $errors The errors to be set for $field
  * @param bool $overwrite Whether or not to overwite pre-existing errors for $field
-=======
- * @param string|array|null $errors The errors to be set for $field
->>>>>>> 04804db0
  * @return array|\Cake\Datasource\EntityInterface
  */
 	public function errors($field = null, $errors = null, $overwrite = false);
