<?php
/**
 * CakePHP(tm) : Rapid Development Framework (http://cakephp.org)
 * Copyright (c) Cake Software Foundation, Inc. (http://cakefoundation.org)
 *
 * Licensed under The MIT License
 * For full copyright and license information, please see the LICENSE.txt
 * Redistributions of files must retain the above copyright notice.
 *
 * @copyright     Copyright (c) Cake Software Foundation, Inc. (http://cakefoundation.org)
 * @link          http://cakephp.org CakePHP(tm) Project
 * @since         3.0.0
 * @license       http://www.opensource.org/licenses/mit-license.php MIT License
 */
namespace Cake\Datasource;

use Cake\Utility\Inflector;
use Cake\Validation\Validator;
use \Traversable;

/**
 * An entity represents a single result row from a repository. It exposes the
 * methods for retrieving and storing properties associated in this row.
 */
trait EntityTrait {

/**
 * Holds all properties and their values for this entity
 *
 * @var array
 */
	protected $_properties = [];

/**
 * Holds all properties that have been changed and their original values for this entity
 *
 * @var array
 */
	protected $_original = [];

/**
 * List of property names that should **not** be included in JSON or Array
 * representations of this Entity.
 *
 * @var array
 */
	protected $_hidden = [];

/**
 * List of computed or virtual fields that **should** be included in JSON or array
 * representations of this Entity. If a field is present in both _hidden and _virtual
 * the field will **not** be in the array/json versions of the entity.
 *
 * @var array
 */
	protected $_virtual = [];

/**
 * Holds the name of the class for the instance object
 *
 * @var string
 */
	protected $_className;

/**
 * Holds a list of the properties that were modified or added after this object
 * was originally created.
 *
 * @var array
 */
	protected $_dirty = [];

/**
 * Holds a cached list of methods that exist in the instanced class
 *
 * @var array
 */
	protected static $_accessors = [];

/**
 * Indicates whether or not this entity is yet to be persisted.
 * Entities default to assuming they are new. You can use Table::persisted()
 * to set the new flag on an entity based on records in the database.
 *
 * @var bool
 */
	protected $_new = true;

/**
 * List of errors per field as stored in this object
 *
 * @var array
 */
	protected $_errors = [];

/**
 * Map of properties in this entity that can be safely assigned, each
 * property name points to a boolean indicating its status. An empty array
 * means no properties are accessible
 *
 * The special property '*' can also be mapped, meaning that any other property
 * not defined in the map will take its value. For example, `'*' => true`
 * means that any property not defined in the map will be accessible by default
 *
 * @var array
 */
	protected $_accessible = ['*' => true];

/**
 * The alias of the repository this entity came from
 *
 * @var string
 */
	protected $_repositoryAlias;

/**
 * Magic getter to access properties that have been set in this entity
 *
 * @param string $property Name of the property to access
 * @return mixed
 */
	public function &__get($property) {
		return $this->get($property);
	}

/**
 * Magic setter to add or edit a property in this entity
 *
 * @param string $property The name of the property to set
 * @param mixed $value The value to set to the property
 * @return void
 */
	public function __set($property, $value) {
		$this->set($property, $value);
	}

/**
 * Returns whether this entity contains a property named $property
 * regardless of if it is empty.
 *
 * @param string $property The property to check.
 * @return bool
 * @see \Cake\ORM\Entity::has()
 */
	public function __isset($property) {
		return $this->has($property);
	}

/**
 * Removes a property from this entity
 *
 * @param string $property The property to unset
 * @return void
 */
	public function __unset($property) {
		$this->unsetProperty($property);
	}

/**
 * Sets a single property inside this entity.
 *
 * ### Example:
 *
 * ``$entity->set('name', 'Andrew');``
 *
 * It is also possible to mass-assign multiple properties to this entity
 * with one call by passing a hashed array as properties in the form of
 * property => value pairs
 *
 * ### Example:
 *
 * {{{
 * $entity->set(['name' => 'andrew', 'id' => 1]);
 * echo $entity->name // prints andrew
 * echo $entity->id // prints 1
 * }}}
 *
 * Some times it is handy to bypass setter functions in this entity when assigning
 * properties. You can achieve this by disabling the `setter` option using the
 * `$options` parameter:
 *
 * {{{
 * $entity->set('name', 'Andrew', ['setter' => false]);
 * $entity->set(['name' => 'Andrew', 'id' => 1], ['setter' => false]);
 * }}}
 *
 * Mass assignment should be treated carefully when accepting user input, by default
 * entities will guard all fields when properties are assigned in bulk. You can disable
 * the guarding for a single set call with the `guard` option:
 *
 * {{{
 * $entity->set(['name' => 'Andrew', 'id' => 1], ['guard' => true]);
 * }}}
 *
 * You do not need to use the guard option when assigning properties individually:
 *
 * {{{
 * // No need to use the guard option.
 * $entity->set('name', 'Andrew');
 * }}}
 *
 * @param string|array $property the name of property to set or a list of
 * properties with their respective values
 * @param mixed $value The value to set to the property or an array if the
 * first argument is also an array, in which case will be treated as $options
 * @param array $options options to be used for setting the property. Allowed option
 * keys are `setter` and `guard`
 * @return $this
 * @throws \InvalidArgumentException
 */
	public function set($property, $value = null, $options = []) {
		$isString = is_string($property);
		if ($isString && $property !== '') {
			$guard = false;
			$property = [$property => $value];
		} else {
			$guard = true;
			$options = (array)$value;
		}

		if (!is_array($property)) {
			throw new \InvalidArgumentException('Cannot set an empty property');
		}
		$options += ['setter' => true, 'guard' => $guard];

		foreach ($property as $p => $value) {
			if ($options['guard'] === true && !$this->accessible($p)) {
				continue;
			}

			$this->dirty($p, true);

			if (!isset($this->_original[$p]) &&
				isset($this->_properties[$p]) &&
				$this->_properties[$p] !== $value
			) {
				$this->_original[$p] = $this->_properties[$p];
			}

			if (!$options['setter']) {
				$this->_properties[$p] = $value;
				continue;
			}

			$setter = '_set' . Inflector::camelize($p);
			if ($this->_methodExists($setter)) {
				$value = $this->{$setter}($value);
			}
			$this->_properties[$p] = $value;
		}
		return $this;
	}

/**
 * Returns the value of a property by name
 *
 * @param string $property the name of the property to retrieve
 * @return mixed
 * @throws \InvalidArgumentException if an empty property name is passed
 */
	public function &get($property) {
		if (!strlen((string)$property)) {
			throw new \InvalidArgumentException('Cannot get an empty property');
		}

		$value = null;
		$method = '_get' . Inflector::camelize($property);

		if (isset($this->_properties[$property])) {
			$value =& $this->_properties[$property];
		}

		if ($this->_methodExists($method)) {
			$result = $this->{$method}($value);
			return $result;
		}
		return $value;
	}

/**
 * Returns the value of an original property by name
 *
 * @param string $property the name of the property for which original value is retrieved.
 * @return mixed
 * @throws \InvalidArgumentException if an empty property name is passed.
 */
	public function getOriginal($property) {
		if (!strlen((string)$property)) {
			throw new \InvalidArgumentException('Cannot get an empty property');
		}
		if (isset($this->_original[$property])) {
			return $this->_original[$property];
		}
		return $this->get($property);
	}

/**
 * Returns whether this entity contains a property named $property
 * regardless of if it is empty.
 *
 * ### Example:
 *
 * {{{
 * $entity = new Entity(['id' => 1, 'name' => null]);
 * $entity->has('id'); // true
 * $entity->has('name'); // false
 * $entity->has('last_name'); // false
 * }}}
 *
 * When checking multiple properties. All properties must not be null
 * in order for true to be returned.
 *
 * @param string|array $property The property or properties to check.
 * @return bool
 */
	public function has($property) {
		foreach ((array)$property as $prop) {
			if ($this->get($prop) === null) {
				return false;
			}
		}
		return true;
	}

/**
 * Removes a property or list of properties from this entity
 *
 * ### Examples:
 *
 * {{{
 * $entity->unsetProperty('name');
 * $entity->unsetProperty(['name', 'last_name']);
 * }}}
 *
 * @param string|array $property The property to unset.
 * @return $this
 */
	public function unsetProperty($property) {
		$property = (array)$property;
		foreach ($property as $p) {
			unset($this->_properties[$p]);
			unset($this->_dirty[$p]);
		}

		return $this;
	}

/**
 * Get/Set the hidden properties on this entity.
 *
 * If the properties argument is null, the currently hidden properties
 * will be returned. Otherwise the hidden properties will be set.
 *
 * @param null|array $properties Either an array of properties to hide or null to get properties
 * @return array|$this
 */
	public function hiddenProperties($properties = null) {
		if ($properties === null) {
			return $this->_hidden;
		}
		$this->_hidden = $properties;
		return $this;
	}

/**
 * Get/Set the virtual properties on this entity.
 *
 * If the properties argument is null, the currently virtual properties
 * will be returned. Otherwise the virtual properties will be set.
 *
 * @param null|array $properties Either an array of properties to treat as virtual or null to get properties
 * @return array|$this
 */
	public function virtualProperties($properties = null) {
		if ($properties === null) {
			return $this->_virtual;
		}
		$this->_virtual = $properties;
		return $this;
	}

/**
 * Get the list of visible properties.
 *
 * The list of visible properties is all standard properties
 * plus virtual properties minus hidden properties.
 *
 * @return array A list of properties that are 'visible' in all
 *     representations.
 */
	public function visibleProperties() {
		$properties = array_keys($this->_properties);
		$properties = array_merge($properties, $this->_virtual);
		return array_diff($properties, $this->_hidden);
	}

/**
 * Returns an array with all the properties that have been set
 * to this entity
 *
 * This method will recursively transform entities assigned to properties
 * into arrays as well.
 *
 * @return array
 */
	public function toArray() {
		$result = [];
		foreach ($this->visibleProperties() as $property) {
			$value = $this->get($property);
			if (is_array($value) && isset($value[0]) && $value[0] instanceof self) {
				$result[$property] = [];
				foreach ($value as $k => $entity) {
					$result[$property][$k] = $entity->toArray();
				}
			} elseif ($value instanceof self) {
				$result[$property] = $value->toArray();
			} else {
				$result[$property] = $value;
			}
		}
		return $result;
	}

/**
 * Returns the properties that will be serialized as JSON
 *
 * @return array
 */
	public function jsonSerialize() {
		return $this->toArray();
	}

/**
 * Implements isset($entity);
 *
 * @param mixed $offset The offset to check.
 * @return bool Success
 */
	public function offsetExists($offset) {
		return $this->has($offset);
	}

/**
 * Implements $entity[$offset];
 *
 * @param mixed $offset The offset to get.
 * @return mixed
 */
	public function &offsetGet($offset) {
		return $this->get($offset);
	}

/**
 * Implements $entity[$offset] = $value;
 *
 * @param mixed $offset The offset to set.
 * @param mixed $value The value to set.
 * @return void
 */
	public function offsetSet($offset, $value) {
		$this->set($offset, $value);
	}

/**
 * Implements unset($result[$offset);
 *
 * @param mixed $offset The offset to remove.
 * @return void
 */
	public function offsetUnset($offset) {
		$this->unsetProperty($offset);
	}

/**
 * Determines whether a method exists in this class
 *
 * @param string $method the method to check for existence
 * @return bool true if method exists
 */
	protected function _methodExists($method) {
		if (empty(static::$_accessors[$this->_className])) {
			static::$_accessors[$this->_className] = array_flip(get_class_methods($this));
		}
		return isset(static::$_accessors[$this->_className][$method]);
	}

/**
 * Returns an array with the requested properties
 * stored in this entity, indexed by property name
 *
 * @param array $properties list of properties to be returned
 * @param bool $onlyDirty Return the requested property only if it is dirty
 * @return array
 */
	public function extract(array $properties, $onlyDirty = false) {
		$result = [];
		foreach ($properties as $property) {
			if (!$onlyDirty || $this->dirty($property)) {
				$result[$property] = $this->get($property);
			}
		}
		return $result;
	}

/**
 * Returns an array with the requested original properties
 * stored in this entity, indexed by property name
 *
 * @param array $properties List of properties to be returned
 * @return array
 */
	public function extractOriginal(array $properties) {
		$result = [];
		foreach ($properties as $property) {
			$original = $this->getOriginal($property);
			if ($original !== null && $original !== $this->get($property)) {
				$result[$property] = $original;
			}
		}
		return $result;
	}

/**
 * Sets the dirty status of a single property. If called with no second
 * argument, it will return whether the property was modified or not
 * after the object creation.
 *
 * When called with no arguments it will return whether or not there are any
 * dirty property in the entity
 *
 * @param string $property the field to set or check status for
 * @param null|bool $isDirty true means the property was changed, false means
 * it was not changed and null will make the function return current state
 * for that property
 * @return bool whether the property was changed or not
 */
	public function dirty($property = null, $isDirty = null) {
		if ($property === null) {
			return !empty($this->_dirty);
		}

		if ($isDirty === null) {
			return isset($this->_dirty[$property]);
		}

		if ($isDirty === false) {
			unset($this->_dirty[$property]);
			return false;
		}

		$this->_dirty[$property] = true;
		unset($this->_errors[$property]);
		return true;
	}

/**
 * Sets the entire entity as clean, which means that it will appear as
 * no properties being modified or added at all. This is an useful call
 * for an initial object hydration
 *
 * @return void
 */
	public function clean() {
		$this->_dirty = [];
		$this->_errors = [];
	}

/**
 * Returns whether or not this entity has already been persisted.
 * This method can return null in the case there is no prior information on
 * the status of this entity.
 *
 * If called with a boolean it will set the known status of this instance,
 * true means that the instance is not yet persisted in the database, false
 * that it already is.
 *
 * @param bool|null $new true if it is known this instance was persisted
 * @return bool Whether or not the entity has been persisted.
 */
	public function isNew($new = null) {
		if ($new === null) {
			return $this->_new;
		}
		return $this->_new = (bool)$new;
	}

/**
 * Validates the internal properties using a validator object. The resulting
 * errors will be copied inside this entity and can be retrieved using the
 * `errors` method.
 *
 * This function returns true if there were no validation errors or false
 * otherwise.
 *
 * @param \Cake\Validation\Validator $validator The validator to use when validating the entity.
 * @return bool
 */
	public function validate(Validator $validator) {
		$data = $this->_properties;
		$new = $this->isNew();
		$validator->provider('entity', $this);
		$this->errors($validator->errors($data, $new === null ? true : $new));
		return empty($this->_errors);
	}

/**
 * Sets the error messages for a field or a list of fields. When called
 * without the second argument it returns the validation
 * errors for the specified fields. If called with no arguments it returns
 * all the validation error messages stored in this entity.
 *
 * ### Example
 *
 * {{{
 * // Sets the error messages for a single field
 * $entity->errors('salary', ['must be numeric', 'must be a positive number']);
 *
 * // Returns the error messages for a single field
 * $entity->errors('salary');
 *
 * // Returns all error messages indexed by field name
 * $entity->errors();
 *
 * // Sets the error messages for multiple fields at once
 * $entity->errors(['salary' => ['message'], 'name' => ['another message']);
 * }}}
 *
 * When used as a setter, this method will return this entity instance for method
 * chaining.
 *
<<<<<<< HEAD
 * @param string|array $field The field to get errors for, or the array of errors to set.
 * @param string|array $errors The errors to be set for $field
 * @param bool $overwrite Whether or not to overwite pre-existing errors for $field
=======
 * @param string|array|null $field The field to get errors for, or the array of errors to set.
 * @param string|array|null $errors The errors to be set for $field
>>>>>>> 04804db0
 * @return array|$this
 */
	public function errors($field = null, $errors = null, $overwrite = false) {
		if ($field === null) {
			return $this->_errors;
		}

		if (is_string($field) && $errors === null) {
			$errors = isset($this->_errors[$field]) ? $this->_errors[$field] : [];
			if ($errors) {
				return $errors;
			}
			return $this->_nestedErrors($field);
		}

		if (!is_array($field)) {
			$field = [$field => $errors];
		}

		foreach ($field as $f => $error) {
			$this->_errors += [$f => []];
			$this->_errors[$f] = $overwrite ?
				(array)$error :
				array_merge($this->_errors[$f], (array)$error);
		}

		return $this;
	}

/**
 * Auxiliary method for getting errors in nested entities
 *
 * @param string $field the field in this entity to check for errors
 * @return array errors in nested entity if any
 */
	protected function _nestedErrors($field) {
		$path = explode('.', $field);

		// Only one path element, check for nested entity with error.
		if (count($path) === 1) {
			return $this->_readError($this->get($path[0]));
		}

		$entity = $this;
		$len = count($path);
		while ($len) {
			$part = array_shift($path);
			$len = count($path);
			if ($entity instanceof static) {
				$val = $entity->get($part);
			} elseif (is_array($entity)) {
				$val = isset($entity[$part]) ? $entity[$part] : false;
			}

			if (
				is_array($val) ||
				$val instanceof Traversable ||
				$val instanceof static
			) {
				$entity = $val;
			} else {
				$path[] = $part;
				break;
			}
		}
		if (count($path) <= 1) {
			return $this->_readError($entity, array_pop($path));
		}
		return [];
	}

/**
 * Read the error(s) from one or many objects.
 *
 * @param array|\Cake\Datasource\EntityTrait $object The object to read errors from.
 * @param string $path The field name for errors.
 * @return array
 */
	protected function _readError($object, $path = null) {
		if ($object instanceof static) {
			return $object->errors($path);
		}
		if (is_array($object)) {
			$array = array_map(function ($val) {
				if ($val instanceof static) {
					return $val->errors();
				}
			}, $object);
			return array_filter($array);
		}
		return [];
	}

/**
 * Stores whether or not a property value can be changed or set in this entity.
 * The special property '*' can also be marked as accessible or protected, meaning
 * that any other property specified before will take its value. For example
 * `$entity->accessible('*', true)`  means that any property not specified already
 * will be accessible by default.
 *
 * You can also call this method with an array of properties, in which case they
 * will each take the accessibility value specified in the second argument.
 *
 * ### Example:
 *
 * {{{
 * $entity->accessible('id', true); // Mark id as not protected
 * $entity->accessible('author_id', false); // Mark author_id as protected
 * $entity->accessible(['id', 'user_id'], true); // Mark both properties as accessible
 * $entity->accessible('*', false); // Mark all properties as protected
 * }}}
 *
 * When called without the second param it will return whether or not the property
 * can be set.
 *
 * ### Example:
 *
 * {{{
 * $entity->accessible('id'); // Returns whether it can be set or not
 * }}}
 *
 * @param string|array $property single or list of properties to change its accessibility
 * @param bool $set true marks the property as accessible, false will
 * mark it as protected.
 * @return $this|bool
 */
	public function accessible($property, $set = null) {
		if ($set === null) {
			$value = isset($this->_accessible[$property]) ?
				$this->_accessible[$property] :
				null;

			return ($value === null && !empty($this->_accessible['*'])) || $value;
		}

		if ($property === '*') {
			$this->_accessible = array_map(function ($p) use ($set) {
				return (bool)$set;
			}, $this->_accessible);
			$this->_accessible['*'] = (bool)$set;
			return $this;
		}

		foreach ((array)$property as $prop) {
			$this->_accessible[$prop] = (bool)$set;
		}

		return $this;
	}

/**
 * Returns the alias of the repository from which this entity came from.
 *
 * If called with no arguments, it returns the alias of the repository
 * this entity came from if it is known.
 *
 * @param string $alias the alias of the repository
 * @return string
 */
	public function source($alias = null) {
		if ($alias === null) {
			return $this->_repositoryAlias;
		}
		$this->_repositoryAlias = $alias;
	}

/**
 * Returns a string representation of this object in a human readable format.
 *
 * @return string
 */
	public function __toString() {
		return json_encode($this, JSON_PRETTY_PRINT);
	}

/**
 * Returns an array that can be used to describe the internal state of this
 * object.
 *
 * @return array
 */
	public function __debugInfo() {
		return [
			'new' => $this->isNew(),
			'accessible' => array_filter($this->_accessible),
			'properties' => $this->_properties,
			'dirty' => $this->_dirty,
			'original' => $this->_original,
			'virtual' => $this->_virtual,
			'errors' => $this->_errors,
			'repository' => $this->_repositoryAlias
		];
	}

}<|MERGE_RESOLUTION|>--- conflicted
+++ resolved
@@ -628,14 +628,9 @@
  * When used as a setter, this method will return this entity instance for method
  * chaining.
  *
-<<<<<<< HEAD
- * @param string|array $field The field to get errors for, or the array of errors to set.
- * @param string|array $errors The errors to be set for $field
- * @param bool $overwrite Whether or not to overwite pre-existing errors for $field
-=======
  * @param string|array|null $field The field to get errors for, or the array of errors to set.
  * @param string|array|null $errors The errors to be set for $field
->>>>>>> 04804db0
+ * @param bool $overwrite Whether or not to overwite pre-existing errors for $field
  * @return array|$this
  */
 	public function errors($field = null, $errors = null, $overwrite = false) {
