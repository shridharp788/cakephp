<?php
declare(strict_types=1);
/**
 * CakePHP(tm) : Rapid Development Framework (https://cakephp.org)
 * Copyright (c) Cake Software Foundation, Inc. (https://cakefoundation.org)
 *
 * Licensed under The MIT License
 * For full copyright and license information, please see the LICENSE.txt
 * Redistributions of files must retain the above copyright notice.
 *
 * @copyright     Copyright (c) Cake Software Foundation, Inc. (https://cakefoundation.org)
 * @link          https://cakephp.org CakePHP(tm) Project
 * @since         2.0.0
 * @license       https://opensource.org/licenses/mit-license.php MIT License
 */
namespace Cake\Error;

use Cake\Controller\Controller;
use Cake\Core\App;
use Cake\Core\Configure;
use Cake\Core\Exception\Exception as CakeException;
use Cake\Core\Exception\MissingPluginException;
use Cake\Event\Event;
use Cake\Http\Exception\HttpException;
use Cake\Http\Response;
use Cake\Http\ServerRequest;
use Cake\Http\ServerRequestFactory;
use Cake\Routing\Router;
use Cake\Utility\Inflector;
use Cake\View\Exception\MissingTemplateException;
use Exception;
use PDOException;
use Psr\Http\Message\ResponseInterface;
use Throwable;

/**
 * Exception Renderer.
 *
 * Captures and handles all unhandled exceptions. Displays helpful framework errors when debug is true.
 * When debug is false a CakeException will render 404 or 500 errors. If an uncaught exception is thrown
 * and it is a type that ExceptionHandler does not know about it will be treated as a 500 error.
 *
 * ### Implementing application specific exception rendering
 *
 * You can implement application specific exception handling by creating a subclass of
 * ExceptionRenderer and configure it to be the `exceptionRenderer` in config/error.php
 *
 * #### Using a subclass of ExceptionRenderer
 *
 * Using a subclass of ExceptionRenderer gives you full control over how Exceptions are rendered, you
 * can configure your class in your config/app.php.
 */
class ExceptionRenderer implements ExceptionRendererInterface
{
    /**
     * The exception being handled.
     *
     * @var \Throwable
     */
    protected $error;

    /**
     * Controller instance.
     *
     * @var \Cake\Controller\Controller
     */
    protected $controller;

    /**
     * Template to render for Cake\Core\Exception\Exception
     *
     * @var string
     */
    protected $template = '';

    /**
     * The method corresponding to the Exception this object is for.
     *
     * @var string
     */
    protected $method = '';

    /**
     * If set, this will be request used to create the controller that will render
     * the error.
     *
     * @var \Cake\Http\ServerRequest|null
     */
    protected $request = null;

    /**
     * Creates the controller to perform rendering on the error response.
     * If the error is a Cake\Core\Exception\Exception it will be converted to either a 400 or a 500
     * code error depending on the code used to construct the error.
     *
     * @param \Throwable $exception Exception.
     * @param \Cake\Http\ServerRequest $request The request - if this is set it will be used instead of creating a new one
     */
    public function __construct(Throwable $exception, ?ServerRequest $request = null)
    {
        $this->error = $exception;
        $this->request = $request;
        $this->controller = $this->_getController();
    }

    /**
     * Get the controller instance to handle the exception.
     * Override this method in subclasses to customize the controller used.
     * This method returns the built in `ErrorController` normally, or if an error is repeated
     * a bare controller will be used.
     *
     * @return \Cake\Controller\Controller
     * @triggers Controller.startup $controller
     */
    protected function _getController()
    {
        $request = $this->request ?: Router::getRequest(true);
        if ($request === null) {
            $request = ServerRequestFactory::fromGlobals();
        }

        $response = new Response();
        $controller = null;

        try {
            $namespace = 'Controller';
            $prefix = $request->getParam('prefix');
            if ($prefix) {
                if (strpos($prefix, '/') === false) {
                    $namespace .= '/' . Inflector::camelize($prefix);
                } else {
                    $prefixes = array_map(
                        'Cake\Utility\Inflector::camelize',
                        explode('/', $prefix)
                    );
                    $namespace .= '/' . implode('/', $prefixes);
                }
            }

            $class = App::className('Error', $namespace, 'Controller');
            if (!$class && $namespace !== 'Controller') {
                $class = App::className('Error', 'Controller', 'Controller');
            }

            /* @var \Cake\Controller\Controller $controller */
            $controller = new $class($request, $response);
            $controller->startupProcess();
            $startup = true;
        } catch (Throwable $e) {
            $startup = false;
        }

        // Retry RequestHandler, as another aspect of startupProcess()
        // could have failed. Ignore any exceptions out of startup, as
        // there could be userland input data parsers.
        if ($startup === false && !empty($controller) && isset($controller->RequestHandler)) {
            try {
                $event = new Event('Controller.startup', $controller);
                $controller->RequestHandler->startup($event);
            } catch (Throwable $e) {
            }
        }
        if (empty($controller)) {
            $controller = new Controller($request, $response);
        }

        return $controller;
    }

    /**
     * Renders the response for the exception.
     *
     * @return \Cake\Http\Response The response to be sent.
     */
    public function render(): ResponseInterface
    {
        $exception = $this->error;
        $code = $this->_code($exception);
        $method = $this->_method($exception);
        $template = $this->_template($exception, $method, $code);

<<<<<<< HEAD
        $isDebug = Configure::read('debug');
        if (($isDebug || $exception instanceof HttpException) &&
            method_exists($this, $method)
        ) {
            return $this->_customMethod($method, $exception);
=======
        if (method_exists($this, $method)) {
            return $this->_customMethod($method, $unwrapped);
>>>>>>> 6d4e2152
        }

        $message = $this->_message($exception, $code);
        $url = $this->controller->getRequest()->getRequestTarget();
        $response = $this->controller->getResponse();

        if ($exception instanceof CakeException) {
            foreach ((array)$exception->responseHeader() as $key => $value) {
                $response = $response->withHeader($key, $value);
            }
        }
        $response = $response->withStatus($code);

        $viewVars = [
            'message' => $message,
            'url' => h($url),
            'error' => $exception,
            'code' => $code,
            '_serialize' => ['message', 'url', 'code'],
        ];

        $isDebug = Configure::read('debug');
        if ($isDebug) {
            $viewVars['trace'] = Debugger::formatTrace($exception->getTrace(), [
                'format' => 'array',
                'args' => false,
            ]);
            $viewVars['file'] = $exception->getFile() ?: 'null';
            $viewVars['line'] = $exception->getLine() ?: 'null';
            $viewVars['_serialize'][] = 'file';
            $viewVars['_serialize'][] = 'line';
        }
        $this->controller->set($viewVars);

        if ($exception instanceof CakeException && $isDebug) {
            $this->controller->set($exception->getAttributes());
        }
        $this->controller->setResponse($response);

        return $this->_outputMessage($template);
    }

    /**
     * Render a custom error method/template.
     *
     * @param string $method The method name to invoke.
     * @param \Throwable $exception The exception to render.
     * @return \Cake\Http\Response The response to send.
     */
    protected function _customMethod(string $method, Throwable $exception)
    {
        $result = call_user_func([$this, $method], $exception);
        $this->_shutdown();
        if (is_string($result)) {
            $result = $this->controller->getResponse()->withStringBody($result);
        }

        return $result;
    }

    /**
     * Get method name
     *
     * @param \Throwable $exception Exception instance.
     * @return string
     */
    protected function _method(Throwable $exception)
    {
        list(, $baseClass) = namespaceSplit(get_class($exception));

        if (substr($baseClass, -9) === 'Exception') {
            $baseClass = substr($baseClass, 0, -9);
        }

        $method = Inflector::variable($baseClass) ?: 'error500';

        return $this->method = $method;
    }

    /**
     * Get error message.
     *
     * @param \Throwable $exception Exception.
     * @param int $code Error code.
     * @return string Error message
     */
    protected function _message(Throwable $exception, int $code): string
    {
        $message = $exception->getMessage();

        if (!Configure::read('debug') &&
            !($exception instanceof HttpException)
        ) {
            if ($code < 500) {
                $message = __d('cake', 'Not Found');
            } else {
                $message = __d('cake', 'An Internal Error Has Occurred.');
            }
        }

        return $message;
    }

    /**
     * Get template for rendering exception info.
     *
     * @param \Throwable $exception Exception instance.
     * @param string $method Method name.
     * @param int $code Error code.
     * @return string Template name
     */
    protected function _template(Throwable $exception, string $method, int $code): string
    {
        $isHttpException = $exception instanceof HttpException;

        if (!Configure::read('debug') && !$isHttpException || $isHttpException) {
            $template = 'error500';
            if ($code < 500) {
                $template = 'error400';
            }

            return $this->template = $template;
        }

        $template = $method ?: 'error500';

        if ($exception instanceof PDOException) {
            $template = 'pdo_error';
        }

        return $this->template = $template;
    }

    /**
     * Get HTTP status code.
     *
<<<<<<< HEAD
     * @param \Throwable $exception Exception.
     * @return int Error code value within range 400 to 506
=======
     * @param \Exception $exception Exception.
     * @return int A valid HTTP error status code.
>>>>>>> 6d4e2152
     */
    protected function _code(Throwable $exception): int
    {
        $code = 500;
<<<<<<< HEAD
=======

        $exception = $this->_unwrap($exception);
>>>>>>> 6d4e2152
        $errorCode = $exception->getCode();
        if ($errorCode >= 400 && $errorCode < 600) {
            $code = $errorCode;
        }

        return $code;
    }

    /**
     * Generate the response using the controller object.
     *
     * @param string $template The template to render.
     * @return \Cake\Http\Response A response object that can be sent.
     */
    protected function _outputMessage(string $template)
    {
        try {
            $this->controller->render($template);

            return $this->_shutdown();
        } catch (MissingTemplateException $e) {
            $attributes = $e->getAttributes();
            if (isset($attributes['file']) && strpos($attributes['file'], 'error500') !== false) {
                return $this->_outputMessageSafe('error500');
            }

            return $this->_outputMessage('error500');
        } catch (MissingPluginException $e) {
            $attributes = $e->getAttributes();
            if (isset($attributes['plugin']) && $attributes['plugin'] === $this->controller->getPlugin()) {
                $this->controller->setPlugin(null);
            }

            return $this->_outputMessageSafe('error500');
        } catch (Exception $e) {
            return $this->_outputMessageSafe('error500');
        }
    }

    /**
     * A safer way to render error messages, replaces all helpers, with basics
     * and doesn't call component methods.
     *
     * @param string $template The template to render.
     * @return \Cake\Http\Response A response object that can be sent.
     */
    protected function _outputMessageSafe(string $template)
    {
        $helpers = ['Form', 'Html'];
        $builder = $this->controller->viewBuilder();
        $builder->setHelpers($helpers, false)
            ->setLayoutPath('')
            ->setTemplatePath('Error');
        $view = $this->controller->createView('View');

        $response = $this->controller->getResponse()
            ->withType('html')
            ->withStringBody($view->render($template, 'error'));
        $this->controller->setResponse($response);

        return $response;
    }

    /**
     * Run the shutdown events.
     *
     * Triggers the afterFilter and afterDispatch events.
     *
     * @return \Cake\Http\Response The response to serve.
     */
    protected function _shutdown()
    {
        $this->controller->dispatchEvent('Controller.shutdown');

        return $this->controller->getResponse();
    }

    /**
     * Magic accessor for properties made protected.
     *
     * @param string $name Name of the attribute to get.
     * @return mixed
     */
    public function __get($name)
    {
        $protected = [
            'error',
            'controller',
            'template',
            'method',
        ];
        if (in_array($name, $protected, true)) {
            deprecationWarning(sprintf(
                'ExceptionRenderer::$%s is now protected and should no longer be accessed in public context.',
                $name
            ));
        }

        return $this->{$name};
    }

    /**
     * Magic setter for properties made protected.
     *
     * @param string $name Name to property.
     * @param mixed $value Value for property.
     * @return void
     */
    public function __set($name, $value)
    {
        $protected = [
            'error',
            'controller',
            'template',
            'method',
        ];
        if (in_array($name, $protected, true)) {
            deprecationWarning(sprintf(
                'ExceptionRenderer::$%s is now protected and should no longer be accessed in public context.',
                $name
            ));
        }

        $this->{$name} = $value;
    }

    /**
     * Returns an array that can be used to describe the internal state of this
     * object.
     *
     * @return array
     */
    public function __debugInfo()
    {
        return [
            'error' => $this->error,
            'request' => $this->request,
            'controller' => $this->controller,
            'template' => $this->template,
            'method' => $this->method,
        ];
    }
}<|MERGE_RESOLUTION|>--- conflicted
+++ resolved
@@ -179,16 +179,8 @@
         $method = $this->_method($exception);
         $template = $this->_template($exception, $method, $code);
 
-<<<<<<< HEAD
-        $isDebug = Configure::read('debug');
-        if (($isDebug || $exception instanceof HttpException) &&
-            method_exists($this, $method)
-        ) {
+        if (method_exists($this, $method)) {
             return $this->_customMethod($method, $exception);
-=======
-        if (method_exists($this, $method)) {
-            return $this->_customMethod($method, $unwrapped);
->>>>>>> 6d4e2152
         }
 
         $message = $this->_message($exception, $code);
@@ -325,22 +317,12 @@
     /**
      * Get HTTP status code.
      *
-<<<<<<< HEAD
      * @param \Throwable $exception Exception.
-     * @return int Error code value within range 400 to 506
-=======
-     * @param \Exception $exception Exception.
      * @return int A valid HTTP error status code.
->>>>>>> 6d4e2152
      */
     protected function _code(Throwable $exception): int
     {
         $code = 500;
-<<<<<<< HEAD
-=======
-
-        $exception = $this->_unwrap($exception);
->>>>>>> 6d4e2152
         $errorCode = $exception->getCode();
         if ($errorCode >= 400 && $errorCode < 600) {
             $code = $errorCode;
