--- conflicted
+++ resolved
@@ -96,11 +96,7 @@
      * @param \Throwable $exception Exception.
      * @param \Psr\Http\Message\ServerRequestInterface $request The request - if this is set it will be used instead of creating a new one
      */
-<<<<<<< HEAD
-    public function __construct(Exception $exception, ?ServerRequestInterface $request = null)
-=======
-    public function __construct(Throwable $exception, ServerRequestInterface $request = null)
->>>>>>> f385da71
+    public function __construct(Throwable $exception, ?ServerRequestInterface $request = null)
     {
         $this->error = $exception;
         $this->request = $request;
