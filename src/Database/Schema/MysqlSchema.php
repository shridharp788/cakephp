--- conflicted
+++ resolved
@@ -144,13 +144,10 @@
             ];
         }
 
-<<<<<<< HEAD
         if (strpos($col, 'json') !== false) {
             return ['type' => 'json', 'length' => null];
         }
 
-=======
->>>>>>> 33f702f0
         return ['type' => 'text', 'length' => null];
     }
 
