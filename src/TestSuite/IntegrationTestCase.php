<?php
/**
 * CakePHP(tm) : Rapid Development Framework (https://cakephp.org)
 * Copyright (c) Cake Software Foundation, Inc. (https://cakefoundation.org)
 *
 * Licensed under The MIT License
 * For full copyright and license information, please see the LICENSE.txt
 * Redistributions of files must retain the above copyright notice
 *
 * @copyright     Copyright (c) Cake Software Foundation, Inc. (https://cakefoundation.org)
 * @since         3.0.0
 * @license       https://opensource.org/licenses/mit-license.php MIT License
 */
namespace Cake\TestSuite;

<<<<<<< HEAD
use Cake\Core\Configure;
use Cake\Database\Exception as DatabaseException;
use Cake\Http\ServerRequest;
use Cake\Http\Session;
use Cake\Routing\Router;
use Cake\TestSuite\Stub\TestExceptionRenderer;
use Cake\Utility\CookieCryptTrait;
use Cake\Utility\Hash;
use Cake\Utility\Security;
use Cake\Utility\Text;
use Cake\View\Helper\SecureFieldTokenTrait;
use Exception;
use LogicException;
use PHPUnit\Exception as PhpunitException;
=======
if (class_exists('PHPUnit_Runner_Version', false) && !interface_exists('PHPUnit\Exception', false)) {
    if (version_compare(\PHPUnit_Runner_Version::id(), '5.7', '<')) {
        trigger_error(sprintf('Your PHPUnit Version must be at least 5.7.0 to use CakePHP Testsuite, found %s', \PHPUnit_Runner_Version::id()), E_USER_ERROR);
    }
    class_alias('PHPUnit_Exception', 'PHPUnit\Exception');
}
>>>>>>> 4234d6ee

/**
 * A test case class intended to make integration tests of
 * your controllers easier.
 *
 * This test class provides a number of helper methods and features
 * that make dispatching requests and checking their responses simpler.
 * It favours full integration tests over mock objects as you can test
 * more of your code easily and avoid some of the maintenance pitfalls
 * that mock objects create.
 *
 * @deprecated use Cake\TestSuite\IntegrationTestTrait instead
 */
abstract class IntegrationTestCase extends TestCase
{
<<<<<<< HEAD
    use CookieCryptTrait;
    use SecureFieldTokenTrait;

    /**
     * The customized application class name.
     *
     * @var string|null
     */
    protected $_appClass;

    /**
     * The customized application constructor arguments.
     *
     * @var array|null
     */
    protected $_appArgs;

    /**
     * The data used to build the next request.
     *
     * @var array
     */
    protected $_request = [];

    /**
     * The response for the most recent request.
     *
     * @var \Cake\Http\Response|null
     */
    protected $_response;

    /**
     * The exception being thrown if the case.
     *
     * @var \Exception|null
     */
    protected $_exception;

    /**
     * Session data to use in the next request.
     *
     * @var array
     */
    protected $_session = [];

    /**
     * Cookie data to use in the next request.
     *
     * @var array
     */
    protected $_cookie = [];

    /**
     * The controller used in the last request.
     *
     * @var \Cake\Controller\Controller|null
     */
    protected $_controller;

    /**
     * The last rendered view
     *
     * @var string|null
     */
    protected $_viewName;

    /**
     * The last rendered layout
     *
     * @var string|null
     */
    protected $_layoutName;

    /**
     * The session instance from the last request
     *
     * @var \Cake\Http\Session|null
     */
    protected $_requestSession;

    /**
     * Boolean flag for whether or not the request should have
     * a SecurityComponent token added.
     *
     * @var bool
     */
    protected $_securityToken = false;

    /**
     * Boolean flag for whether or not the request should have
     * a CSRF token added.
     *
     * @var bool
     */
    protected $_csrfToken = false;

    /**
     * Boolean flag for whether or not the request should re-store
     * flash messages
     *
     * @var bool
     */
    protected $_retainFlashMessages = false;

    /**
     * Stored flash messages before render
     *
     * @var null|array
     */
    protected $_flashMessages;

    /**
     *
     * @var null|string
     */
    protected $_cookieEncryptionKey;

    /**
     * Auto-detect if the HTTP middleware stack should be used.
     *
     * @return void
     */
    public function setUp()
    {
        parent::setUp();
        $namespace = Configure::read('App.namespace');
    }

    /**
     * Clears the state used for requests.
     *
     * @return void
     */
    public function tearDown()
    {
        parent::tearDown();
        $this->_request = [];
        $this->_session = [];
        $this->_cookie = [];
        $this->_response = null;
        $this->_exception = null;
        $this->_controller = null;
        $this->_viewName = null;
        $this->_layoutName = null;
        $this->_requestSession = null;
        $this->_appClass = null;
        $this->_appArgs = null;
        $this->_securityToken = false;
        $this->_csrfToken = false;
        $this->_retainFlashMessages = false;
    }

    /**
     * Toggle whether or not you want to use the HTTP Server stack.
     *
     * @param bool $enable Enable/disable the usage of the HTTP Stack.
     * @deprecated 4.0.0 Will be removed in 5.0.0
     * @return void
     */
    public function useHttpServer($enable)
    {
        if ($enable === false) {
            deprecationWarning('Calling `useHttpServer(false)` does nothing, and will be removed.');
        }
    }

    /**
     * Configure the application class to use in integration tests.
     *
     * @param string $class The application class name.
     * @param array|null $constructorArgs The constructor arguments for your application class.
     * @return void
     */
    public function configApplication($class, $constructorArgs)
    {
        $this->_appClass = $class;
        $this->_appArgs = $constructorArgs;
    }

    /**
     * Calling this method will enable a SecurityComponent
     * compatible token to be added to request data. This
     * lets you easily test actions protected by SecurityComponent.
     *
     * @return void
     */
    public function enableSecurityToken()
    {
        $this->_securityToken = true;
    }

    /**
     * Calling this method will add a CSRF token to the request.
     *
     * Both the POST data and cookie will be populated when this option
     * is enabled. The default parameter names will be used.
     *
     * @return void
     */
    public function enableCsrfToken()
    {
        $this->_csrfToken = true;
    }

    /**
     * Calling this method will re-store flash messages into the test session
     * after being removed by the FlashHelper
     *
     * @return void
     */
    public function enableRetainFlashMessages()
    {
        $this->_retainFlashMessages = true;
    }

    /**
     * Configures the data for the *next* request.
     *
     * This data is cleared in the tearDown() method.
     *
     * You can call this method multiple times to append into
     * the current state.
     *
     * @param array $data The request data to use.
     * @return void
     */
    public function configRequest(array $data)
    {
        $this->_request = $data + $this->_request;
    }

    /**
     * Sets session data.
     *
     * This method lets you configure the session data
     * you want to be used for requests that follow. The session
     * state is reset in each tearDown().
     *
     * You can call this method multiple times to append into
     * the current state.
     *
     * @param array $data The session data to use.
     * @return void
     */
    public function session(array $data)
    {
        $this->_session = $data + $this->_session;
    }

    /**
     * Sets a request cookie for future requests.
     *
     * This method lets you configure the session data
     * you want to be used for requests that follow. The session
     * state is reset in each tearDown().
     *
     * You can call this method multiple times to append into
     * the current state.
     *
     * @param string $name The cookie name to use.
     * @param mixed $value The value of the cookie.
     * @return void
     */
    public function cookie($name, $value)
    {
        $this->_cookie[$name] = $value;
    }

    /**
     * Returns the encryption key to be used.
     *
     * @return string
     */
    protected function _getCookieEncryptionKey()
    {
        if (isset($this->_cookieEncryptionKey)) {
            return $this->_cookieEncryptionKey;
        }

        return Security::getSalt();
    }

    /**
     * Sets a encrypted request cookie for future requests.
     *
     * The difference from cookie() is this encrypts the cookie
     * value like the CookieComponent.
     *
     * @param string $name The cookie name to use.
     * @param mixed $value The value of the cookie.
     * @param string|bool $encrypt Encryption mode to use.
     * @param string|null $key Encryption key used. Defaults
     *   to Security.salt.
     * @return void
     * @see \Cake\Utility\CookieCryptTrait::_encrypt()
     */
    public function cookieEncrypted($name, $value, $encrypt = 'aes', $key = null)
    {
        $this->_cookieEncryptionKey = $key;
        $this->_cookie[$name] = $this->_encrypt($value, $encrypt);
    }

    /**
     * Performs a GET request using the current request data.
     *
     * The response of the dispatched request will be stored as
     * a property. You can use various assert methods to check the
     * response.
     *
     * @param string|array $url The URL to request.
     * @return void
     * @throws \PHPUnit\Exception
     */
    public function get($url)
    {
        $this->_sendRequest($url, 'GET');
    }

    /**
     * Performs a POST request using the current request data.
     *
     * The response of the dispatched request will be stored as
     * a property. You can use various assert methods to check the
     * response.
     *
     * @param string|array $url The URL to request.
     * @param array $data The data for the request.
     * @return void
     * @throws \PHPUnit\Exception
     */
    public function post($url, $data = [])
    {
        $this->_sendRequest($url, 'POST', $data);
    }

    /**
     * Performs a PATCH request using the current request data.
     *
     * The response of the dispatched request will be stored as
     * a property. You can use various assert methods to check the
     * response.
     *
     * @param string|array $url The URL to request.
     * @param array $data The data for the request.
     * @return void
     * @throws \PHPUnit\Exception
     */
    public function patch($url, $data = [])
    {
        $this->_sendRequest($url, 'PATCH', $data);
    }

    /**
     * Performs a PUT request using the current request data.
     *
     * The response of the dispatched request will be stored as
     * a property. You can use various assert methods to check the
     * response.
     *
     * @param string|array $url The URL to request.
     * @param array $data The data for the request.
     * @return void
     * @throws \PHPUnit\Exception
     */
    public function put($url, $data = [])
    {
        $this->_sendRequest($url, 'PUT', $data);
    }

    /**
     * Performs a DELETE request using the current request data.
     *
     * The response of the dispatched request will be stored as
     * a property. You can use various assert methods to check the
     * response.
     *
     * @param string|array $url The URL to request.
     * @return void
     * @throws \PHPUnit\Exception
     */
    public function delete($url)
    {
        $this->_sendRequest($url, 'DELETE');
    }

    /**
     * Performs a HEAD request using the current request data.
     *
     * The response of the dispatched request will be stored as
     * a property. You can use various assert methods to check the
     * response.
     *
     * @param string|array $url The URL to request.
     * @return void
     * @throws \PHPUnit\Exception
     */
    public function head($url)
    {
        $this->_sendRequest($url, 'HEAD');
    }

    /**
     * Performs an OPTIONS request using the current request data.
     *
     * The response of the dispatched request will be stored as
     * a property. You can use various assert methods to check the
     * response.
     *
     * @param string|array $url The URL to request.
     * @return void
     * @throws \PHPUnit\Exception
     */
    public function options($url)
    {
        $this->_sendRequest($url, 'OPTIONS');
    }

    /**
     * Creates and send the request into a Dispatcher instance.
     *
     * Receives and stores the response for future inspection.
     *
     * @param string|array $url The URL
     * @param string $method The HTTP method
     * @param array|null $data The request data.
     * @return void
     * @throws \PHPUnit\Exception
     */
    protected function _sendRequest($url, $method, $data = [])
    {
        $dispatcher = $this->_makeDispatcher();
        $psrRequest = null;
        try {
            $request = $this->_buildRequest($url, $method, $data);
            $response = $dispatcher->execute($request);
            $this->_requestSession = $request['session'];
            if ($this->_retainFlashMessages && $this->_flashMessages) {
                $this->_requestSession->write('Flash', $this->_flashMessages);
            }
            $this->_response = $response;
        } catch (PhpUnitException $e) {
            throw $e;
        } catch (DatabaseException $e) {
            throw $e;
        } catch (LogicException $e) {
            throw $e;
        } catch (Exception $e) {
            $this->_exception = $e;
            // Simulate the global exception handler being invoked.
            $this->_handleError($e);
        }
    }

    /**
     * Get the correct dispatcher instance.
     *
     * @return \Cake\TestSuite\MiddlewareDispatcher A dispatcher instance
     */
    protected function _makeDispatcher()
    {
        return new MiddlewareDispatcher($this, $this->_appClass, $this->_appArgs);
    }

    /**
     * Adds additional event spies to the controller/view event manager.
     *
     * @param \Cake\Event\Event $event A dispatcher event.
     * @param \Cake\Controller\Controller|null $controller Controller instance.
     * @return void
     */
    public function controllerSpy($event, $controller = null)
    {
        if (!$controller) {
            /** @var \Cake\Controller\Controller $controller */
            $controller = $event->getSubject();
        }
        $this->_controller = $controller;
        $events = $controller->getEventManager();
        $events->on('View.beforeRender', function ($event, $viewFile) use ($controller) {
            if (!$this->_viewName) {
                $this->_viewName = $viewFile;
            }
            if ($this->_retainFlashMessages) {
                $this->_flashMessages = $controller->getRequest()->getSession()->read('Flash');
            }
        });
        $events->on('View.beforeLayout', function ($event, $viewFile) {
            $this->_layoutName = $viewFile;
        });
    }

    /**
     * Attempts to render an error response for a given exception.
     *
     * This method will attempt to use the configured exception renderer.
     * If that class does not exist, the built-in renderer will be used.
     *
     * @param \Exception $exception Exception to handle.
     * @return void
     * @throws \Exception
     */
    protected function _handleError($exception)
    {
        $class = Configure::read('Error.exceptionRenderer');
        if (empty($class) || !class_exists($class)) {
            $class = 'Cake\Error\ExceptionRenderer';
        }
        /** @var \Cake\Error\ExceptionRenderer $instance */
        $instance = new $class($exception);
        $this->_response = $instance->render();
    }

    /**
     * Creates a request object with the configured options and parameters.
     *
     * @param string|array $url The URL
     * @param string $method The HTTP method
     * @param array|null $data The request data.
     * @return array The request context
     */
    protected function _buildRequest($url, $method, $data)
    {
        $sessionConfig = (array)Configure::read('Session') + [
            'defaults' => 'php',
        ];
        $session = Session::create($sessionConfig);
        $session->write($this->_session);
        list ($url, $query) = $this->_url($url);
        $tokenUrl = $url;

        if ($query) {
            $tokenUrl .= '?' . $query;
        }

        parse_str($query, $queryData);
        $props = [
            'url' => $url,
            'session' => $session,
            'query' => $queryData
        ];
        if (is_string($data)) {
            $props['input'] = $data;
        }
        if (!isset($props['input'])) {
            $props['post'] = $this->_addTokens($tokenUrl, $data);
        }
        $props['cookies'] = $this->_cookie;

        $env = [
            'REQUEST_METHOD' => $method,
            'QUERY_STRING' => $query,
            'REQUEST_URI' => $url,
        ];
        if (isset($this->_request['headers'])) {
            foreach ($this->_request['headers'] as $k => $v) {
                $name = strtoupper(str_replace('-', '_', $k));
                if (!in_array($name, ['CONTENT_LENGTH', 'CONTENT_TYPE'])) {
                    $name = 'HTTP_' . $name;
                }
                $env[$name] = $v;
            }
            unset($this->_request['headers']);
        }
        $props['environment'] = $env;
        $props = Hash::merge($props, $this->_request);

        return $props;
    }

    /**
     * Add the CSRF and Security Component tokens if necessary.
     *
     * @param string $url The URL the form is being submitted on.
     * @param array $data The request body data.
     * @return array The request body with tokens added.
     */
    protected function _addTokens($url, $data)
    {
        if ($this->_securityToken === true) {
            $keys = array_map(function ($field) {
                return preg_replace('/(\.\d+)+$/', '', $field);
            }, array_keys(Hash::flatten($data)));
            $tokenData = $this->_buildFieldToken($url, array_unique($keys));
            $data['_Token'] = $tokenData;
            $data['_Token']['debug'] = 'SecurityComponent debug data would be added here';
        }
=======
>>>>>>> 4234d6ee

    use IntegrationTestTrait;
}<|MERGE_RESOLUTION|>--- conflicted
+++ resolved
@@ -13,7 +13,6 @@
  */
 namespace Cake\TestSuite;
 
-<<<<<<< HEAD
 use Cake\Core\Configure;
 use Cake\Database\Exception as DatabaseException;
 use Cake\Http\ServerRequest;
@@ -28,14 +27,6 @@
 use Exception;
 use LogicException;
 use PHPUnit\Exception as PhpunitException;
-=======
-if (class_exists('PHPUnit_Runner_Version', false) && !interface_exists('PHPUnit\Exception', false)) {
-    if (version_compare(\PHPUnit_Runner_Version::id(), '5.7', '<')) {
-        trigger_error(sprintf('Your PHPUnit Version must be at least 5.7.0 to use CakePHP Testsuite, found %s', \PHPUnit_Runner_Version::id()), E_USER_ERROR);
-    }
-    class_alias('PHPUnit_Exception', 'PHPUnit\Exception');
-}
->>>>>>> 4234d6ee
 
 /**
  * A test case class intended to make integration tests of
@@ -51,595 +42,5 @@
  */
 abstract class IntegrationTestCase extends TestCase
 {
-<<<<<<< HEAD
-    use CookieCryptTrait;
-    use SecureFieldTokenTrait;
-
-    /**
-     * The customized application class name.
-     *
-     * @var string|null
-     */
-    protected $_appClass;
-
-    /**
-     * The customized application constructor arguments.
-     *
-     * @var array|null
-     */
-    protected $_appArgs;
-
-    /**
-     * The data used to build the next request.
-     *
-     * @var array
-     */
-    protected $_request = [];
-
-    /**
-     * The response for the most recent request.
-     *
-     * @var \Cake\Http\Response|null
-     */
-    protected $_response;
-
-    /**
-     * The exception being thrown if the case.
-     *
-     * @var \Exception|null
-     */
-    protected $_exception;
-
-    /**
-     * Session data to use in the next request.
-     *
-     * @var array
-     */
-    protected $_session = [];
-
-    /**
-     * Cookie data to use in the next request.
-     *
-     * @var array
-     */
-    protected $_cookie = [];
-
-    /**
-     * The controller used in the last request.
-     *
-     * @var \Cake\Controller\Controller|null
-     */
-    protected $_controller;
-
-    /**
-     * The last rendered view
-     *
-     * @var string|null
-     */
-    protected $_viewName;
-
-    /**
-     * The last rendered layout
-     *
-     * @var string|null
-     */
-    protected $_layoutName;
-
-    /**
-     * The session instance from the last request
-     *
-     * @var \Cake\Http\Session|null
-     */
-    protected $_requestSession;
-
-    /**
-     * Boolean flag for whether or not the request should have
-     * a SecurityComponent token added.
-     *
-     * @var bool
-     */
-    protected $_securityToken = false;
-
-    /**
-     * Boolean flag for whether or not the request should have
-     * a CSRF token added.
-     *
-     * @var bool
-     */
-    protected $_csrfToken = false;
-
-    /**
-     * Boolean flag for whether or not the request should re-store
-     * flash messages
-     *
-     * @var bool
-     */
-    protected $_retainFlashMessages = false;
-
-    /**
-     * Stored flash messages before render
-     *
-     * @var null|array
-     */
-    protected $_flashMessages;
-
-    /**
-     *
-     * @var null|string
-     */
-    protected $_cookieEncryptionKey;
-
-    /**
-     * Auto-detect if the HTTP middleware stack should be used.
-     *
-     * @return void
-     */
-    public function setUp()
-    {
-        parent::setUp();
-        $namespace = Configure::read('App.namespace');
-    }
-
-    /**
-     * Clears the state used for requests.
-     *
-     * @return void
-     */
-    public function tearDown()
-    {
-        parent::tearDown();
-        $this->_request = [];
-        $this->_session = [];
-        $this->_cookie = [];
-        $this->_response = null;
-        $this->_exception = null;
-        $this->_controller = null;
-        $this->_viewName = null;
-        $this->_layoutName = null;
-        $this->_requestSession = null;
-        $this->_appClass = null;
-        $this->_appArgs = null;
-        $this->_securityToken = false;
-        $this->_csrfToken = false;
-        $this->_retainFlashMessages = false;
-    }
-
-    /**
-     * Toggle whether or not you want to use the HTTP Server stack.
-     *
-     * @param bool $enable Enable/disable the usage of the HTTP Stack.
-     * @deprecated 4.0.0 Will be removed in 5.0.0
-     * @return void
-     */
-    public function useHttpServer($enable)
-    {
-        if ($enable === false) {
-            deprecationWarning('Calling `useHttpServer(false)` does nothing, and will be removed.');
-        }
-    }
-
-    /**
-     * Configure the application class to use in integration tests.
-     *
-     * @param string $class The application class name.
-     * @param array|null $constructorArgs The constructor arguments for your application class.
-     * @return void
-     */
-    public function configApplication($class, $constructorArgs)
-    {
-        $this->_appClass = $class;
-        $this->_appArgs = $constructorArgs;
-    }
-
-    /**
-     * Calling this method will enable a SecurityComponent
-     * compatible token to be added to request data. This
-     * lets you easily test actions protected by SecurityComponent.
-     *
-     * @return void
-     */
-    public function enableSecurityToken()
-    {
-        $this->_securityToken = true;
-    }
-
-    /**
-     * Calling this method will add a CSRF token to the request.
-     *
-     * Both the POST data and cookie will be populated when this option
-     * is enabled. The default parameter names will be used.
-     *
-     * @return void
-     */
-    public function enableCsrfToken()
-    {
-        $this->_csrfToken = true;
-    }
-
-    /**
-     * Calling this method will re-store flash messages into the test session
-     * after being removed by the FlashHelper
-     *
-     * @return void
-     */
-    public function enableRetainFlashMessages()
-    {
-        $this->_retainFlashMessages = true;
-    }
-
-    /**
-     * Configures the data for the *next* request.
-     *
-     * This data is cleared in the tearDown() method.
-     *
-     * You can call this method multiple times to append into
-     * the current state.
-     *
-     * @param array $data The request data to use.
-     * @return void
-     */
-    public function configRequest(array $data)
-    {
-        $this->_request = $data + $this->_request;
-    }
-
-    /**
-     * Sets session data.
-     *
-     * This method lets you configure the session data
-     * you want to be used for requests that follow. The session
-     * state is reset in each tearDown().
-     *
-     * You can call this method multiple times to append into
-     * the current state.
-     *
-     * @param array $data The session data to use.
-     * @return void
-     */
-    public function session(array $data)
-    {
-        $this->_session = $data + $this->_session;
-    }
-
-    /**
-     * Sets a request cookie for future requests.
-     *
-     * This method lets you configure the session data
-     * you want to be used for requests that follow. The session
-     * state is reset in each tearDown().
-     *
-     * You can call this method multiple times to append into
-     * the current state.
-     *
-     * @param string $name The cookie name to use.
-     * @param mixed $value The value of the cookie.
-     * @return void
-     */
-    public function cookie($name, $value)
-    {
-        $this->_cookie[$name] = $value;
-    }
-
-    /**
-     * Returns the encryption key to be used.
-     *
-     * @return string
-     */
-    protected function _getCookieEncryptionKey()
-    {
-        if (isset($this->_cookieEncryptionKey)) {
-            return $this->_cookieEncryptionKey;
-        }
-
-        return Security::getSalt();
-    }
-
-    /**
-     * Sets a encrypted request cookie for future requests.
-     *
-     * The difference from cookie() is this encrypts the cookie
-     * value like the CookieComponent.
-     *
-     * @param string $name The cookie name to use.
-     * @param mixed $value The value of the cookie.
-     * @param string|bool $encrypt Encryption mode to use.
-     * @param string|null $key Encryption key used. Defaults
-     *   to Security.salt.
-     * @return void
-     * @see \Cake\Utility\CookieCryptTrait::_encrypt()
-     */
-    public function cookieEncrypted($name, $value, $encrypt = 'aes', $key = null)
-    {
-        $this->_cookieEncryptionKey = $key;
-        $this->_cookie[$name] = $this->_encrypt($value, $encrypt);
-    }
-
-    /**
-     * Performs a GET request using the current request data.
-     *
-     * The response of the dispatched request will be stored as
-     * a property. You can use various assert methods to check the
-     * response.
-     *
-     * @param string|array $url The URL to request.
-     * @return void
-     * @throws \PHPUnit\Exception
-     */
-    public function get($url)
-    {
-        $this->_sendRequest($url, 'GET');
-    }
-
-    /**
-     * Performs a POST request using the current request data.
-     *
-     * The response of the dispatched request will be stored as
-     * a property. You can use various assert methods to check the
-     * response.
-     *
-     * @param string|array $url The URL to request.
-     * @param array $data The data for the request.
-     * @return void
-     * @throws \PHPUnit\Exception
-     */
-    public function post($url, $data = [])
-    {
-        $this->_sendRequest($url, 'POST', $data);
-    }
-
-    /**
-     * Performs a PATCH request using the current request data.
-     *
-     * The response of the dispatched request will be stored as
-     * a property. You can use various assert methods to check the
-     * response.
-     *
-     * @param string|array $url The URL to request.
-     * @param array $data The data for the request.
-     * @return void
-     * @throws \PHPUnit\Exception
-     */
-    public function patch($url, $data = [])
-    {
-        $this->_sendRequest($url, 'PATCH', $data);
-    }
-
-    /**
-     * Performs a PUT request using the current request data.
-     *
-     * The response of the dispatched request will be stored as
-     * a property. You can use various assert methods to check the
-     * response.
-     *
-     * @param string|array $url The URL to request.
-     * @param array $data The data for the request.
-     * @return void
-     * @throws \PHPUnit\Exception
-     */
-    public function put($url, $data = [])
-    {
-        $this->_sendRequest($url, 'PUT', $data);
-    }
-
-    /**
-     * Performs a DELETE request using the current request data.
-     *
-     * The response of the dispatched request will be stored as
-     * a property. You can use various assert methods to check the
-     * response.
-     *
-     * @param string|array $url The URL to request.
-     * @return void
-     * @throws \PHPUnit\Exception
-     */
-    public function delete($url)
-    {
-        $this->_sendRequest($url, 'DELETE');
-    }
-
-    /**
-     * Performs a HEAD request using the current request data.
-     *
-     * The response of the dispatched request will be stored as
-     * a property. You can use various assert methods to check the
-     * response.
-     *
-     * @param string|array $url The URL to request.
-     * @return void
-     * @throws \PHPUnit\Exception
-     */
-    public function head($url)
-    {
-        $this->_sendRequest($url, 'HEAD');
-    }
-
-    /**
-     * Performs an OPTIONS request using the current request data.
-     *
-     * The response of the dispatched request will be stored as
-     * a property. You can use various assert methods to check the
-     * response.
-     *
-     * @param string|array $url The URL to request.
-     * @return void
-     * @throws \PHPUnit\Exception
-     */
-    public function options($url)
-    {
-        $this->_sendRequest($url, 'OPTIONS');
-    }
-
-    /**
-     * Creates and send the request into a Dispatcher instance.
-     *
-     * Receives and stores the response for future inspection.
-     *
-     * @param string|array $url The URL
-     * @param string $method The HTTP method
-     * @param array|null $data The request data.
-     * @return void
-     * @throws \PHPUnit\Exception
-     */
-    protected function _sendRequest($url, $method, $data = [])
-    {
-        $dispatcher = $this->_makeDispatcher();
-        $psrRequest = null;
-        try {
-            $request = $this->_buildRequest($url, $method, $data);
-            $response = $dispatcher->execute($request);
-            $this->_requestSession = $request['session'];
-            if ($this->_retainFlashMessages && $this->_flashMessages) {
-                $this->_requestSession->write('Flash', $this->_flashMessages);
-            }
-            $this->_response = $response;
-        } catch (PhpUnitException $e) {
-            throw $e;
-        } catch (DatabaseException $e) {
-            throw $e;
-        } catch (LogicException $e) {
-            throw $e;
-        } catch (Exception $e) {
-            $this->_exception = $e;
-            // Simulate the global exception handler being invoked.
-            $this->_handleError($e);
-        }
-    }
-
-    /**
-     * Get the correct dispatcher instance.
-     *
-     * @return \Cake\TestSuite\MiddlewareDispatcher A dispatcher instance
-     */
-    protected function _makeDispatcher()
-    {
-        return new MiddlewareDispatcher($this, $this->_appClass, $this->_appArgs);
-    }
-
-    /**
-     * Adds additional event spies to the controller/view event manager.
-     *
-     * @param \Cake\Event\Event $event A dispatcher event.
-     * @param \Cake\Controller\Controller|null $controller Controller instance.
-     * @return void
-     */
-    public function controllerSpy($event, $controller = null)
-    {
-        if (!$controller) {
-            /** @var \Cake\Controller\Controller $controller */
-            $controller = $event->getSubject();
-        }
-        $this->_controller = $controller;
-        $events = $controller->getEventManager();
-        $events->on('View.beforeRender', function ($event, $viewFile) use ($controller) {
-            if (!$this->_viewName) {
-                $this->_viewName = $viewFile;
-            }
-            if ($this->_retainFlashMessages) {
-                $this->_flashMessages = $controller->getRequest()->getSession()->read('Flash');
-            }
-        });
-        $events->on('View.beforeLayout', function ($event, $viewFile) {
-            $this->_layoutName = $viewFile;
-        });
-    }
-
-    /**
-     * Attempts to render an error response for a given exception.
-     *
-     * This method will attempt to use the configured exception renderer.
-     * If that class does not exist, the built-in renderer will be used.
-     *
-     * @param \Exception $exception Exception to handle.
-     * @return void
-     * @throws \Exception
-     */
-    protected function _handleError($exception)
-    {
-        $class = Configure::read('Error.exceptionRenderer');
-        if (empty($class) || !class_exists($class)) {
-            $class = 'Cake\Error\ExceptionRenderer';
-        }
-        /** @var \Cake\Error\ExceptionRenderer $instance */
-        $instance = new $class($exception);
-        $this->_response = $instance->render();
-    }
-
-    /**
-     * Creates a request object with the configured options and parameters.
-     *
-     * @param string|array $url The URL
-     * @param string $method The HTTP method
-     * @param array|null $data The request data.
-     * @return array The request context
-     */
-    protected function _buildRequest($url, $method, $data)
-    {
-        $sessionConfig = (array)Configure::read('Session') + [
-            'defaults' => 'php',
-        ];
-        $session = Session::create($sessionConfig);
-        $session->write($this->_session);
-        list ($url, $query) = $this->_url($url);
-        $tokenUrl = $url;
-
-        if ($query) {
-            $tokenUrl .= '?' . $query;
-        }
-
-        parse_str($query, $queryData);
-        $props = [
-            'url' => $url,
-            'session' => $session,
-            'query' => $queryData
-        ];
-        if (is_string($data)) {
-            $props['input'] = $data;
-        }
-        if (!isset($props['input'])) {
-            $props['post'] = $this->_addTokens($tokenUrl, $data);
-        }
-        $props['cookies'] = $this->_cookie;
-
-        $env = [
-            'REQUEST_METHOD' => $method,
-            'QUERY_STRING' => $query,
-            'REQUEST_URI' => $url,
-        ];
-        if (isset($this->_request['headers'])) {
-            foreach ($this->_request['headers'] as $k => $v) {
-                $name = strtoupper(str_replace('-', '_', $k));
-                if (!in_array($name, ['CONTENT_LENGTH', 'CONTENT_TYPE'])) {
-                    $name = 'HTTP_' . $name;
-                }
-                $env[$name] = $v;
-            }
-            unset($this->_request['headers']);
-        }
-        $props['environment'] = $env;
-        $props = Hash::merge($props, $this->_request);
-
-        return $props;
-    }
-
-    /**
-     * Add the CSRF and Security Component tokens if necessary.
-     *
-     * @param string $url The URL the form is being submitted on.
-     * @param array $data The request body data.
-     * @return array The request body with tokens added.
-     */
-    protected function _addTokens($url, $data)
-    {
-        if ($this->_securityToken === true) {
-            $keys = array_map(function ($field) {
-                return preg_replace('/(\.\d+)+$/', '', $field);
-            }, array_keys(Hash::flatten($data)));
-            $tokenData = $this->_buildFieldToken($url, array_unique($keys));
-            $data['_Token'] = $tokenData;
-            $data['_Token']['debug'] = 'SecurityComponent debug data would be added here';
-        }
-=======
->>>>>>> 4234d6ee
-
     use IntegrationTestTrait;
 }