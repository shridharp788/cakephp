--- conflicted
+++ resolved
@@ -33,8 +33,6 @@
  */
 trait EmailTrait
 {
-<<<<<<< HEAD
-=======
     /**
      * Replaces all transports with the test transport during test setup
      *
@@ -57,7 +55,6 @@
         TestEmailTransport::clearEmails();
     }
 
->>>>>>> f36d8b01
     /**
      * Asserts an expected number of emails were sent
      *
