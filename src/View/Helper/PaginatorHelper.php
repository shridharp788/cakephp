--- conflicted
+++ resolved
@@ -536,23 +536,14 @@
         $paging = $this->params($model);
         $paging += ['page' => null, 'sort' => null, 'direction' => null, 'limit' => null];
 
-<<<<<<< HEAD
+        if (!empty($paging['sort']) && !empty($options['?']['sort']) && strpos($options['?']['sort'], '.') === false) {
+            $paging['sort'] = $this->_removeAlias($paging['sort'], $model = null);
+        }
+        if (!empty($paging['sortDefault']) && !empty($options['?']['sort']) && strpos($options['?']['sort'], '.') === false) {
+            $paging['sortDefault'] = $this->_removeAlias($paging['sortDefault'], $model);
+        }
+
         $url = [];
-=======
-        if (!empty($paging['sort']) && !empty($options['sort']) && strpos($options['sort'], '.') === false) {
-            $paging['sort'] = $this->_removeAlias($paging['sort'], null);
-        }
-        if (!empty($paging['sortDefault']) && !empty($options['sort']) && strpos($options['sort'], '.') === false) {
-            $paging['sortDefault'] = $this->_removeAlias($paging['sortDefault'], $model);
-        }
-
-        $url = [
-            'page' => $paging['page'],
-            'limit' => $paging['limit'],
-            'sort' => $paging['sort'],
-            'direction' => $paging['direction'],
-        ];
->>>>>>> 658a9eaa
 
         if (!empty($this->_config['options']['url'])) {
             $key = implode('.', array_filter(['options.url', Hash::get($paging, 'scope', null)]));
@@ -566,7 +557,6 @@
         if (!isset($url['?'])) {
             $url['?'] = [];
         }
-<<<<<<< HEAD
         $url['?'] += [
             'page' => $paging['page'],
             'limit' => $paging['limit'],
@@ -585,13 +575,7 @@
         }
         if (isset($paging['sortDefault'], $paging['directionDefault'], $url['?']['sort'], $url['?']['direction']) &&
             $url['?']['sort'] === $paging['sortDefault'] &&
-            $url['?']['direction'] === $paging['directionDefault']
-=======
-
-        if (isset($paging['sortDefault'], $paging['directionDefault'], $url['sort'], $url['direction']) &&
-            $url['sort'] === $paging['sortDefault'] &&
-            strtolower($url['direction']) === strtolower($paging['directionDefault'])
->>>>>>> 658a9eaa
+            strtolower($url['?']['direction']) === strtolower($paging['directionDefault'])
         ) {
             $url['?']['sort'] = $url['?']['direction'] = null;
         }
