<?php
/**
 * CakePHP(tm) : Rapid Development Framework (https://cakephp.org)
 * Copyright (c) Cake Software Foundation, Inc. (https://cakefoundation.org)
 *
 * Licensed under The MIT License
 * For full copyright and license information, please see the LICENSE.txt
 * Redistributions of files must retain the above copyright notice.
 *
 * @copyright     Copyright (c) Cake Software Foundation, Inc. (https://cakefoundation.org)
 * @link          https://cakephp.org CakePHP(tm) Project
 * @since         0.10.0
 * @license       https://www.opensource.org/licenses/mit-license.php MIT License
 */
namespace Cake\View;

use Cake\Cache\Cache;
use Cake\Core\App;
use Cake\Core\Plugin;
use Cake\Event\EventDispatcherInterface;
use Cake\Event\EventDispatcherTrait;
use Cake\Event\EventManager;
use Cake\Http\Response;
use Cake\Http\ServerRequest;
use Cake\Log\LogTrait;
use Cake\Routing\Router;
use Cake\Utility\Inflector;
use Cake\View\Exception\MissingElementException;
use Cake\View\Exception\MissingHelperException;
use Cake\View\Exception\MissingLayoutException;
use Cake\View\Exception\MissingTemplateException;
use InvalidArgumentException;
use LogicException;
use RuntimeException;

/**
 * View, the V in the MVC triad. View interacts with Helpers and view variables passed
 * in from the controller to render the results of the controller action. Often this is HTML,
 * but can also take the form of JSON, XML, PDF's or streaming files.
 *
 * CakePHP uses a two-step-view pattern. This means that the template content is rendered first,
 * and then inserted into the selected layout. This also means you can pass data from the template to the
 * layout using `$this->set()`
 *
 * View class supports using plugins as themes. You can set
 *
 * ```
 * public function beforeRender(\Cake\Event\EventInterface $event)
 * {
 *      $this->viewBuilder()->setTheme('SuperHot');
 * }
 * ```
 *
 * in your Controller to use plugin `SuperHot` as a theme. Eg. If current action
 * is PostsController::index() then View class will look for template file
 * `plugins/SuperHot/Template/Posts/index.ctp`. If a theme template
 * is not found for the current action the default app template file is used.
 *
 * @property \Cake\View\Helper\BreadCrumbsHelper $BreadCrumbs
 * @property \Cake\View\Helper\FlashHelper $Flash
 * @property \Cake\View\Helper\FormHelper $Form
 * @property \Cake\View\Helper\HtmlHelper $Html
 * @property \Cake\View\Helper\NumberHelper $Number
 * @property \Cake\View\Helper\PaginatorHelper $Paginator
 * @property \Cake\View\Helper\TextHelper $Text
 * @property \Cake\View\Helper\TimeHelper $Time
 * @property \Cake\View\Helper\UrlHelper $Url
 * @property \Cake\View\ViewBlock $Blocks
 * @property string $view
 * @property string $viewPath
 */
class View implements EventDispatcherInterface
{

    use CellTrait {
        cell as public;
    }
    use EventDispatcherTrait;
    use LogTrait;
    use ViewVarsTrait;

    /**
     * Helpers collection
     *
     * @var \Cake\View\HelperRegistry
     */
    protected $_helpers;

    /**
     * ViewBlock instance.
     *
     * @var \Cake\View\ViewBlock
     */
    protected $Blocks;

    /**
     * The name of the plugin.
     *
     * @var string|null
     */
    protected $plugin;

    /**
     * Name of the controller that created the View if any.
     *
     * @var string
     */
    protected $name;

    /**
     * An array of names of built-in helpers to include.
     *
     * @var array
     */
    protected $helpers = [];

    /**
     * The name of the subfolder containing templates for this View.
     *
     * @var string
     */
    protected $templatePath;

    /**
     * The name of the template file to render. The name specified
     * is the filename in /src/Template/<SubFolder> without the .ctp extension.
     *
     * @var string
     */
    protected $template;

    /**
     * The name of the layout file to render the template inside of. The name specified
     * is the filename of the layout in /src/Template/Layout without the .ctp
     * extension.
     *
     * @var string|false
     */
    protected $layout = 'default';

    /**
     * The name of the layouts subfolder containing layouts for this View.
     *
     * @var string
     */
    protected $layoutPath;

    /**
     * Turns on or off CakePHP's conventional mode of applying layout files. On by default.
     * Setting to off means that layouts will not be automatically applied to rendered templates.
     *
     * @var bool
     */
    protected $autoLayout = true;

    /**
     * File extension. Defaults to CakePHP's template ".ctp".
     *
     * @var string
     */
    protected $_ext = '.ctp';

    /**
     * Sub-directory for this template file. This is often used for extension based routing.
     * Eg. With an `xml` extension, $subDir would be `xml/`
     *
     * @var string
     */
    protected $subDir = '';

    /**
     * The view theme to use.
     *
     * @var string|null
     */
    protected $theme;

    /**
     * True when the view has been rendered.
     *
     * @var bool
     */
    protected $hasRendered = false;

    /**
     * List of generated DOM UUIDs.
     *
     * @var array
     * @deprecated 3.7.0 The property is unused and will be removed in 4.0.0.
     */
    public $uuids = [];

    /**
     * An instance of a \Cake\Http\ServerRequest object that contains information about the current request.
     * This object contains all the information about a request and several methods for reading
     * additional information about the request.
     *
     * @deprecated 3.7.0 The property will become protected in 4.0.0.
     * @var \Cake\Http\ServerRequest
     */
    protected $request;

    /**
     * Reference to the Response object
     *
     * @deprecated 3.7.0 The property will become protected in 4.0.0.
     * @var \Cake\Http\Response
     */
    protected $response;

    /**
     * The Cache configuration View will use to store cached elements. Changing this will change
     * the default configuration elements are stored under. You can also choose a cache config
     * per element.
     *
     * @var string
     * @see \Cake\View\View::element()
     */
    protected $elementCache = 'default';

    /**
     * List of variables to collect from the associated controller.
     *
     * @var array
     */
    protected $_passedVars = [
        'viewVars', 'autoLayout', 'helpers', 'template', 'layout', 'name', 'theme',
        'layoutPath', 'templatePath', 'plugin'
    ];

    /**
     * Holds an array of paths.
     *
     * @var array
     */
    protected $_paths = [];

    /**
     * Holds an array of plugin paths.
     *
     * @var array
     */
    protected $_pathsForPlugin = [];

    /**
     * The names of views and their parents used with View::extend();
     *
     * @var array
     */
    protected $_parents = [];

    /**
     * The currently rendering view file. Used for resolving parent files.
     *
     * @var string
     */
    protected $_current;

    /**
     * Currently rendering an element. Used for finding parent fragments
     * for elements.
     *
     * @var string
     */
    protected $_currentType = '';

    /**
     * Content stack, used for nested templates that all use View::extend();
     *
     * @var array
     */
    protected $_stack = [];

    /**
     * ViewBlock class.
     *
     * @var string
     */
    protected $_viewBlockClass = ViewBlock::class;

    /**
     * Constant for view file type 'template'.
     *
     * @var string
     */
    const TYPE_TEMPLATE = 'view';

    /**
     * Constant for view file type 'element'
     *
     * @var string
     */
    const TYPE_ELEMENT = 'element';

    /**
     * Constant for name of view file 'Element'
     *
     * @var string
     */
    const NAME_ELEMENT = 'Element';

    /**
     * Constant for view file type 'layout'
     *
     * @var string
     */
    const TYPE_LAYOUT = 'layout';

    /**
     * Constant for template folder  'Template'
     *
     * @var string
     */
    const NAME_TEMPLATE = 'Template';

    /**
     * Constructor
     *
     * @param \Cake\Http\ServerRequest|null $request Request instance.
     * @param \Cake\Http\Response|null $response Response instance.
     * @param \Cake\Event\EventManager|null $eventManager Event manager instance.
     * @param array $viewOptions View options. See View::$_passedVars for list of
     *   options which get set as class properties.
     */
    public function __construct(
        ServerRequest $request = null,
        Response $response = null,
        EventManager $eventManager = null,
        array $viewOptions = []
    ) {
        if (isset($viewOptions['view'])) {
            $this->setTemplate($viewOptions['view']);
        }
        if (isset($viewOptions['viewPath'])) {
            $this->setTemplatePath($viewOptions['viewPath']);
        }
        foreach ($this->_passedVars as $var) {
            if (isset($viewOptions[$var])) {
                $this->{$var} = $viewOptions[$var];
            }
        }
        if ($eventManager !== null) {
            $this->setEventManager($eventManager);
        }
        $this->request = $request ?: Router::getRequest(true);
        $this->response = $response ?: new Response();
        if (!$this->request) {
            $this->request = new ServerRequest([
                'base' => '',
                'url' => '',
                'webroot' => '/'
            ]);
        }
        $this->Blocks = new $this->_viewBlockClass();
        $this->initialize();
        $this->loadHelpers();
    }

    /**
     * Initialization hook method.
     *
     * Properties like $helpers etc. cannot be initialized statically in your custom
     * view class as they are overwritten by values from controller in constructor.
     * So this method allows you to manipulate them as required after view instance
     * is constructed.
     *
     * @return void
     */
    public function initialize()
    {
    }

    /**
     * Gets the request instance.
     *
     * @return \Cake\Http\ServerRequest
     * @since 3.7.0
     */
    public function getRequest()
    {
        return $this->request;
    }

    /**
     * Sets the request objects and configures a number of controller properties
     * based on the contents of the request. The properties that get set are:
     *
     * - $this->request - To the $request parameter
     * - $this->plugin - To the value returned by $request->getParam('plugin')
     *
     * @param \Cake\Http\ServerRequest $request Request instance.
     * @return $this
     */
    public function setRequest(ServerRequest $request)
    {
        $this->request = $request;
        $this->plugin = $request->getParam('plugin');

        return $this;
    }

    /**
     * Gets the response instance.
     *
     * @return \Cake\Http\Response
     */
    public function getResponse()
    {
        return $this->response;
    }

    /**
     * Sets the response instance.
     *
     * @param \Cake\Http\Response $response Response instance.
     * @return $this
     */
    public function setResponse(Response $response)
    {
        $this->response = $response;

        return $this;
    }

    /**
     * Get path for templates files.
     *
     * @return string
     */
    public function getTemplatePath()
    {
        return $this->templatePath;
    }

    /**
     * Set path for templates files.
     *
     * @param string $path Path for template files.
     * @return $this
     */
    public function setTemplatePath($path)
    {
        $this->templatePath = $path;

        return $this;
    }

    /**
     * Get path for layout files.
     *
     * @return string
     */
    public function getLayoutPath()
    {
        return $this->layoutPath;
    }

    /**
     * Set path for layout files.
     *
     * @param string $path Path for layout files.
     * @return $this
     */
    public function setLayoutPath($path)
    {
        $this->layoutPath = $path;

        return $this;
    }

    /**
     * Returns if CakePHP's conventional mode of applying layout files is enabled.
     * Disabled means that layouts will not be automatically applied to rendered views.
     *
     * @return bool
     */
    public function isAutoLayoutEnabled()
    {
        return $this->autoLayout;
    }

    /**
     * Turns on or off CakePHP's conventional mode of applying layout files.
     * On by default. Setting to off means that layouts will not be
     * automatically applied to rendered views.
     *
     * @param bool $enable Boolean to turn on/off.
     * @return $this
     */
    public function enableAutoLayout($enable = true)
    {
        $this->autoLayout = $enable;

        return $this;
    }

    /**
     * Get the current view theme.
     *
     * @return string|null
     */
    public function getTheme()
    {
        return $this->theme;
    }

    /**
     * Set the view theme to use.
     *
     * @param string|null $theme Theme name.
     * @return $this
     */
    public function setTheme($theme)
    {
        $this->theme = $theme;

        return $this;
    }

    /**
     * Get the name of the template file to render. The name specified is the
     * filename in /src/Template/<SubFolder> without the .ctp extension.
     *
     * @return string
     */
    public function getTemplate()
    {
        return $this->template;
    }

    /**
     * Set the name of the template file to render. The name specified is the
     * filename in /src/Template/<SubFolder> without the .ctp extension.
     *
     * @param string $name Template file name to set.
     * @return $this
     */
    public function setTemplate($name)
    {
        $this->template = $name;

        return $this;
    }

    /**
     * Get the name of the layout file to render the template inside of.
     * The name specified is the filename of the layout in /src/Template/Layout
     * without the .ctp extension.
     *
     * @return string|false
     */
    public function getLayout()
    {
        return $this->layout;
    }

    /**
     * Set the name of the layout file to render the template inside of.
     * The name specified is the filename of the layout in /src/Template/Layout
     * without the .ctp extension.
     *
     * @param string $name Layout file name to set.
     * @return $this
     */
    public function setLayout($name)
    {
        $this->layout = $name;

        return $this;
    }

    /**
     * Renders a piece of PHP with provided parameters and returns HTML, XML, or any other string.
     *
     * This realizes the concept of Elements, (or "partial layouts") and the $params array is used to send
     * data to be used in the element. Elements can be cached improving performance by using the `cache` option.
     *
     * @param string $name Name of template file in the /src/Template/Element/ folder,
     *   or `MyPlugin.template` to use the template element from MyPlugin. If the element
     *   is not found in the plugin, the normal view path cascade will be searched.
     * @param array $data Array of data to be made available to the rendered view (i.e. the Element)
     * @param array $options Array of options. Possible keys are:
     * - `cache` - Can either be `true`, to enable caching using the config in View::$elementCache. Or an array
     *   If an array, the following keys can be used:
     *   - `config` - Used to store the cached element in a custom cache configuration.
     *   - `key` - Used to define the key used in the Cache::write(). It will be prefixed with `element_`
     * - `callbacks` - Set to true to fire beforeRender and afterRender helper callbacks for this element.
     *   Defaults to false.
     * - `ignoreMissing` - Used to allow missing elements. Set to true to not throw exceptions.
     * - `plugin` - setting to false will force to use the application's element from plugin templates, when the
     *   plugin has element with same name. Defaults to true
     * @return string Rendered Element
     * @throws \Cake\View\Exception\MissingElementException When an element is missing and `ignoreMissing`
     *   is false.
     */
    public function element($name, array $data = [], array $options = [])
    {
        $options += ['callbacks' => false, 'cache' => null, 'plugin' => null];
        if (isset($options['cache'])) {
            $options['cache'] = $this->_elementCache($name, $data, $options);
        }

        $pluginCheck = $options['plugin'] !== false;
        $file = $this->_getElementFileName($name, $pluginCheck);
        if ($file && $options['cache']) {
            return $this->cache(function () use ($file, $data, $options) {
                echo $this->_renderElement($file, $data, $options);
            }, $options['cache']);
        }
        if ($file) {
            return $this->_renderElement($file, $data, $options);
        }

        if (empty($options['ignoreMissing'])) {
            list ($plugin, $name) = pluginSplit($name, true);
            $name = str_replace('/', DIRECTORY_SEPARATOR, $name);
            $file = $plugin . static::NAME_ELEMENT . DIRECTORY_SEPARATOR . $name . $this->_ext;
            throw new MissingElementException([$file]);
        }
    }

    /**
     * Create a cached block of view logic.
     *
     * This allows you to cache a block of view output into the cache
     * defined in `elementCache`.
     *
     * This method will attempt to read the cache first. If the cache
     * is empty, the $block will be run and the output stored.
     *
     * @param callable $block The block of code that you want to cache the output of.
     * @param array $options The options defining the cache key etc.
     * @return string The rendered content.
     * @throws \RuntimeException When $options is lacking a 'key' option.
     */
    public function cache(callable $block, array $options = [])
    {
        $options += ['key' => '', 'config' => $this->elementCache];
        if (empty($options['key'])) {
            throw new RuntimeException('Cannot cache content with an empty key');
        }
        $result = Cache::read($options['key'], $options['config']);
        if ($result) {
            return $result;
        }
        ob_start();
        $block();
        $result = ob_get_clean();

        Cache::write($options['key'], $result, $options['config']);

        return $result;
    }

    /**
     * Checks if an element exists
     *
     * @param string $name Name of template file in the /src/Template/Element/ folder,
     *   or `MyPlugin.template` to check the template element from MyPlugin. If the element
     *   is not found in the plugin, the normal view path cascade will be searched.
     * @return bool Success
     */
    public function elementExists($name)
    {
        return (bool)$this->_getElementFileName($name);
    }

    /**
     * Renders view for given template file and layout.
     *
     * Render triggers helper callbacks, which are fired before and after the template are rendered,
     * as well as before and after the layout. The helper callbacks are called:
     *
     * - `beforeRender`
     * - `afterRender`
     * - `beforeLayout`
     * - `afterLayout`
     *
     * If View::$autoRender is false and no `$layout` is provided, the template will be returned bare.
     *
     * Template and layout names can point to plugin templates/layouts. Using the `Plugin.template` syntax
     * a plugin template/layout can be used instead of the app ones. If the chosen plugin is not found
     * the template will be located along the regular view path cascade.
     *
     * @param string|false|null $view Name of view file to use
     * @param string|null|false $layout Layout to use. False to disable.
     * @return string|null Rendered content or null if content already rendered and returned earlier.
     * @throws \Cake\Core\Exception\Exception If there is an error in the view.
     * @triggers View.beforeRender $this, [$viewFileName]
     * @triggers View.afterRender $this, [$viewFileName]
     */
    public function render($view = null, $layout = null)
    {
        if ($this->hasRendered) {
            return null;
        }

        $defaultLayout = null;
        if ($layout !== null) {
            $defaultLayout = $this->layout;
            $this->layout = $layout;
        }

        $viewFileName = $view !== false ? $this->_getViewFileName($view) : null;
        if ($viewFileName) {
            $this->_currentType = static::TYPE_TEMPLATE;
            $this->dispatchEvent('View.beforeRender', [$viewFileName]);
            $this->Blocks->set('content', $this->_render($viewFileName));
            $this->dispatchEvent('View.afterRender', [$viewFileName]);
        }

        if ($this->layout && $this->autoLayout) {
            $this->Blocks->set('content', $this->renderLayout('', $this->layout));
        }
        if ($layout !== null) {
            $this->layout = $defaultLayout;
        }

        $this->hasRendered = true;

        return $this->Blocks->get('content');
    }

    /**
     * Renders a layout. Returns output from _render(). Returns false on error.
     * Several variables are created for use in layout.
     *
     * @param string $content Content to render in a template, wrapped by the surrounding layout.
     * @param string|null $layout Layout name
     * @return mixed Rendered output, or false on error
     * @throws \Cake\Core\Exception\Exception if there is an error in the view.
     * @triggers View.beforeLayout $this, [$layoutFileName]
     * @triggers View.afterLayout $this, [$layoutFileName]
     */
    public function renderLayout($content, $layout = null)
    {
        $layoutFileName = $this->_getLayoutFileName($layout);
        if (empty($layoutFileName)) {
            return $this->Blocks->get('content');
        }

        if (!empty($content)) {
             $this->Blocks->set('content', $content);
        }

        $this->dispatchEvent('View.beforeLayout', [$layoutFileName]);

        $title = $this->Blocks->get('title');
        if ($title === '') {
            $title = Inflector::humanize($this->templatePath);
            $this->Blocks->set('title', $title);
        }

        $this->_currentType = static::TYPE_LAYOUT;
        $this->Blocks->set('content', $this->_render($layoutFileName));

        $this->dispatchEvent('View.afterLayout', [$layoutFileName]);

        return $this->Blocks->get('content');
    }

    /**
     * Returns a list of variables available in the current View context
     *
     * @return array Array of the set view variable names.
     */
    public function getVars()
    {
        return array_keys($this->viewVars);
    }

    /**
     * Returns the contents of the given View variable.
     *
     * @param string $var The view var you want the contents of.
     * @param mixed $default The default/fallback content of $var.
     * @return mixed The content of the named var if its set, otherwise $default.
     */
    public function get($var, $default = null)
    {
        if (!isset($this->viewVars[$var])) {
            return $default;
        }

        return $this->viewVars[$var];
    }

    /**
     * Get the names of all the existing blocks.
     *
     * @return array An array containing the blocks.
     * @see \Cake\View\ViewBlock::keys()
     */
    public function blocks()
    {
        return $this->Blocks->keys();
    }

    /**
     * Start capturing output for a 'block'
     *
     * You can use start on a block multiple times to
     * append or prepend content in a capture mode.
     *
     * ```
     * // Append content to an existing block.
     * $this->start('content');
     * echo $this->fetch('content');
     * echo 'Some new content';
     * $this->end();
     *
     * // Prepend content to an existing block
     * $this->start('content');
     * echo 'Some new content';
     * echo $this->fetch('content');
     * $this->end();
     * ```
     *
     * @param string $name The name of the block to capture for.
     * @return $this
     * @see \Cake\View\ViewBlock::start()
     */
    public function start($name)
    {
        $this->Blocks->start($name);

        return $this;
    }

    /**
     * Append to an existing or new block.
     *
     * Appending to a new block will create the block.
     *
     * @param string $name Name of the block
     * @param mixed $value The content for the block. Value will be type cast
     *   to string.
     * @return $this
     * @see \Cake\View\ViewBlock::concat()
     */
    public function append($name, $value = null)
    {
        $this->Blocks->concat($name, $value);

        return $this;
    }

    /**
     * Prepend to an existing or new block.
     *
     * Prepending to a new block will create the block.
     *
     * @param string $name Name of the block
     * @param mixed $value The content for the block. Value will be type cast
     *   to string.
     * @return $this
     * @see \Cake\View\ViewBlock::concat()
     */
    public function prepend($name, $value)
    {
        $this->Blocks->concat($name, $value, ViewBlock::PREPEND);

        return $this;
    }

    /**
     * Set the content for a block. This will overwrite any
     * existing content.
     *
     * @param string $name Name of the block
     * @param mixed $value The content for the block. Value will be type cast
     *   to string.
     * @return $this
     * @see \Cake\View\ViewBlock::set()
     */
    public function assign($name, $value)
    {
        $this->Blocks->set($name, $value);

        return $this;
    }

    /**
     * Reset the content for a block. This will overwrite any
     * existing content.
     *
     * @param string $name Name of the block
     * @return $this
     * @see \Cake\View\ViewBlock::set()
     */
    public function reset($name)
    {
        $this->assign($name, '');

        return $this;
    }

    /**
     * Fetch the content for a block. If a block is
     * empty or undefined '' will be returned.
     *
     * @param string $name Name of the block
     * @param string $default Default text
     * @return string The block content or $default if the block does not exist.
     * @see \Cake\View\ViewBlock::get()
     */
    public function fetch($name, $default = '')
    {
        return $this->Blocks->get($name, $default);
    }

    /**
     * End a capturing block. The compliment to View::start()
     *
     * @return $this
     * @see \Cake\View\ViewBlock::end()
     */
    public function end()
    {
        $this->Blocks->end();

        return $this;
    }

    /**
     * Check if a block exists
     *
     * @param string $name Name of the block
     *
     * @return bool
     */
    public function exists($name)
    {
        return $this->Blocks->exists($name);
    }

    /**
     * Provides template or element extension/inheritance. Views can extends a
     * parent view and populate blocks in the parent template.
     *
     * @param string $name The template or element to 'extend' the current one with.
     * @return $this
     * @throws \LogicException when you extend a template with itself or make extend loops.
     * @throws \LogicException when you extend an element which doesn't exist
     */
    public function extend($name)
    {
        if ($name[0] === '/' || $this->_currentType === static::TYPE_TEMPLATE) {
            $parent = $this->_getViewFileName($name);
        } else {
            switch ($this->_currentType) {
                case static::TYPE_ELEMENT:
                    $parent = $this->_getElementFileName($name);
                    if (!$parent) {
                        list($plugin, $name) = $this->pluginSplit($name);
                        $paths = $this->_paths($plugin);
                        $defaultPath = $paths[0] . static::NAME_ELEMENT . DIRECTORY_SEPARATOR;
                        throw new LogicException(sprintf(
                            'You cannot extend an element which does not exist (%s).',
                            $defaultPath . $name . $this->_ext
                        ));
                    }
                    break;
                case static::TYPE_LAYOUT:
                    $parent = $this->_getLayoutFileName($name);
                    break;
                default:
                    $parent = $this->_getViewFileName($name);
            }
        }

        if ($parent == $this->_current) {
            throw new LogicException('You cannot have views extend themselves.');
        }
        if (isset($this->_parents[$parent]) && $this->_parents[$parent] == $this->_current) {
            throw new LogicException('You cannot have views extend in a loop.');
        }
        $this->_parents[$this->_current] = $parent;

        return $this;
    }

    /**
     * Generates a unique, non-random DOM ID for an object, based on the object type and the target URL.
     *
     * @param string $object Type of object, i.e. 'form' or 'link'
     * @param string $url The object's target URL
     * @return string
     */
    public function uuid($object, $url)
    {
        $c = 1;
        $url = Router::url($url);
        $hash = $object . substr(md5($object . $url), 0, 10);
        while (in_array($hash, $this->uuids)) {
            $hash = $object . substr(md5($object . $url . $c), 0, 10);
            $c++;
        }
        $this->uuids[] = $hash;

        return $hash;
    }

    /**
     * Retrieve the current view type
     *
     * @return string
     */
    public function getCurrentType()
    {
        return $this->_currentType;
    }

    /**
     * Magic accessor for helpers.
     *
     * @param string $name Name of the attribute to get.
     * @return mixed
     */
    public function __get($name)
    {
<<<<<<< HEAD
        $registry = $this->helpers();
        if (isset($registry->{$name})) {
            $this->{$name} = $registry->{$name};
=======
        try {
            $registry = $this->helpers();
            if (isset($registry->{$name})) {
                $this->{$name} = $registry->{$name};

                return $registry->{$name};
            }
        } catch (MissingHelperException $exception) {
        }

        $deprecated = [
            'view' => 'getTemplate',
            'viewPath' => 'getTemplatePath',
        ];
        if (isset($deprecated[$name])) {
            $method = $deprecated[$name];
            deprecationWarning(sprintf(
                'View::$%s is deprecated. Use View::%s() instead.',
                $name,
                $method
            ));

            return $this->{$method}();
        }

        $protected = [
            'templatePath' => 'getTemplatePath',
            'template' => 'getTemplate',
            'layout' => 'getLayout',
            'layoutPath' => 'setLayoutPath',
            'autoLayout' => 'isAutoLayoutEnabled',
            'theme' => 'getTheme',
            'request' => 'getRequest',
            'response' => 'getResponse',
            'subDir' => 'getSubdir',
            'plugin' => 'getPlugin',
            'name' => 'getName',
        ];
        if (isset($protected[$name])) {
            $method = $protected[$name];
            deprecationWarning(sprintf(
                'View::$%s is protected now. Use View::%s() instead.',
                $name,
                $method
            ));

            return $this->{$method}();
        }

        if ($name === 'Blocks') {
            deprecationWarning(
                'View::$Blocks is protected now. ' .
                'Use one of the wrapper methods like View::fetch() etc. instead.'
            );

            return $this->Blocks;
        }
>>>>>>> a03a6aef

        if ($name === 'helpers') {
            deprecationWarning(
                'View::$helpers is protected now. ' .
                'Use the helper registry through View::helpers() to manage helpers.'
            );

            return $this->helpers;
        }

        if (!empty($exception)) {
            throw $exception;
        }

        return $this->{$name};
    }

    /**
<<<<<<< HEAD
=======
     * Magic setter for deprecated properties.
     *
     * @param string $name Name to property.
     * @param mixed $value Value for property.
     * @return void
     */
    public function __set($name, $value)
    {
        $deprecated = [
            'view' => 'setTemplate',
            'viewPath' => 'setTemplatePath',
        ];
        if (isset($deprecated[$name])) {
            $method = $deprecated[$name];
            deprecationWarning(sprintf(
                'View::$%s is deprecated. Use View::%s() instead.',
                $name,
                $method
            ));

            $this->{$method}($value);

            return;
        }

        $protected = [
            'templatePath' => 'setTemplatePath',
            'template' => 'setTemplate',
            'layout' => 'setLayout',
            'layoutPath' => 'setLayoutPath',
            'autoLayout' => 'enableAutoLayout',
            'theme' => 'setTheme',
            'request' => 'setRequest',
            'response' => 'setResponse',
            'subDir' => 'setSubDir',
            'plugin' => 'setPlugin',
            'name' => 'setName',
            'elementCache' => 'setElementCache',
        ];
        if (isset($protected[$name])) {
            $method = $protected[$name];
            deprecationWarning(sprintf(
                'View::$%s is protected now. Use View::%s() instead.',
                $name,
                $method
            ));

            $this->{$method}($value);

            return;
        }

        if ($name === 'helpers') {
            deprecationWarning(
                'View::$helpers is protected now. ' .
                'Use the helper registry through View::helpers() to manage helpers.'
            );

            return $this->helpers = $value;
        }

        $this->{$name} = $value;
    }

    /**
>>>>>>> a03a6aef
     * Interact with the HelperRegistry to load all the helpers.
     *
     * @return $this
     */
    public function loadHelpers()
    {
        $registry = $this->helpers();
        $helpers = $registry->normalizeArray($this->helpers);
        foreach ($helpers as $properties) {
            $this->loadHelper($properties['class'], $properties['config']);
        }

        return $this;
    }

    /**
     * Renders and returns output for given template filename with its
     * array of data. Handles parent/extended templates.
     *
     * @param string $viewFile Filename of the view
     * @param array $data Data to include in rendered view. If empty the current
     *   View::$viewVars will be used.
     * @return string Rendered output
     * @throws \LogicException When a block is left open.
     * @triggers View.beforeRenderFile $this, [$viewFile]
     * @triggers View.afterRenderFile $this, [$viewFile, $content]
     */
    protected function _render($viewFile, $data = [])
    {
        if (empty($data)) {
            $data = $this->viewVars;
        }
        $this->_current = $viewFile;
        $initialBlocks = count($this->Blocks->unclosed());

        $this->dispatchEvent('View.beforeRenderFile', [$viewFile]);

        $content = $this->_evaluate($viewFile, $data);

        $afterEvent = $this->dispatchEvent('View.afterRenderFile', [$viewFile, $content]);
        if ($afterEvent->getResult() !== null) {
            $content = $afterEvent->getResult();
        }

        if (isset($this->_parents[$viewFile])) {
            $this->_stack[] = $this->fetch('content');
            $this->assign('content', $content);

            $content = $this->_render($this->_parents[$viewFile]);
            $this->assign('content', array_pop($this->_stack));
        }

        $remainingBlocks = count($this->Blocks->unclosed());

        if ($initialBlocks !== $remainingBlocks) {
            throw new LogicException(sprintf(
                'The "%s" block was left open. Blocks are not allowed to cross files.',
                $this->Blocks->active()
            ));
        }

        return $content;
    }

    /**
     * Sandbox method to evaluate a template / view script in.
     *
     * @param string $viewFile Filename of the view
     * @param array $dataForView Data to include in rendered view.
     * @return string Rendered output
     */
    protected function _evaluate($viewFile, $dataForView)
    {
        extract($dataForView);
        ob_start();

        include func_get_arg(0);

        return ob_get_clean();
    }

    /**
     * Get the helper registry in use by this View class.
     *
     * @return \Cake\View\HelperRegistry
     */
    public function helpers()
    {
        if ($this->_helpers === null) {
            $this->_helpers = new HelperRegistry($this);
        }

        return $this->_helpers;
    }

    /**
     * Loads a helper. Delegates to the `HelperRegistry::load()` to load the helper
     *
     * @param string $name Name of the helper to load.
     * @param array $config Settings for the helper
     * @return \Cake\View\Helper a constructed helper object.
     * @see \Cake\View\HelperRegistry::load()
     */
    public function loadHelper($name, array $config = [])
    {
        list(, $class) = pluginSplit($name);
        $helpers = $this->helpers();

        return $this->{$class} = $helpers->load($name, $config);
    }

    /**
     * Check whether the view has been rendered.
     *
     * @return bool
     * @since 3.7.0
     */
    public function hasRendered()
    {
        return $this->hasRendered;
    }

    /**
     * Set sub-directory for this template files.
     *
     * @param string $subDir Sub-directory name.
     * @return $this
     * @see \Cake\View\View::$subDir
     * @since 3.7.0
     */
    public function setSubDir($subDir)
    {
        $this->subDir = $subDir;

        return $this;
    }

    /**
     * Get sub-directory for this template files.
     *
     * @return string
     * @see \Cake\View\View::$subDir
     * @since 3.7.0
     */
    public function getSubDir()
    {
        return $this->subDir;
    }

    /**
     * Returns the plugin name.
     *
     * @return string|null
     * @since 3.7.0
     */
    public function getPlugin()
    {
        return $this->plugin;
    }

    /**
     * Sets the plugin name.
     *
     * @param string $name Plugin name.
     * @return $this
     * @since 3.7.0
     */
    public function setPlugin($name)
    {
        $this->plugin = $name;

        return $this;
    }

    /**
     * Set The cache configuration View will use to store cached elements
     *
     * @param string $elementCache Cache config name.
     * @return $this
     * @see \Cake\View\View::$elementCache
     * @since 3.7.0
     */
    public function setElementCache($elementCache)
    {
        $this->elementCache = $elementCache;

        return $this;
    }

    /**
     * Returns filename of given action's template file (.ctp) as a string.
     * CamelCased action names will be under_scored by default.
     * This means that you can have LongActionNames that refer to
     * long_action_names.ctp views. You can change the inflection rule by
     * overriding _inflectViewFileName.
     *
     * @param string|null $name Controller action to find template filename for
     * @return string Template filename
     * @throws \Cake\View\Exception\MissingTemplateException when a view file could not be found.
     */
    protected function _getViewFileName($name = null)
    {
        $templatePath = $subDir = '';

        if ($this->templatePath) {
            $templatePath = $this->templatePath . DIRECTORY_SEPARATOR;
        }
        if (strlen($this->subDir)) {
            $subDir = $this->subDir . DIRECTORY_SEPARATOR;
            // Check if templatePath already terminates with subDir
            if ($templatePath != $subDir && substr($templatePath, -(strlen($subDir))) == $subDir) {
                $subDir = '';
            }
        }

        if ($name === null) {
            $name = $this->template;
        }

        list($plugin, $name) = $this->pluginSplit($name);
        $name = str_replace('/', DIRECTORY_SEPARATOR, $name);

        if (strpos($name, DIRECTORY_SEPARATOR) === false && $name !== '' && $name[0] !== '.') {
            $name = $templatePath . $subDir . $this->_inflectViewFileName($name);
        } elseif (strpos($name, DIRECTORY_SEPARATOR) !== false) {
            if ($name[0] === DIRECTORY_SEPARATOR || $name[1] === ':') {
                $name = trim($name, DIRECTORY_SEPARATOR);
            } elseif (!$plugin || $this->templatePath !== $this->name) {
                $name = $templatePath . $subDir . $name;
            } else {
                $name = DIRECTORY_SEPARATOR . $subDir . $name;
            }
        }

        foreach ($this->_paths($plugin) as $path) {
            if (file_exists($path . $name . $this->_ext)) {
                return $this->_checkFilePath($path . $name . $this->_ext, $path);
            }
        }
        throw new MissingTemplateException(['file' => $name . $this->_ext]);
    }

    /**
     * Change the name of a view template file into underscored format.
     *
     * @param string $name Name of file which should be inflected.
     * @return string File name after conversion
     */
    protected function _inflectViewFileName($name)
    {
        return Inflector::underscore($name);
    }

    /**
     * Check that a view file path does not go outside of the defined template paths.
     *
     * Only paths that contain `..` will be checked, as they are the ones most likely to
     * have the ability to resolve to files outside of the template paths.
     *
     * @param string $file The path to the template file.
     * @param string $path Base path that $file should be inside of.
     * @return string The file path
     * @throws \InvalidArgumentException
     */
    protected function _checkFilePath($file, $path)
    {
        if (strpos($file, '..') === false) {
            return $file;
        }
        $absolute = realpath($file);
        if (strpos($absolute, $path) !== 0) {
            throw new InvalidArgumentException(sprintf(
                'Cannot use "%s" as a template, it is not within any view template path.',
                $file
            ));
        }

        return $absolute;
    }

    /**
     * Splits a dot syntax plugin name into its plugin and filename.
     * If $name does not have a dot, then index 0 will be null.
     * It checks if the plugin is loaded, else filename will stay unchanged for filenames containing dot
     *
     * @param string $name The name you want to plugin split.
     * @param bool $fallback If true uses the plugin set in the current Request when parsed plugin is not loaded
     * @return array Array with 2 indexes. 0 => plugin name, 1 => filename
     */
    public function pluginSplit($name, $fallback = true)
    {
        $plugin = null;
        list($first, $second) = pluginSplit($name);
        if (Plugin::loaded($first) === true) {
            $name = $second;
            $plugin = $first;
        }
        if (isset($this->plugin) && !$plugin && $fallback) {
            $plugin = $this->plugin;
        }

        return [$plugin, $name];
    }

    /**
     * Returns layout filename for this template as a string.
     *
     * @param string|null $name The name of the layout to find.
     * @return string Filename for layout file (.ctp).
     * @throws \Cake\View\Exception\MissingLayoutException when a layout cannot be located
     */
    protected function _getLayoutFileName($name = null)
    {
        if ($name === null) {
            $name = $this->layout;
        }
        $subDir = null;

        if ($this->layoutPath) {
            $subDir = $this->layoutPath . DIRECTORY_SEPARATOR;
        }
        list($plugin, $name) = $this->pluginSplit($name);

        $layoutPaths = $this->_getSubPaths('Layout' . DIRECTORY_SEPARATOR . $subDir);

        foreach ($this->_paths($plugin) as $path) {
            foreach ($layoutPaths as $layoutPath) {
                $currentPath = $path . $layoutPath;
                if (file_exists($currentPath . $name . $this->_ext)) {
                    return $this->_checkFilePath($currentPath . $name . $this->_ext, $currentPath);
                }
            }
        }
        throw new MissingLayoutException([
            'file' => $layoutPaths[0] . $name . $this->_ext
        ]);
    }

    /**
     * Finds an element filename, returns false on failure.
     *
     * @param string $name The name of the element to find.
     * @param bool $pluginCheck - if false will ignore the request's plugin if parsed plugin is not loaded
     * @return string|false Either a string to the element filename or false when one can't be found.
     */
    protected function _getElementFileName($name, $pluginCheck = true)
    {
        list($plugin, $name) = $this->pluginSplit($name, $pluginCheck);

        $paths = $this->_paths($plugin);
        $elementPaths = $this->_getSubPaths(static::NAME_ELEMENT);

        foreach ($paths as $path) {
            foreach ($elementPaths as $elementPath) {
                if (file_exists($path . $elementPath . DIRECTORY_SEPARATOR . $name . $this->_ext)) {
                    return $path . $elementPath . DIRECTORY_SEPARATOR . $name . $this->_ext;
                }
            }
        }

        return false;
    }

    /**
     * Find all sub templates path, based on $basePath
     * If a prefix is defined in the current request, this method will prepend
     * the prefixed template path to the $basePath, cascading up in case the prefix
     * is nested.
     * This is essentially used to find prefixed template paths for elements
     * and layouts.
     *
     * @param string $basePath Base path on which to get the prefixed one.
     * @return array Array with all the templates paths.
     */
    protected function _getSubPaths($basePath)
    {
        $paths = [$basePath];
        if ($this->request->getParam('prefix')) {
            $prefixPath = explode('/', $this->request->getParam('prefix'));
            $path = '';
            foreach ($prefixPath as $prefixPart) {
                $path .= Inflector::camelize($prefixPart) . DIRECTORY_SEPARATOR;

                array_unshift(
                    $paths,
                    $path . $basePath
                );
            }
        }

        return $paths;
    }

    /**
     * Return all possible paths to find view files in order
     *
     * @param string|null $plugin Optional plugin name to scan for view files.
     * @param bool $cached Set to false to force a refresh of view paths. Default true.
     * @return array paths
     */
    protected function _paths($plugin = null, $cached = true)
    {
        if ($cached === true) {
            if ($plugin === null && !empty($this->_paths)) {
                return $this->_paths;
            }
            if ($plugin !== null && isset($this->_pathsForPlugin[$plugin])) {
                return $this->_pathsForPlugin[$plugin];
            }
        }
        $templatePaths = App::path(static::NAME_TEMPLATE);
        $pluginPaths = $themePaths = [];
        if (!empty($plugin)) {
            for ($i = 0, $count = count($templatePaths); $i < $count; $i++) {
                $pluginPaths[] = $templatePaths[$i] . 'Plugin' . DIRECTORY_SEPARATOR . $plugin . DIRECTORY_SEPARATOR;
            }
            $pluginPaths = array_merge($pluginPaths, App::path(static::NAME_TEMPLATE, $plugin));
        }

        if (!empty($this->theme)) {
            $themePaths = App::path(static::NAME_TEMPLATE, Inflector::camelize($this->theme));

            if ($plugin) {
                for ($i = 0, $count = count($themePaths); $i < $count; $i++) {
                    array_unshift($themePaths, $themePaths[$i] . 'Plugin' . DIRECTORY_SEPARATOR . $plugin . DIRECTORY_SEPARATOR);
                }
            }
        }

        $paths = array_merge(
            $themePaths,
            $pluginPaths,
            $templatePaths,
            [dirname(__DIR__) . DIRECTORY_SEPARATOR . static::NAME_TEMPLATE . DIRECTORY_SEPARATOR]
        );

        if ($plugin !== null) {
            return $this->_pathsForPlugin[$plugin] = $paths;
        }

        return $this->_paths = $paths;
    }

    /**
     * Generate the cache configuration options for an element.
     *
     * @param string $name Element name
     * @param array $data Data
     * @param array $options Element options
     * @return array Element Cache configuration.
     */
    protected function _elementCache($name, $data, $options)
    {
        if (isset($options['cache']['key'], $options['cache']['config'])) {
            $cache = $options['cache'];
            $cache['key'] = 'element_' . $cache['key'];

            return $cache;
        }

        $plugin = null;
        list($plugin, $name) = $this->pluginSplit($name);

        $underscored = null;
        if ($plugin) {
            $underscored = Inflector::underscore($plugin);
        }

        $cache = $options['cache'];
        unset($options['cache'], $options['callbacks'], $options['plugin']);
        $keys = array_merge(
            [$underscored, $name],
            array_keys($options),
            array_keys($data)
        );
        $config = [
            'config' => $this->elementCache,
            'key' => implode('_', $keys)
        ];
        if (is_array($cache)) {
            $defaults = [
                'config' => $this->elementCache,
                'key' => $config['key']
            ];
            $config = $cache + $defaults;
        }
        $config['key'] = 'element_' . $config['key'];

        return $config;
    }

    /**
     * Renders an element and fires the before and afterRender callbacks for it
     * and writes to the cache if a cache is used
     *
     * @param string $file Element file path
     * @param array $data Data to render
     * @param array $options Element options
     * @return string
     * @triggers View.beforeRender $this, [$file]
     * @triggers View.afterRender $this, [$file, $element]
     */
    protected function _renderElement($file, $data, $options)
    {
        $current = $this->_current;
        $restore = $this->_currentType;
        $this->_currentType = static::TYPE_ELEMENT;

        if ($options['callbacks']) {
            $this->dispatchEvent('View.beforeRender', [$file]);
        }

        $element = $this->_render($file, array_merge($this->viewVars, $data));

        if ($options['callbacks']) {
            $this->dispatchEvent('View.afterRender', [$file, $element]);
        }

        $this->_currentType = $restore;
        $this->_current = $current;

        return $element;
    }
}<|MERGE_RESOLUTION|>--- conflicted
+++ resolved
@@ -195,7 +195,6 @@
      * This object contains all the information about a request and several methods for reading
      * additional information about the request.
      *
-     * @deprecated 3.7.0 The property will become protected in 4.0.0.
      * @var \Cake\Http\ServerRequest
      */
     protected $request;
@@ -203,7 +202,6 @@
     /**
      * Reference to the Response object
      *
-     * @deprecated 3.7.0 The property will become protected in 4.0.0.
      * @var \Cake\Http\Response
      */
     protected $response;
@@ -1019,69 +1017,12 @@
      */
     public function __get($name)
     {
-<<<<<<< HEAD
         $registry = $this->helpers();
         if (isset($registry->{$name})) {
             $this->{$name} = $registry->{$name};
-=======
-        try {
-            $registry = $this->helpers();
-            if (isset($registry->{$name})) {
-                $this->{$name} = $registry->{$name};
-
-                return $registry->{$name};
-            }
-        } catch (MissingHelperException $exception) {
-        }
-
-        $deprecated = [
-            'view' => 'getTemplate',
-            'viewPath' => 'getTemplatePath',
-        ];
-        if (isset($deprecated[$name])) {
-            $method = $deprecated[$name];
-            deprecationWarning(sprintf(
-                'View::$%s is deprecated. Use View::%s() instead.',
-                $name,
-                $method
-            ));
-
-            return $this->{$method}();
-        }
-
-        $protected = [
-            'templatePath' => 'getTemplatePath',
-            'template' => 'getTemplate',
-            'layout' => 'getLayout',
-            'layoutPath' => 'setLayoutPath',
-            'autoLayout' => 'isAutoLayoutEnabled',
-            'theme' => 'getTheme',
-            'request' => 'getRequest',
-            'response' => 'getResponse',
-            'subDir' => 'getSubdir',
-            'plugin' => 'getPlugin',
-            'name' => 'getName',
-        ];
-        if (isset($protected[$name])) {
-            $method = $protected[$name];
-            deprecationWarning(sprintf(
-                'View::$%s is protected now. Use View::%s() instead.',
-                $name,
-                $method
-            ));
-
-            return $this->{$method}();
-        }
-
-        if ($name === 'Blocks') {
-            deprecationWarning(
-                'View::$Blocks is protected now. ' .
-                'Use one of the wrapper methods like View::fetch() etc. instead.'
-            );
-
-            return $this->Blocks;
-        }
->>>>>>> a03a6aef
+
+            return $registry->{$name};
+        }
 
         if ($name === 'helpers') {
             deprecationWarning(
@@ -1092,82 +1033,9 @@
             return $this->helpers;
         }
 
-        if (!empty($exception)) {
-            throw $exception;
-        }
-
-        return $this->{$name};
-    }
-
-    /**
-<<<<<<< HEAD
-=======
-     * Magic setter for deprecated properties.
-     *
-     * @param string $name Name to property.
-     * @param mixed $value Value for property.
-     * @return void
-     */
-    public function __set($name, $value)
-    {
-        $deprecated = [
-            'view' => 'setTemplate',
-            'viewPath' => 'setTemplatePath',
-        ];
-        if (isset($deprecated[$name])) {
-            $method = $deprecated[$name];
-            deprecationWarning(sprintf(
-                'View::$%s is deprecated. Use View::%s() instead.',
-                $name,
-                $method
-            ));
-
-            $this->{$method}($value);
-
-            return;
-        }
-
-        $protected = [
-            'templatePath' => 'setTemplatePath',
-            'template' => 'setTemplate',
-            'layout' => 'setLayout',
-            'layoutPath' => 'setLayoutPath',
-            'autoLayout' => 'enableAutoLayout',
-            'theme' => 'setTheme',
-            'request' => 'setRequest',
-            'response' => 'setResponse',
-            'subDir' => 'setSubDir',
-            'plugin' => 'setPlugin',
-            'name' => 'setName',
-            'elementCache' => 'setElementCache',
-        ];
-        if (isset($protected[$name])) {
-            $method = $protected[$name];
-            deprecationWarning(sprintf(
-                'View::$%s is protected now. Use View::%s() instead.',
-                $name,
-                $method
-            ));
-
-            $this->{$method}($value);
-
-            return;
-        }
-
-        if ($name === 'helpers') {
-            deprecationWarning(
-                'View::$helpers is protected now. ' .
-                'Use the helper registry through View::helpers() to manage helpers.'
-            );
-
-            return $this->helpers = $value;
-        }
-
-        $this->{$name} = $value;
-    }
-
-    /**
->>>>>>> a03a6aef
+    }
+
+    /**
      * Interact with the HelperRegistry to load all the helpers.
      *
      * @return $this
