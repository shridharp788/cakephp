<?php
/**
 * CakePHP(tm) : Rapid Development Framework (http://cakephp.org)
 * Copyright (c) Cake Software Foundation, Inc. (http://cakefoundation.org)
 *
 * Licensed under The MIT License
 * For full copyright and license information, please see the LICENSE.txt
 * Redistributions of files must retain the above copyright notice.
 *
 * @copyright     Copyright (c) Cake Software Foundation, Inc. (http://cakefoundation.org)
 * @link          http://cakephp.org CakePHP(tm) Project
 * @since         2.2.0
 * @license       http://www.opensource.org/licenses/mit-license.php MIT License
 */
namespace Cake\Validation;

use ArrayAccess;
use ArrayIterator;
use Countable;
use InvalidArgumentException;
use IteratorAggregate;

/**
 * Validator object encapsulates all methods related to data validations for a model
 * It also provides an API to dynamically change validation rules for each model field.
 *
 * Implements ArrayAccess to easily modify rules in the set
 *
 * @link http://book.cakephp.org/3.0/en/core-libraries/validation.html
 */
class Validator implements ArrayAccess, IteratorAggregate, Countable
{
    /**
     * Used to flag nested rules created with addNested() and addNestedMany()
     *
     * @var string
     */
    const NESTED = '_nested';

    /**
     * Holds the ValidationSet objects array
     *
     * @var array
     */
    protected $_fields = [];

    /**
     * An associative array of objects or classes containing methods
     * used for validation
     *
     * @var array
     */
    protected $_providers = [];

    /**
     * Contains the validation messages associated with checking the presence
     * for each corresponding field.
     *
     * @var array
     */
    protected $_presenceMessages = [];

    /**
     * Whether or not to use I18n functions for translating default error messages
     *
     * @var bool
     */
    protected $_useI18n = false;

    /**
     * Contains the validation messages associated with checking the emptiness
     * for each corresponding field.
     *
     * @var array
     */
    protected $_allowEmptyMessages = [];

    /**
     * Constructor
     *
     */
    public function __construct()
    {
        $this->_useI18n = function_exists('__d');
    }

    /**
     * Returns an array of fields that have failed validation. On the current model. This method will
     * actually run validation rules over data, not just return the messages.
     *
     * @param array $data The data to be checked for errors
     * @param bool $newRecord whether the data to be validated is new or to be updated.
     * @return array Array of invalid fields
     */
    public function errors(array $data, $newRecord = true)
    {
        $errors = [];

        $requiredMessage = 'This field is required';
        $emptyMessage = 'This field cannot be left empty';

        if ($this->_useI18n) {
            $requiredMessage = __d('cake', 'This field is required');
            $emptyMessage = __d('cake', 'This field cannot be left empty');
        }

        foreach ($this->_fields as $name => $field) {
            $keyPresent = array_key_exists($name, $data);

            $providers = $this->_providers;
            $context = compact('data', 'newRecord', 'field', 'providers');

            if (!$keyPresent && !$this->_checkPresence($field, $context)) {
                $errors[$name]['_required'] = isset($this->_presenceMessages[$name])
                    ? $this->_presenceMessages[$name]
                    : $requiredMessage;
                continue;
            }
            if (!$keyPresent) {
                continue;
            }

            $canBeEmpty = $this->_canBeEmpty($field, $context);
            $isEmpty = $this->_fieldIsEmpty($data[$name]);

            if (!$canBeEmpty && $isEmpty) {
                $errors[$name]['_empty'] = isset($this->_allowEmptyMessages[$name])
                    ? $this->_allowEmptyMessages[$name]
                    : $emptyMessage;
                continue;
            }

            if ($isEmpty) {
                continue;
            }

            $result = $this->_processRules($name, $field, $data, $newRecord);
            if ($result) {
                $errors[$name] = $result;
            }
        }

        return $errors;
    }

    /**
     * Returns a ValidationSet object containing all validation rules for a field, if
     * passed a ValidationSet as second argument, it will replace any other rule set defined
     * before
     *
     * @param string $name [optional] The fieldname to fetch.
     * @param \Cake\Validation\ValidationSet|null $set The set of rules for field
     * @return \Cake\Validation\ValidationSet
     */
    public function field($name, ValidationSet $set = null)
    {
        if (empty($this->_fields[$name])) {
            $set = $set ?: new ValidationSet();
            $this->_fields[$name] = $set;
        }

        return $this->_fields[$name];
    }

    /**
     * Check whether or not a validator contains any rules for the given field.
     *
     * @param string $name The field name to check.
     * @return bool
     */
    public function hasField($name)
    {
        return isset($this->_fields[$name]);
    }

    /**
     * Associates an object to a name so it can be used as a provider. Providers are
     * objects or class names that can contain methods used during validation of for
     * deciding whether a validation rule can be applied. All validation methods,
     * when called will receive the full list of providers stored in this validator.
     *
     * @param string $name The name under which the provider should be set.
     * @param object|string $object Provider object or class name.
<<<<<<< HEAD
     * @return $this
=======
     * @return self
>>>>>>> 53be5558
     */
    public function setProvider($name, $object)
    {
        $this->_providers[$name] = $object;

        return $this;
    }

    /**
     * Returns the provider stored under that name if it exists.
     *
     * @param string $name The name under which the provider should be set.
     * @return object|string|null
     */
    public function getProvider($name)
    {
        if (isset($this->_providers[$name])) {
            return $this->_providers[$name];
        }
        if ($name !== 'default') {
            return null;
        }

        $this->_providers[$name] = new RulesProvider();

        return $this->_providers[$name];
    }

    /**
     * Associates an object to a name so it can be used as a provider. Providers are
     * objects or class names that can contain methods used during validation of for
     * deciding whether a validation rule can be applied. All validation methods,
     * when called will receive the full list of providers stored in this validator.
     *
     * If called with no arguments, it will return the provider stored under that name if
     * it exists, otherwise it returns this instance of chaining.
     *
     * @deprecated 3.4.0 Use setProvider()/getProvider() instead.
     * @param string $name The name under which the provider should be set.
     * @param null|object|string $object Provider object or class name.
     * @return self|object|string|null
     */
    public function provider($name, $object = null)
    {
        if ($object !== null) {
            return $this->setProvider($name, $object);
        }

        return $this->getProvider($name);
    }

    /**
     * Get the list of providers in this validator.
     *
     * @return array
     */
    public function providers()
    {
        return array_keys($this->_providers);
    }

    /**
     * Returns whether a rule set is defined for a field or not
     *
     * @param string $field name of the field to check
     * @return bool
     */
    public function offsetExists($field)
    {
        return isset($this->_fields[$field]);
    }

    /**
     * Returns the rule set for a field
     *
     * @param string $field name of the field to check
     * @return \Cake\Validation\ValidationSet
     */
    public function offsetGet($field)
    {
        return $this->field($field);
    }

    /**
     * Sets the rule set for a field
     *
     * @param string $field name of the field to set
     * @param array|\Cake\Validation\ValidationSet $rules set of rules to apply to field
     * @return void
     */
    public function offsetSet($field, $rules)
    {
        if (!$rules instanceof ValidationSet) {
            $set = new ValidationSet();
            foreach ((array)$rules as $name => $rule) {
                $set->add($name, $rule);
            }
        }
        $this->_fields[$field] = $rules;
    }

    /**
     * Unsets the rule set for a field
     *
     * @param string $field name of the field to unset
     * @return void
     */
    public function offsetUnset($field)
    {
        unset($this->_fields[$field]);
    }

    /**
     * Returns an iterator for each of the fields to be validated
     *
     * @return \ArrayIterator
     */
    public function getIterator()
    {
        return new ArrayIterator($this->_fields);
    }

    /**
     * Returns the number of fields having validation rules
     *
     * @return int
     */
    public function count()
    {
        return count($this->_fields);
    }

    /**
     * Adds a new rule to a field's rule set. If second argument is an array
     * then rules list for the field will be replaced with second argument and
     * third argument will be ignored.
     *
     * ### Example:
     *
     * ```
     *      $validator
     *          ->add('title', 'required', ['rule' => 'notBlank'])
     *          ->add('user_id', 'valid', ['rule' => 'numeric', 'message' => 'Invalid User'])
     *
     *      $validator->add('password', [
     *          'size' => ['rule' => ['lengthBetween', 8, 20]],
     *          'hasSpecialCharacter' => ['rule' => 'validateSpecialchar', 'message' => 'not valid']
     *      ]);
     * ```
     *
     * @param string $field The name of the field from which the rule will be added
     * @param array|string $name The alias for a single rule or multiple rules array
     * @param array|\Cake\Validation\ValidationRule $rule the rule to add
     * @return self
     */
    public function add($field, $name, $rule = [])
    {
        $field = $this->field($field);

        if (!is_array($name)) {
            $rules = [$name => $rule];
        } else {
            $rules = $name;
        }

        foreach ($rules as $name => $rule) {
            $field->add($name, $rule);
        }

        return $this;
    }

    /**
     * Adds a nested validator.
     *
     * Nesting validators allows you to define validators for array
     * types. For example, nested validators are ideal when you want to validate a
     * sub-document, or complex array type.
     *
     * This method assumes that the sub-document has a 1:1 relationship with the parent.
     *
     * The providers of the parent validator will be synced into the nested validator, when
     * errors are checked. This ensures that any validation rule providers connected
     * in the parent will have the same values in the nested validator when rules are evaluated.
     *
     * @param string $field The root field for the nested validator.
     * @param \Cake\Validation\Validator $validator The nested validator.
     * @return self
     */
    public function addNested($field, Validator $validator)
    {
        $field = $this->field($field);
        $field->add(static::NESTED, ['rule' => function ($value, $context) use ($validator) {
            if (!is_array($value)) {
                return false;
            }
            foreach ($this->providers() as $provider) {
                $validator->provider($provider, $this->provider($provider));
            }
            $errors = $validator->errors($value, $context['newRecord']);

            return empty($errors) ? true : $errors;
        }]);

        return $this;
    }

    /**
     * Adds a nested validator.
     *
     * Nesting validators allows you to define validators for array
     * types. For example, nested validators are ideal when you want to validate many
     * similar sub-documents or complex array types.
     *
     * This method assumes that the sub-document has a 1:N relationship with the parent.
     *
     * The providers of the parent validator will be synced into the nested validator, when
     * errors are checked. This ensures that any validation rule providers connected
     * in the parent will have the same values in the nested validator when rules are evaluated.
     *
     * @param string $field The root field for the nested validator.
     * @param \Cake\Validation\Validator $validator The nested validator.
     * @return self
     */
    public function addNestedMany($field, Validator $validator)
    {
        $field = $this->field($field);
        $field->add(static::NESTED, ['rule' => function ($value, $context) use ($validator) {
            if (!is_array($value)) {
                return false;
            }
            foreach ($this->providers() as $provider) {
                $validator->provider($provider, $this->provider($provider));
            }
            $errors = [];
            foreach ($value as $i => $row) {
                if (!is_array($row)) {
                    return false;
                }
                $check = $validator->errors($row, $context['newRecord']);
                if (!empty($check)) {
                    $errors[$i] = $check;
                }
            }

            return empty($errors) ? true : $errors;
        }]);

        return $this;
    }

    /**
     * Removes a rule from the set by its name
     *
     * ### Example:
     *
     * ```
     *      $validator
     *          ->remove('title', 'required')
     *          ->remove('user_id')
     * ```
     *
     * @param string $field The name of the field from which the rule will be removed
     * @param string|null $rule the name of the rule to be removed
     * @return self
     */
    public function remove($field, $rule = null)
    {
        if ($rule === null) {
            unset($this->_fields[$field]);
        } else {
            $this->field($field)->remove($rule);
        }

        return $this;
    }

    /**
     * Sets whether a field is required to be present in data array.
     * You can also pass array. Using an array will let you provide  the following
     * keys:
     *
     * - `mode` individual mode for field
     * - `message` individual error message for field
     *
     * You can also set mode and message for all passed fields, the individual
     * setting takes precedence over group settings.
     *
     * @param string|array $field the name of the field or list of fields.
     * @param bool|string|callable $mode Valid values are true, false, 'create', 'update'.
     *   If a callable is passed then the field will be required only when the callback
     *   returns true.
     * @param string|null $message The message to show if the field presence validation fails.
     * @return self
     */
    public function requirePresence($field, $mode = true, $message = null)
    {
        $defaults = [
            'mode' => $mode,
            'message' => $message
        ];

        if (!is_array($field)) {
            $field = $this->_convertValidatorToArray($field, $defaults);
        }

        foreach ($field as $fieldName => $setting) {
            $settings = $this->_convertValidatorToArray($fieldName, $defaults, $setting);
            $fieldName = current(array_keys($settings));

            $this->field($fieldName)->isPresenceRequired($settings[$fieldName]['mode']);
            if ($settings[$fieldName]['message']) {
                $this->_presenceMessages[$fieldName] = $settings[$fieldName]['message'];
            }
        }

        return $this;
    }

    /**
     * Allows a field to be empty. You can also pass array.
     * Using an array will let you provide the following keys:
     *
     * - `when` individual when condition for field
     * - 'message' individual message for field
     *
     * You can also set when and message for all passed fields, the individual setting
     * takes precedence over group settings.
     *
     * This is the opposite of notEmpty() which requires a field to not be empty.
     * By using $mode equal to 'create' or 'update', you can allow fields to be empty
     * when records are first created, or when they are updated.
     *
     * ### Example:
     *
     * ```
     * // Email can be empty
     * $validator->allowEmpty('email');
     *
     * // Email can be empty on create
     * $validator->allowEmpty('email', 'create');
     *
     * // Email can be empty on update
     * $validator->allowEmpty('email', 'update');
     *
     * // Email and subject can be empty on update
     * $validator->allowEmpty(['email', 'subject'], 'update');
     *
     * // Email can be always empty, subject and content can be empty on update.
     * $validator->allowEmpty(
     *      [
     *          'email' => [
     *              'when' => true
     *          ],
     *          'content' => [
     *              'message' => 'Content cannot be empty'
     *          ],
     *          'subject'
     *      ],
     *      'update'
     * );
     * ```
     *
     * It is possible to conditionally allow emptiness on a field by passing a callback
     * as a second argument. The callback will receive the validation context array as
     * argument:
     *
     * ```
     * $validator->allowEmpty('email', function ($context) {
     *  return !$context['newRecord'] || $context['data']['role'] === 'admin';
     * });
     * ```
     *
     * This method will correctly detect empty file uploads and date/time/datetime fields.
     *
     * Because this and `notEmpty()` modify the same internal state, the last
     * method called will take precedence.
     *
     * @param string|array $field the name of the field or a list of fields
     * @param bool|string|callable $when Indicates when the field is allowed to be empty
     * Valid values are true (always), 'create', 'update'. If a callable is passed then
     * the field will allowed to be empty only when the callback returns true.
     * @param string|null $message The message to show if the field is not
     * @return self
     */
    public function allowEmpty($field, $when = true, $message = null)
    {
        $settingsDefault = [
            'when' => $when,
            'message' => $message
        ];

        if (!is_array($field)) {
            $field = $this->_convertValidatorToArray($field, $settingsDefault);
        }

        foreach ($field as $fieldName => $setting) {
            $settings = $this->_convertValidatorToArray($fieldName, $settingsDefault, $setting);
            $fieldName = current(array_keys($settings));

            $this->field($fieldName)->isEmptyAllowed($settings[$fieldName]['when']);
            if ($settings[$fieldName]['message']) {
                $this->_allowEmptyMessages[$fieldName] = $settings[$fieldName]['message'];
            }
        }

        return $this;
    }

    /**
     * Converts validator to fieldName => $settings array
     *
     * @param int|string $fieldName name of field
     * @param array $defaults default settings
     * @param string|array $settings settings from data
     * @return array
     */
    protected function _convertValidatorToArray($fieldName, $defaults = [], $settings = [])
    {
        if (is_string($settings)) {
            $fieldName = $settings;
            $settings = [];
        }
        if (!is_array($settings)) {
            throw new InvalidArgumentException(
                sprintf('Invalid settings for "%s". Settings must be an array.', $fieldName)
            );
        }
        $settings += $defaults;

        return [$fieldName => $settings];
    }

    /**
     * Sets a field to require a non-empty value. You can also pass array.
     * Using an array will let you provide the following keys:
     *
     * - `when` individual when condition for field
     * - `message` individual error message for field
     *
     * You can also set `when` and `message` for all passed fields, the individual setting
     * takes precedence over group settings.
     *
     * This is the opposite of `allowEmpty()` which allows a field to be empty.
     * By using $mode equal to 'create' or 'update', you can make fields required
     * when records are first created, or when they are updated.
     *
     * ### Example:
     *
     * ```
     * $message = 'This field cannot be empty';
     *
     * // Email cannot be empty
     * $validator->notEmpty('email');
     *
     * // Email can be empty on update, but not create
     * $validator->notEmpty('email', $message, 'create');
     *
     * // Email can be empty on create, but required on update.
     * $validator->notEmpty('email', $message, 'update');
     *
     * // Email and title can be empty on create, but are required on update.
     * $validator->notEmpty(['email', 'title'], $message, 'update');
     *
     * // Email can be empty on create, title must always be not empty
     * $validator->notEmpty(
     *      [
     *          'email',
     *          'title' => [
     *              'when' => true,
     *              'message' => 'Title cannot be empty'
     *          ]
     *      ],
     *      $message,
     *      'update'
     * );
     * ```
     *
     * It is possible to conditionally disallow emptiness on a field by passing a callback
     * as the third argument. The callback will receive the validation context array as
     * argument:
     *
     * ```
     * $validator->notEmpty('email', 'Email is required', function ($context) {
     *   return $context['newRecord'] && $context['data']['role'] !== 'admin';
     * });
     * ```
     *
     * Because this and `allowEmpty()` modify the same internal state, the last
     * method called will take precedence.
     *
     * @param string|array $field the name of the field or list of fields
     * @param string|null $message The message to show if the field is not
     * @param bool|string|callable $when Indicates when the field is not allowed
     *   to be empty. Valid values are true (always), 'create', 'update'. If a
     *   callable is passed then the field will allowed to be empty only when
     *   the callback returns false.
     * @return self
     */
    public function notEmpty($field, $message = null, $when = false)
    {
        $defaults = [
            'when' => $when,
            'message' => $message
        ];

        if (!is_array($field)) {
            $field = $this->_convertValidatorToArray($field, $defaults);
        }

        foreach ($field as $fieldName => $setting) {
            $settings = $this->_convertValidatorToArray($fieldName, $defaults, $setting);
            $fieldName = current(array_keys($settings));
            $whenSetting = $settings[$fieldName]['when'];

            if ($whenSetting === 'create' || $whenSetting === 'update') {
                $whenSetting = $whenSetting === 'create' ? 'update' : 'create';
            } elseif (is_callable($whenSetting)) {
                $whenSetting = function ($context) use ($whenSetting) {
                    return !$whenSetting($context);
                };
            }

            $this->field($fieldName)->isEmptyAllowed($whenSetting);
            if ($settings[$fieldName]['message']) {
                $this->_allowEmptyMessages[$fieldName] = $settings[$fieldName]['message'];
            }
        }

        return $this;
    }

    /**
     * Add a notBlank rule to a field.
     *
     * @param string $field The field you want to apply the rule to.
     * @param string|null $message The error message when the rule fails.
     * @param string|callable|null $when Either 'create' or 'update' or a callable that returns
     *   true when the validation rule should be applied.
     * @see \Cake\Validation\Validation::notBlank()
     * @return self
     */
    public function notBlank($field, $message = null, $when = null)
    {
        $extra = array_filter(['on' => $when, 'message' => $message]);

        return $this->add($field, 'notBlank', $extra + [
            'rule' => 'notBlank',
        ]);
    }

    /**
     * Add an alphanumeric rule to a field.
     *
     * @param string $field The field you want to apply the rule to.
     * @param string|null $message The error message when the rule fails.
     * @param string|callable|null $when Either 'create' or 'update' or a callable that returns
     *   true when the validation rule should be applied.
     * @see \Cake\Validation\Validation::alphaNumeric()
     * @return self
     */
    public function alphaNumeric($field, $message = null, $when = null)
    {
        $extra = array_filter(['on' => $when, 'message' => $message]);

        return $this->add($field, 'alphaNumeric', $extra + [
            'rule' => 'alphaNumeric',
        ]);
    }

    /**
     * Add an rule that ensures a string length is within a range.
     *
     * @param string $field The field you want to apply the rule to.
     * @param array $range The inclusive minimum and maximum length you want permitted.
     * @param string|null $message The error message when the rule fails.
     * @param string|callable|null $when Either 'create' or 'update' or a callable that returns
     *   true when the validation rule should be applied.
     * @see \Cake\Validation\Validation::alphaNumeric()
     * @return self
     */
    public function lengthBetween($field, array $range, $message = null, $when = null)
    {
        if (count($range) !== 2) {
            throw new InvalidArgumentException('The $range argument requires 2 numbers');
        }
        $extra = array_filter(['on' => $when, 'message' => $message]);

        return $this->add($field, 'lengthBetween', $extra + [
            'rule' => ['lengthBetween', array_shift($range), array_shift($range)],
        ]);
    }

    /**
     * Add a credit card rule to a field.
     *
     * @param string $field The field you want to apply the rule to.
     * @param string $type The type of cards you want to allow. Defaults to 'all'.
     *   You can also supply an array of accepted card types. e.g `['mastercard', 'visa', 'amex']`
     * @param string|null $message The error message when the rule fails.
     * @param string|callable|null $when Either 'create' or 'update' or a callable that returns
     *   true when the validation rule should be applied.
     * @see \Cake\Validation\Validation::cc()
     * @return self
     */
    public function creditCard($field, $type = 'all', $message = null, $when = null)
    {
        $extra = array_filter(['on' => $when, 'message' => $message]);

        return $this->add($field, 'creditCard', $extra + [
            'rule' => ['cc', $type, true],
        ]);
    }

    /**
     * Add a greater than comparison rule to a field.
     *
     * @param string $field The field you want to apply the rule to.
     * @param int|float $value The value user data must be greater than.
     * @param string|null $message The error message when the rule fails.
     * @param string|callable|null $when Either 'create' or 'update' or a callable that returns
     *   true when the validation rule should be applied.
     * @see \Cake\Validation\Validation::comparison()
     * @return self
     */
    public function greaterThan($field, $value, $message = null, $when = null)
    {
        $extra = array_filter(['on' => $when, 'message' => $message]);

        return $this->add($field, 'greaterThan', $extra + [
            'rule' => ['comparison', '>', $value]
        ]);
    }

    /**
     * Add a greater than or equal to comparison rule to a field.
     *
     * @param string $field The field you want to apply the rule to.
     * @param int|float $value The value user data must be greater than or equal to.
     * @param string|null $message The error message when the rule fails.
     * @param string|callable|null $when Either 'create' or 'update' or a callable that returns
     *   true when the validation rule should be applied.
     * @see \Cake\Validation\Validation::comparison()
     * @return self
     */
    public function greaterThanOrEqual($field, $value, $message = null, $when = null)
    {
        $extra = array_filter(['on' => $when, 'message' => $message]);

        return $this->add($field, 'greaterThanOrEqual', $extra + [
            'rule' => ['comparison', '>=', $value]
        ]);
    }

    /**
     * Add a less than comparison rule to a field.
     *
     * @param string $field The field you want to apply the rule to.
     * @param int|float $value The value user data must be less than.
     * @param string|null $message The error message when the rule fails.
     * @param string|callable|null $when Either 'create' or 'update' or a callable that returns
     *   true when the validation rule should be applied.
     * @see \Cake\Validation\Validation::comparison()
     * @return self
     */
    public function lessThan($field, $value, $message = null, $when = null)
    {
        $extra = array_filter(['on' => $when, 'message' => $message]);

        return $this->add($field, 'lessThan', $extra + [
            'rule' => ['comparison', '<', $value]
        ]);
    }

    /**
     * Add a less than or equal comparison rule to a field.
     *
     * @param string $field The field you want to apply the rule to.
     * @param int|float $value The value user data must be less than or equal to.
     * @param string|null $message The error message when the rule fails.
     * @param string|callable|null $when Either 'create' or 'update' or a callable that returns
     *   true when the validation rule should be applied.
     * @see \Cake\Validation\Validation::comparison()
     * @return self
     */
    public function lessThanOrEqual($field, $value, $message = null, $when = null)
    {
        $extra = array_filter(['on' => $when, 'message' => $message]);

        return $this->add($field, 'lessThanOrEqual', $extra + [
            'rule' => ['comparison', '<=', $value]
        ]);
    }

    /**
     * Add a equal to comparison rule to a field.
     *
     * @param string $field The field you want to apply the rule to.
     * @param int|float $value The value user data must be equal to.
     * @param string|null $message The error message when the rule fails.
     * @param string|callable|null $when Either 'create' or 'update' or a callable that returns
     *   true when the validation rule should be applied.
     * @see \Cake\Validation\Validation::comparison()
     * @return self
     */
    public function equals($field, $value, $message = null, $when = null)
    {
        $extra = array_filter(['on' => $when, 'message' => $message]);

        return $this->add($field, 'equals', $extra + [
            'rule' => ['comparison', '==', $value]
        ]);
    }

    /**
     * Add a not equal to comparison rule to a field.
     *
     * @param string $field The field you want to apply the rule to.
     * @param int|float $value The value user data must be not be equal to.
     * @param string|null $message The error message when the rule fails.
     * @param string|callable|null $when Either 'create' or 'update' or a callable that returns
     *   true when the validation rule should be applied.
     * @see \Cake\Validation\Validation::comparison()
     * @return self
     */
    public function notEquals($field, $value, $message = null, $when = null)
    {
        $extra = array_filter(['on' => $when, 'message' => $message]);

        return $this->add($field, 'notEquals', $extra + [
            'rule' => ['comparison', '!=', $value]
        ]);
    }

    /**
     * Add a rule to compare two fields to each other.
     *
     * If both fields have the exact same value the rule will pass.
     *
     * @param mixed $field The field you want to apply the rule to.
     * @param mixed $secondField The field you want to compare against.
     * @param string|null $message The error message when the rule fails.
     * @param string|callable|null $when Either 'create' or 'update' or a callable that returns
     *   true when the validation rule should be applied.
     * @see \Cake\Validation\Validation::compareWith()
     * @return self
     */
    public function sameAs($field, $secondField, $message = null, $when = null)
    {
        $extra = array_filter(['on' => $when, 'message' => $message]);

        return $this->add($field, 'sameAs', $extra + [
            'rule' => ['compareWith', $secondField]
        ]);
    }

    /**
     * Add a rule to check if a field contains non alpha numeric characters.
     *
     * @param string $field The field you want to apply the rule to.
     * @param int $limit The minimum number of non-alphanumeric fields required.
     * @param string|null $message The error message when the rule fails.
     * @param string|callable|null $when Either 'create' or 'update' or a callable that returns
     *   true when the validation rule should be applied.
     * @see \Cake\Validation\Validation::containsNonAlphaNumeric()
     * @return self
     */
    public function containsNonAlphaNumeric($field, $limit = 1, $message = null, $when = null)
    {
        $extra = array_filter(['on' => $when, 'message' => $message]);

        return $this->add($field, 'containsNonAlphaNumeric', $extra + [
            'rule' => ['containsNonAlphaNumeric', $limit]
        ]);
    }

    /**
     * Add a date format validation rule to a field.
     *
     * @param string $field The field you want to apply the rule to.
     * @param array $formats A list of accepted date formats.
     * @param string|null $message The error message when the rule fails.
     * @param string|callable|null $when Either 'create' or 'update' or a callable that returns
     *   true when the validation rule should be applied.
     * @see \Cake\Validation\Validation::date()
     * @return self
     */
    public function date($field, $formats = ['ymd'], $message = null, $when = null)
    {
        $extra = array_filter(['on' => $when, 'message' => $message]);

        return $this->add($field, 'date', $extra + [
            'rule' => ['date', $formats]
        ]);
    }

    /**
     * Add a date time format validation rule to a field.
     *
     * @param string $field The field you want to apply the rule to.
     * @param array $formats A list of accepted date formats.
     * @param string|null $message The error message when the rule fails.
     * @param string|callable|null $when Either 'create' or 'update' or a callable that returns
     *   true when the validation rule should be applied.
     * @see \Cake\Validation\Validation::datetime()
     * @return self
     */
    public function dateTime($field, $formats = ['ymd'], $message = null, $when = null)
    {
        $extra = array_filter(['on' => $when, 'message' => $message]);

        return $this->add($field, 'dateTime', $extra + [
            'rule' => ['datetime', $formats]
        ]);
    }

    /**
     * Add a time format validation rule to a field.
     *
     * @param string $field The field you want to apply the rule to.
     * @param string|null $message The error message when the rule fails.
     * @param string|callable|null $when Either 'create' or 'update' or a callable that returns
     *   true when the validation rule should be applied.
     * @see \Cake\Validation\Validation::time()
     * @return self
     */
    public function time($field, $message = null, $when = null)
    {
        $extra = array_filter(['on' => $when, 'message' => $message]);

        return $this->add($field, 'time', $extra + [
            'rule' => 'time'
        ]);
    }

    /**
     * Add a localized time, date or datetime format validation rule to a field.
     *
     * @param string $field The field you want to apply the rule to.
     * @param string $type Parser type, one out of 'date', 'time', and 'datetime'
     * @param string|null $message The error message when the rule fails.
     * @param string|callable|null $when Either 'create' or 'update' or a callable that returns
     *   true when the validation rule should be applied.
     * @see \Cake\Validation\Validation::localizedTime()
     * @return self
     */
    public function localizedTime($field, $type = 'datetime', $message = null, $when = null)
    {
        $extra = array_filter(['on' => $when, 'message' => $message]);

        return $this->add($field, 'localizedTime', $extra + [
            'rule' => ['localizedTime', $type]
        ]);
    }

    /**
     * Add a boolean validation rule to a field.
     *
     * @param string $field The field you want to apply the rule to.
     * @param string|null $message The error message when the rule fails.
     * @param string|callable|null $when Either 'create' or 'update' or a callable that returns
     *   true when the validation rule should be applied.
     * @see \Cake\Validation\Validation::boolean()
     * @return self
     */
    public function boolean($field, $message = null, $when = null)
    {
        $extra = array_filter(['on' => $when, 'message' => $message]);

        return $this->add($field, 'boolean', $extra + [
            'rule' => 'boolean'
        ]);
    }

    /**
     * Add a decimal validation rule to a field.
     *
     * @param string $field The field you want to apply the rule to.
     * @param int|null $places The number of decimal places to require.
     * @param string|null $message The error message when the rule fails.
     * @param string|callable|null $when Either 'create' or 'update' or a callable that returns
     *   true when the validation rule should be applied.
     * @see \Cake\Validation\Validation::decimal()
     * @return self
     */
    public function decimal($field, $places = null, $message = null, $when = null)
    {
        $extra = array_filter(['on' => $when, 'message' => $message]);

        return $this->add($field, 'decimal', $extra + [
            'rule' => ['decimal', $places]
        ]);
    }

    /**
     * Add an email validation rule to a field.
     *
     * @param string $field The field you want to apply the rule to.
     * @param bool $checkMX Whether or not to check the MX records.
     * @param string|null $message The error message when the rule fails.
     * @param string|callable|null $when Either 'create' or 'update' or a callable that returns
     *   true when the validation rule should be applied.
     * @see \Cake\Validation\Validation::email()
     * @return self
     */
    public function email($field, $checkMX = false, $message = null, $when = null)
    {
        $extra = array_filter(['on' => $when, 'message' => $message]);

        return $this->add($field, 'email', $extra + [
            'rule' => ['email', $checkMX]
        ]);
    }

    /**
     * Add an IP validation rule to a field.
     *
     * This rule will accept both IPv4 and IPv6 addresses.
     *
     * @param string $field The field you want to apply the rule to.
     * @param string|null $message The error message when the rule fails.
     * @param string|callable|null $when Either 'create' or 'update' or a callable that returns
     *   true when the validation rule should be applied.
     * @see \Cake\Validation\Validation::ip()
     * @return self
     */
    public function ip($field, $message = null, $when = null)
    {
        $extra = array_filter(['on' => $when, 'message' => $message]);

        return $this->add($field, 'ip', $extra + [
            'rule' => 'ip'
        ]);
    }

    /**
     * Add an IPv4 validation rule to a field.
     *
     * @param string $field The field you want to apply the rule to.
     * @param string|null $message The error message when the rule fails.
     * @param string|callable|null $when Either 'create' or 'update' or a callable that returns
     *   true when the validation rule should be applied.
     * @see \Cake\Validation\Validation::ip()
     * @return self
     */
    public function ipv4($field, $message = null, $when = null)
    {
        $extra = array_filter(['on' => $when, 'message' => $message]);

        return $this->add($field, 'ipv4', $extra + [
            'rule' => ['ip', 'ipv4']
        ]);
    }

    /**
     * Add an IPv6 validation rule to a field.
     *
     * @param string $field The field you want to apply the rule to.
     * @param string|null $message The error message when the rule fails.
     * @param string|callable|null $when Either 'create' or 'update' or a callable that returns
     *   true when the validation rule should be applied.
     * @see \Cake\Validation\Validation::ip()
     * @return self
     */
    public function ipv6($field, $message = null, $when = null)
    {
        $extra = array_filter(['on' => $when, 'message' => $message]);

        return $this->add($field, 'ipv6', $extra + [
            'rule' => ['ip', 'ipv6']
        ]);
    }

    /**
     * Add a string length validation rule to a field.
     *
     * @param string $field The field you want to apply the rule to.
     * @param int $min The minimum length required.
     * @param string|null $message The error message when the rule fails.
     * @param string|callable|null $when Either 'create' or 'update' or a callable that returns
     *   true when the validation rule should be applied.
     * @see \Cake\Validation\Validation::minLength()
     * @return self
     */
    public function minLength($field, $min, $message = null, $when = null)
    {
        $extra = array_filter(['on' => $when, 'message' => $message]);

        return $this->add($field, 'minLength', $extra + [
            'rule' => ['minLength', $min]
        ]);
    }

    /**
     * Add a string length validation rule to a field.
     *
     * @param string $field The field you want to apply the rule to.
     * @param int $min The minimum length required.
     * @param string|null $message The error message when the rule fails.
     * @param string|callable|null $when Either 'create' or 'update' or a callable that returns
     *   true when the validation rule should be applied.
     * @see \Cake\Validation\Validation::minLengthBytes()
     * @return $this
     */
    public function minLengthBytes($field, $min, $message = null, $when = null)
    {
        $extra = array_filter(['on' => $when, 'message' => $message]);

        return $this->add($field, 'minLengthBytes', $extra + [
            'rule' => ['minLengthBytes', $min]
        ]);
    }

    /**
     * Add a string length validation rule to a field.
     *
     * @param string $field The field you want to apply the rule to.
     * @param int $max The maximum length allowed.
     * @param string|null $message The error message when the rule fails.
     * @param string|callable|null $when Either 'create' or 'update' or a callable that returns
     *   true when the validation rule should be applied.
     * @see \Cake\Validation\Validation::maxLength()
     * @return self
     */
    public function maxLength($field, $max, $message = null, $when = null)
    {
        $extra = array_filter(['on' => $when, 'message' => $message]);

        return $this->add($field, 'maxLength', $extra + [
            'rule' => ['maxLength', $max]
        ]);
    }

    /**
     * Add a string length validation rule to a field.
     *
     * @param string $field The field you want to apply the rule to.
     * @param int $max The maximum length allowed.
     * @param string|null $message The error message when the rule fails.
     * @param string|callable|null $when Either 'create' or 'update' or a callable that returns
     *   true when the validation rule should be applied.
     * @see \Cake\Validation\Validation::maxLengthBytes()
     * @return $this
     */
    public function maxLengthBytes($field, $max, $message = null, $when = null)
    {
        $extra = array_filter(['on' => $when, 'message' => $message]);

        return $this->add($field, 'maxLengthBytes', $extra + [
            'rule' => ['maxLengthBytes', $max]
        ]);
    }

    /**
     * Add a numeric value validation rule to a field.
     *
     * @param string $field The field you want to apply the rule to.
     * @param string|null $message The error message when the rule fails.
     * @param string|callable|null $when Either 'create' or 'update' or a callable that returns
     *   true when the validation rule should be applied.
     * @see \Cake\Validation\Validation::numeric()
     * @return self
     */
    public function numeric($field, $message = null, $when = null)
    {
        $extra = array_filter(['on' => $when, 'message' => $message]);

        return $this->add($field, 'numeric', $extra + [
            'rule' => 'numeric'
        ]);
    }

    /**
     * Add a natural number validation rule to a field.
     *
     * @param string $field The field you want to apply the rule to.
     * @param string|null $message The error message when the rule fails.
     * @param string|callable|null $when Either 'create' or 'update' or a callable that returns
     *   true when the validation rule should be applied.
     * @see \Cake\Validation\Validation::naturalNumber()
     * @return self
     */
    public function naturalNumber($field, $message = null, $when = null)
    {
        $extra = array_filter(['on' => $when, 'message' => $message]);

        return $this->add($field, 'naturalNumber', $extra + [
            'rule' => ['naturalNumber', false]
        ]);
    }

    /**
     * Add a validation rule to ensure a field is a non negative integer.
     *
     * @param string $field The field you want to apply the rule to.
     * @param string|null $message The error message when the rule fails.
     * @param string|callable|null $when Either 'create' or 'update' or a callable that returns
     *   true when the validation rule should be applied.
     * @see \Cake\Validation\Validation::naturalNumber()
     * @return self
     */
    public function nonNegativeInteger($field, $message = null, $when = null)
    {
        $extra = array_filter(['on' => $when, 'message' => $message]);

        return $this->add($field, 'nonNegativeInteger', $extra + [
            'rule' => ['naturalNumber', true]
        ]);
    }

    /**
     * Add a validation rule to ensure a field is within a numeric range
     *
     * @param string $field The field you want to apply the rule to.
     * @param array $range The inclusive upper and lower bounds of the valid range.
     * @param string|null $message The error message when the rule fails.
     * @param string|callable|null $when Either 'create' or 'update' or a callable that returns
     *   true when the validation rule should be applied.
     * @see \Cake\Validation\Validation::range()
     * @return self
     */
    public function range($field, array $range, $message = null, $when = null)
    {
        if (count($range) !== 2) {
            throw new InvalidArgumentException('The $range argument requires 2 numbers');
        }
        $extra = array_filter(['on' => $when, 'message' => $message]);

        return $this->add($field, 'range', $extra + [
            'rule' => ['range', array_shift($range), array_shift($range)]
        ]);
    }

    /**
     * Add a validation rule to ensure a field is a URL.
     *
     * This validator does not require a protocol.
     *
     * @param string $field The field you want to apply the rule to.
     * @param string|null $message The error message when the rule fails.
     * @param string|callable|null $when Either 'create' or 'update' or a callable that returns
     *   true when the validation rule should be applied.
     * @see \Cake\Validation\Validation::url()
     * @return self
     */
    public function url($field, $message = null, $when = null)
    {
        $extra = array_filter(['on' => $when, 'message' => $message]);

        return $this->add($field, 'url', $extra + [
            'rule' => ['url', false]
        ]);
    }

    /**
     * Add a validation rule to ensure a field is a URL.
     *
     * This validator requires the URL to have a protocol.
     *
     * @param string $field The field you want to apply the rule to.
     * @param string|null $message The error message when the rule fails.
     * @param string|callable|null $when Either 'create' or 'update' or a callable that returns
     *   true when the validation rule should be applied.
     * @see \Cake\Validation\Validation::url()
     * @return self
     */
    public function urlWithProtocol($field, $message = null, $when = null)
    {
        $extra = array_filter(['on' => $when, 'message' => $message]);

        return $this->add($field, 'urlWithProtocol', $extra + [
            'rule' => ['url', true]
        ]);
    }

    /**
     * Add a validation rule to ensure the field value is within a whitelist.
     *
     * @param string $field The field you want to apply the rule to.
     * @param array $list The list of valid options.
     * @param string|null $message The error message when the rule fails.
     * @param string|callable|null $when Either 'create' or 'update' or a callable that returns
     *   true when the validation rule should be applied.
     * @see \Cake\Validation\Validation::inList()
     * @return self
     */
    public function inList($field, array $list, $message = null, $when = null)
    {
        $extra = array_filter(['on' => $when, 'message' => $message]);

        return $this->add($field, 'inList', $extra + [
            'rule' => ['inList', $list]
        ]);
    }

    /**
     * Add a validation rule to ensure the field is a UUID
     *
     * @param string $field The field you want to apply the rule to.
     * @param string|null $message The error message when the rule fails.
     * @param string|callable|null $when Either 'create' or 'update' or a callable that returns
     *   true when the validation rule should be applied.
     * @see \Cake\Validation\Validation::uuid()
     * @return self
     */
    public function uuid($field, $message = null, $when = null)
    {
        $extra = array_filter(['on' => $when, 'message' => $message]);

        return $this->add($field, 'uuid', $extra + [
            'rule' => 'uuid'
        ]);
    }

    /**
     * Add a validation rule to ensure the field is an uploaded file
     *
     * For options see Cake\Validation\Validation::uploadedFile()
     *
     * @param string $field The field you want to apply the rule to.
     * @param array $options An array of options.
     * @param string|null $message The error message when the rule fails.
     * @param string|callable|null $when Either 'create' or 'update' or a callable that returns
     *   true when the validation rule should be applied.
     * @see \Cake\Validation\Validation::uploadedFile()
     * @return self
     */
    public function uploadedFile($field, array $options, $message = null, $when = null)
    {
        $extra = array_filter(['on' => $when, 'message' => $message]);

        return $this->add($field, 'uploadedFile', $extra + [
            'rule' => ['uploadedFile', $options]
        ]);
    }

    /**
     * Add a validation rule to ensure the field is a lat/long tuple.
     *
     * e.g. `<lat>, <lng>`
     *
     * @param string $field The field you want to apply the rule to.
     * @param string|null $message The error message when the rule fails.
     * @param string|callable|null $when Either 'create' or 'update' or a callable that returns
     *   true when the validation rule should be applied.
     * @see \Cake\Validation\Validation::uuid()
     * @return self
     */
    public function latLong($field, $message = null, $when = null)
    {
        $extra = array_filter(['on' => $when, 'message' => $message]);

        return $this->add($field, 'latLong', $extra + [
            'rule' => 'geoCoordinate'
        ]);
    }

    /**
     * Add a validation rule to ensure the field is a latitude.
     *
     * @param string $field The field you want to apply the rule to.
     * @param string|null $message The error message when the rule fails.
     * @param string|callable|null $when Either 'create' or 'update' or a callable that returns
     *   true when the validation rule should be applied.
     * @see \Cake\Validation\Validation::latitude()
     * @return self
     */
    public function latitude($field, $message = null, $when = null)
    {
        $extra = array_filter(['on' => $when, 'message' => $message]);

        return $this->add($field, 'latitude', $extra + [
            'rule' => 'latitude'
        ]);
    }

    /**
     * Add a validation rule to ensure the field is a longitude.
     *
     * @param string $field The field you want to apply the rule to.
     * @param string|null $message The error message when the rule fails.
     * @param string|callable|null $when Either 'create' or 'update' or a callable that returns
     *   true when the validation rule should be applied.
     * @see \Cake\Validation\Validation::longitude()
     * @return self
     */
    public function longitude($field, $message = null, $when = null)
    {
        $extra = array_filter(['on' => $when, 'message' => $message]);

        return $this->add($field, 'longitude', $extra + [
            'rule' => 'longitude'
        ]);
    }

    /**
     * Add a validation rule to ensure a field contains only ascii bytes
     *
     * @param string $field The field you want to apply the rule to.
     * @param string|null $message The error message when the rule fails.
     * @param string|callable|null $when Either 'create' or 'update' or a callable that returns
     *   true when the validation rule should be applied.
     * @see \Cake\Validation\Validation::ascii()
     * @return self
     */
    public function ascii($field, $message = null, $when = null)
    {
        $extra = array_filter(['on' => $when, 'message' => $message]);

        return $this->add($field, 'ascii', $extra + [
            'rule' => 'ascii'
        ]);
    }

    /**
     * Add a validation rule to ensure a field contains only BMP utf8 bytes
     *
     * @param string $field The field you want to apply the rule to.
     * @param string|null $message The error message when the rule fails.
     * @param string|callable|null $when Either 'create' or 'update' or a callable that returns
     *   true when the validation rule should be applied.
     * @see \Cake\Validation\Validation::utf8()
     * @return self
     */
    public function utf8($field, $message = null, $when = null)
    {
        $extra = array_filter(['on' => $when, 'message' => $message]);

        return $this->add($field, 'utf8', $extra + [
            'rule' => ['utf8', ['extended' => false]]
        ]);
    }

    /**
     * Add a validation rule to ensure a field contains only utf8 bytes.
     *
     * This rule will accept 3 and 4 byte UTF8 sequences, which are necessary for emoji.
     *
     * @param string $field The field you want to apply the rule to.
     * @param string|null $message The error message when the rule fails.
     * @param string|callable|null $when Either 'create' or 'update' or a callable that returns
     *   true when the validation rule should be applied.
     * @see \Cake\Validation\Validation::utf8()
     * @return self
     */
    public function utf8Extended($field, $message = null, $when = null)
    {
        $extra = array_filter(['on' => $when, 'message' => $message]);

        return $this->add($field, 'utf8Extended', $extra + [
            'rule' => ['utf8', ['extended' => true]]
        ]);
    }

    /**
     * Add a validation rule to ensure a field is an integer value.
     *
     * @param string $field The field you want to apply the rule to.
     * @param string|null $message The error message when the rule fails.
     * @param string|callable|null $when Either 'create' or 'update' or a callable that returns
     *   true when the validation rule should be applied.
     * @see \Cake\Validation\Validation::isInteger()
     * @return self
     */
    public function integer($field, $message = null, $when = null)
    {
        $extra = array_filter(['on' => $when, 'message' => $message]);

        return $this->add($field, 'integer', $extra + [
            'rule' => 'isInteger'
        ]);
    }

    /**
     * Add a validation rule to ensure that a field contains an array.
     *
     * @param string $field The field you want to apply the rule to.
     * @param string|null $message The error message when the rule fails.
     * @param string|callable|null $when Either 'create' or 'update' or a callable that returns
     *   true when the validation rule should be applied.
     * @return self
     */
    public function isArray($field, $message = null, $when = null)
    {
        $extra = array_filter(['on' => $when, 'message' => $message]);

        return $this->add($field, 'isArray', $extra + [
                'rule' => 'isArray'
            ]);
    }

    /**
     * Add a validation rule for a multiple select. Comparison is case sensitive by default.
     *
     * @param string $field The field you want to apply the rule to.
     * @param array $options The options for the validator. Includes the options defined in
     *   \Cake\Validation\Validation::multiple() and the `caseInsensitive` parameter.
     * @param string|null $message The error message when the rule fails.
     * @param string|callable|null $when Either 'create' or 'update' or a callable that returns
     *   true when the validation rule should be applied.
     * @see \Cake\Validation\Validation::multiple()
     * @return self
     */
    public function multipleOptions($field, array $options = [], $message = null, $when = null)
    {
        $extra = array_filter(['on' => $when, 'message' => $message]);
        $caseInsensitive = isset($options['caseInsenstive']) ? $options['caseInsensitive'] : false;
        unset($options['caseInsensitive']);

        return $this->add($field, 'multipleOptions', $extra + [
            'rule' => ['multiple', $options, $caseInsensitive]
        ]);
    }

    /**
     * Add a validation rule to ensure that a field is an array containing at least
     * the specified amount of elements
     *
     * @param string $field The field you want to apply the rule to.
     * @param int $count The number of elements the array should at least have
     * @param string|null $message The error message when the rule fails.
     * @param string|callable|null $when Either 'create' or 'update' or a callable that returns
     *   true when the validation rule should be applied.
     * @see \Cake\Validation\Validation::numElements()
     * @return self
     */
    public function hasAtLeast($field, $count, $message = null, $when = null)
    {
        $extra = array_filter(['on' => $when, 'message' => $message]);

        return $this->add($field, 'hasAtLeast', $extra + [
            'rule' => function ($value) use ($count) {
                if (is_array($value) && isset($value['_ids'])) {
                    $value = $value['_ids'];
                }

                return Validation::numElements($value, '>=', $count);
            }
        ]);
    }

    /**
     * Add a validation rule to ensure that a field is an array containing at most
     * the specified amount of elements
     *
     * @param string $field The field you want to apply the rule to.
     * @param int $count The number maximum amount of elements the field should have
     * @param string|null $message The error message when the rule fails.
     * @param string|callable|null $when Either 'create' or 'update' or a callable that returns
     *   true when the validation rule should be applied.
     * @see \Cake\Validation\Validation::numElements()
     * @return self
     */
    public function hasAtMost($field, $count, $message = null, $when = null)
    {
        $extra = array_filter(['on' => $when, 'message' => $message]);

        return $this->add($field, 'hasAtMost', $extra + [
            'rule' => function ($value) use ($count) {
                if (is_array($value) && isset($value['_ids'])) {
                    $value = $value['_ids'];
                }

                return Validation::numElements($value, '<=', $count);
            }
        ]);
    }

    /**
     * Returns whether or not a field can be left empty for a new or already existing
     * record.
     *
     * @param string $field Field name.
     * @param bool $newRecord whether the data to be validated is new or to be updated.
     * @return bool
     */
    public function isEmptyAllowed($field, $newRecord)
    {
        $providers = $this->_providers;
        $data = [];
        $context = compact('data', 'newRecord', 'field', 'providers');

        return $this->_canBeEmpty($this->field($field), $context);
    }

    /**
     * Returns whether or not a field can be left out for a new or already existing
     * record.
     *
     * @param string $field Field name.
     * @param bool $newRecord Whether the data to be validated is new or to be updated.
     * @return bool
     */
    public function isPresenceRequired($field, $newRecord)
    {
        $providers = $this->_providers;
        $data = [];
        $context = compact('data', 'newRecord', 'field', 'providers');

        return !$this->_checkPresence($this->field($field), $context);
    }

    /**
     * Returns false if any validation for the passed rule set should be stopped
     * due to the field missing in the data array
     *
     * @param \Cake\Validation\ValidationSet $field The set of rules for a field.
     * @param array $context A key value list of data containing the validation context.
     * @return bool
     */
    protected function _checkPresence($field, $context)
    {
        $required = $field->isPresenceRequired();

        if (!is_string($required) && is_callable($required)) {
            return !$required($context);
        }

        $newRecord = $context['newRecord'];
        if (in_array($required, ['create', 'update'], true)) {
            return (
                ($required === 'create' && !$newRecord) ||
                ($required === 'update' && $newRecord)
            );
        }

        return !$required;
    }

    /**
     * Returns whether the field can be left blank according to `allowEmpty`
     *
     * @param \Cake\Validation\ValidationSet $field the set of rules for a field
     * @param array $context a key value list of data containing the validation context.
     * @return bool
     */
    protected function _canBeEmpty($field, $context)
    {
        $allowed = $field->isEmptyAllowed();

        if (!is_string($allowed) && is_callable($allowed)) {
            return $allowed($context);
        }

        $newRecord = $context['newRecord'];
        if (in_array($allowed, ['create', 'update'], true)) {
            $allowed = (
                ($allowed === 'create' && $newRecord) ||
                ($allowed === 'update' && !$newRecord)
            );
        }

        return $allowed;
    }

    /**
     * Returns true if the field is empty in the passed data array
     *
     * @param mixed $data value to check against
     * @return bool
     */
    protected function _fieldIsEmpty($data)
    {
        if (empty($data) && $data !== '0' && $data !== false && $data !== 0 && $data !== 0.0) {
            return true;
        }
        $isArray = is_array($data);
        if ($isArray && (isset($data['year']) || isset($data['hour']))) {
            $value = implode('', $data);

            return strlen($value) === 0;
        }
        if ($isArray && isset($data['name'], $data['type'], $data['tmp_name'], $data['error'])) {
            return (int)$data['error'] === UPLOAD_ERR_NO_FILE;
        }

        return false;
    }

    /**
     * Iterates over each rule in the validation set and collects the errors resulting
     * from executing them
     *
     * @param string $field The name of the field that is being processed
     * @param \Cake\Validation\ValidationSet $rules the list of rules for a field
     * @param array $data the full data passed to the validator
     * @param bool $newRecord whether is it a new record or an existing one
     * @return array
     */
    protected function _processRules($field, ValidationSet $rules, $data, $newRecord)
    {
        $errors = [];
        // Loading default provider in case there is none
        $this->provider('default');
        $message = 'The provided value is invalid';

        if ($this->_useI18n) {
            $message = __d('cake', 'The provided value is invalid');
        }

        foreach ($rules as $name => $rule) {
            $result = $rule->process($data[$field], $this->_providers, compact('newRecord', 'data', 'field'));
            if ($result === true) {
                continue;
            }

            $errors[$name] = $message;
            if (is_array($result) && $name === static::NESTED) {
                $errors = $result;
            }
            if (is_string($result)) {
                $errors[$name] = $result;
            }

            if ($rule->isLast()) {
                break;
            }
        }

        return $errors;
    }

    /**
     * Get the printable version of this object.
     *
     * @return array
     */
    public function __debugInfo()
    {
        $fields = [];
        foreach ($this->_fields as $name => $fieldSet) {
            $fields[$name] = [
                'isPresenceRequired' => $fieldSet->isPresenceRequired(),
                'isEmptyAllowed' => $fieldSet->isEmptyAllowed(),
                'rules' => array_keys($fieldSet->rules()),
            ];
        }

        return [
            '_presenceMessages' => $this->_presenceMessages,
            '_allowEmptyMessages' => $this->_allowEmptyMessages,
            '_useI18n' => $this->_useI18n,
            '_providers' => array_keys($this->_providers),
            '_fields' => $fields
        ];
    }
}<|MERGE_RESOLUTION|>--- conflicted
+++ resolved
@@ -181,11 +181,7 @@
      *
      * @param string $name The name under which the provider should be set.
      * @param object|string $object Provider object or class name.
-<<<<<<< HEAD
-     * @return $this
-=======
-     * @return self
->>>>>>> 53be5558
+     * @return self
      */
     public function setProvider($name, $object)
     {
