<?php
/**
 * CakePHP(tm) : Rapid Development Framework (http://cakephp.org)
 * Copyright (c) Cake Software Foundation, Inc. (http://cakefoundation.org)
 *
 * Licensed under The MIT License
 * For full copyright and license information, please see the LICENSE.txt
 * Redistributions of files must retain the above copyright notice.
 *
 * @copyright     Copyright (c) Cake Software Foundation, Inc. (http://cakefoundation.org)
 * @link          http://cakephp.org CakePHP(tm) Project
 * @since         3.0.0
 * @license       http://www.opensource.org/licenses/mit-license.php MIT License
 */
namespace Cake\ORM;

use Cake\Collection\Collection;
use Cake\Core\ConventionsTrait;
use Cake\Database\Expression\IdentifierExpression;
use Cake\Datasource\EntityInterface;
use Cake\Datasource\ResultSetDecorator;
use Cake\ORM\Locator\LocatorAwareTrait;
use Cake\Utility\Inflector;
use InvalidArgumentException;
use RuntimeException;

/**
 * An Association is a relationship established between two tables and is used
 * to configure and customize the way interconnected records are retrieved.
 *
 * @mixin \Cake\ORM\Table
 */
abstract class Association
{

    use ConventionsTrait;
    use LocatorAwareTrait;

    /**
     * Strategy name to use joins for fetching associated records
     *
     * @var string
     */
    const STRATEGY_JOIN = 'join';

    /**
     * Strategy name to use a subquery for fetching associated records
     *
     * @var string
     */
    const STRATEGY_SUBQUERY = 'subquery';

    /**
     * Strategy name to use a select for fetching associated records
     *
     * @var string
     */
    const STRATEGY_SELECT = 'select';

    /**
     * Association type for one to one associations.
     *
     * @var string
     */
    const ONE_TO_ONE = 'oneToOne';

    /**
     * Association type for one to many associations.
     *
     * @var string
     */
    const ONE_TO_MANY = 'oneToMany';

    /**
     * Association type for many to many associations.
     *
     * @var string
     */
    const MANY_TO_MANY = 'manyToMany';

    /**
     * Association type for many to one associations.
     *
     * @var string
     */
    const MANY_TO_ONE = 'manyToOne';

    /**
     * Name given to the association, it usually represents the alias
     * assigned to the target associated table
     *
     * @var string
     */
    protected $_name;

    /**
     * The class name of the target table object
     *
     * @var string
     */
    protected $_className;

    /**
     * The field name in the owning side table that is used to match with the foreignKey
     *
     * @var string|array
     */
    protected $_bindingKey;

    /**
     * The name of the field representing the foreign key to the table to load
     *
     * @var string|array
     */
    protected $_foreignKey;

    /**
     * A list of conditions to be always included when fetching records from
     * the target association
     *
     * @var array
     */
    protected $_conditions = [];

    /**
     * Whether the records on the target table are dependent on the source table,
     * often used to indicate that records should be removed if the owning record in
     * the source table is deleted.
     *
     * @var bool
     */
    protected $_dependent = false;

    /**
     * Whether or not cascaded deletes should also fire callbacks.
     *
     * @var bool
     */
    protected $_cascadeCallbacks = false;

    /**
     * Source table instance
     *
     * @var \Cake\ORM\Table
     */
    protected $_sourceTable;

    /**
     * Target table instance
     *
     * @var \Cake\ORM\Table
     */
    protected $_targetTable;

    /**
     * The type of join to be used when adding the association to a query
     *
     * @var string
     */
    protected $_joinType = 'LEFT';

    /**
     * The property name that should be filled with data from the target table
     * in the source table record.
     *
     * @var string
     */
    protected $_propertyName;

    /**
     * The strategy name to be used to fetch associated records. Some association
     * types might not implement but one strategy to fetch records.
     *
     * @var string
     */
    protected $_strategy = self::STRATEGY_JOIN;

    /**
     * The default finder name to use for fetching rows from the target table
     *
     * @var string
     */
    protected $_finder = 'all';

    /**
     * Valid strategies for this association. Subclasses can narrow this down.
     *
     * @var array
     */
    protected $_validStrategies = [
        self::STRATEGY_JOIN,
        self::STRATEGY_SELECT,
        self::STRATEGY_SUBQUERY
    ];

    /**
     * Constructor. Subclasses can override _options function to get the original
     * list of passed options if expecting any other special key
     *
     * @param string $alias The name given to the association
     * @param array $options A list of properties to be set on this object
     */
    public function __construct($alias, array $options = [])
    {
        $defaults = [
            'cascadeCallbacks',
            'className',
            'conditions',
            'dependent',
            'finder',
            'bindingKey',
            'foreignKey',
            'joinType',
            'tableLocator',
            'propertyName',
            'sourceTable',
            'targetTable'
        ];
        foreach ($defaults as $property) {
            if (isset($options[$property])) {
                $this->{'_' . $property} = $options[$property];
            }
        }

        if (empty($this->_className) && strpos($alias, '.')) {
            $this->_className = $alias;
        }

        list(, $name) = pluginSplit($alias);
        $this->_name = $name;

        $this->_options($options);

        if (!empty($options['strategy'])) {
            $this->strategy($options['strategy']);
        }
    }

    /**
     * Sets the name for this association.
     *
     * @param string $name Name to be assigned
<<<<<<< HEAD
     * @return $this
=======
     * @return self
>>>>>>> 53be5558
     */
    public function setName($name)
    {
        $this->_name = $name;

        return $this;
    }

    /**
     * Gets the name for this association.
     *
     * @return string
     */
    public function getName()
    {
        return $this->_name;
    }

    /**
     * Sets the name for this association.
     *
     * @deprecated 3.4.0 Use setName()/getName() instead.
     * @param string|null $name Name to be assigned
     * @return string
     */
    public function name($name = null)
    {
        if ($name !== null) {
            $this->setName($name);
        }

        return $this->getName();
    }

    /**
     * Sets whether or not cascaded deletes should also fire callbacks.
     *
     * @param bool $cascadeCallbacks cascade callbacks switch value
<<<<<<< HEAD
     * @return $this
=======
     * @return self
>>>>>>> 53be5558
     */
    public function setCascadeCallbacks($cascadeCallbacks)
    {
        $this->_cascadeCallbacks = $cascadeCallbacks;

        return $this;
    }

    /**
     * Gets whether or not cascaded deletes should also fire callbacks.
     *
     * @return bool
     */
    public function getCascadeCallbacks()
    {
        return $this->_cascadeCallbacks;
    }

    /**
     * Sets whether or not cascaded deletes should also fire callbacks. If no
     * arguments are passed, the current configured value is returned
     *
     * @deprecated 3.4.0 Use setCascadeCallbacks()/getCascadeCallbacks() instead.
     * @param bool|null $cascadeCallbacks cascade callbacks switch value
     * @return bool
     */
    public function cascadeCallbacks($cascadeCallbacks = null)
    {
        if ($cascadeCallbacks !== null) {
            $this->setCascadeCallbacks($cascadeCallbacks);
        }

        return $this->getCascadeCallbacks();
    }

    /**
     * The class name of the target table object
     *
     * @return string
     */
    public function className()
    {
        return $this->_className;
    }

    /**
     * Sets the table instance for the source side of the association.
     *
     * @param \Cake\ORM\Table $table the instance to be assigned as source side
<<<<<<< HEAD
     * @return $this
=======
     * @return self
>>>>>>> 53be5558
     */
    public function setSource(Table $table)
    {
        $this->_sourceTable = $table;

        return $this;
    }

    /**
     * Gets the table instance for the source side of the association.
     *
     * @return \Cake\ORM\Table
     */
    public function getSource()
    {
        return $this->_sourceTable;
    }

    /**
     * Sets the table instance for the source side of the association. If no arguments
     * are passed, the current configured table instance is returned
     *
     * @deprecated 3.4.0 Use setSource()/getSource() instead.
     * @param \Cake\ORM\Table|null $table the instance to be assigned as source side
     * @return \Cake\ORM\Table
     */
    public function source(Table $table = null)
    {
        if ($table === null) {
            return $this->_sourceTable;
        }

        return $this->_sourceTable = $table;
    }

    /**
     * Sets the table instance for the target side of the association.
     *
     * @param \Cake\ORM\Table $table the instance to be assigned as target side
<<<<<<< HEAD
     * @return $this
=======
     * @return self
>>>>>>> 53be5558
     */
    public function setTarget(Table $table)
    {
        $this->_targetTable = $table;

        return $this;
    }

    /**
     * Gets the table instance for the target side of the association.
     *
     * @return \Cake\ORM\Table
     */
    public function getTarget()
    {
        if (!$this->_targetTable) {
            if (strpos($this->_className, '.')) {
                list($plugin) = pluginSplit($this->_className, true);
                $registryAlias = $plugin . $this->_name;
            } else {
                $registryAlias = $this->_name;
            }

            $tableLocator = $this->tableLocator();

            $config = [];
            if (!$tableLocator->exists($registryAlias)) {
                $config = ['className' => $this->_className];
            }
            $this->_targetTable = $tableLocator->get($registryAlias, $config);
        }

        return $this->_targetTable;
    }

    /**
     * Sets the table instance for the target side of the association. If no arguments
     * are passed, the current configured table instance is returned
     *
     * @deprecated 3.4.0 Use setTable()/getTable() instead.
     * @param \Cake\ORM\Table|null $table the instance to be assigned as target side
     * @return \Cake\ORM\Table
     */
    public function target(Table $table = null)
    {
        if ($table !== null) {
            $this->setTarget($table);
        }

        return $this->getTarget();
    }

    /**
     * Sets a list of conditions to be always included when fetching records from
     * the target association.
     *
     * @param array $conditions list of conditions to be used
     * @see \Cake\Database\Query::where() for examples on the format of the array
<<<<<<< HEAD
     * @return $this
=======
     * @return self
>>>>>>> 53be5558
     */
    public function setConditions($conditions)
    {
        $this->_conditions = $conditions;

        return $this;
    }

    /**
     * Gets a list of conditions to be always included when fetching records from
     * the target association.
     *
     * @see \Cake\Database\Query::where() for examples on the format of the array
     * @return array
     */
    public function getConditions()
    {
        return $this->_conditions;
    }

    /**
     * Sets a list of conditions to be always included when fetching records from
     * the target association. If no parameters are passed the current list is returned
     *
     * @deprecated 3.4.0 Use setConditions()/getConditions() instead.
     * @param array|null $conditions list of conditions to be used
     * @see \Cake\Database\Query::where() for examples on the format of the array
     * @return array
     */
    public function conditions($conditions = null)
    {
        if ($conditions !== null) {
            $this->setConditions($conditions);
        }

        return $this->getConditions();
    }

    /**
     * Sets the name of the field representing the binding field with the target table.
     * When not manually specified the primary key of the owning side table is used.
     *
     * @param string $key the table field to be used to link both tables together
<<<<<<< HEAD
     * @return $this
=======
     * @return self
>>>>>>> 53be5558
     */
    public function setBindingKey($key)
    {
        $this->_bindingKey = $key;

        return $this;
    }

    /**
     * Gets the name of the field representing the binding field with the target table.
     * When not manually specified the primary key of the owning side table is used.
     *
     * @return string|array
     */
    public function getBindingKey()
    {
        if ($this->_bindingKey === null) {
            $this->_bindingKey = $this->isOwningSide($this->source()) ?
                $this->source()->primaryKey() :
                $this->target()->primaryKey();
        }

        return $this->_bindingKey;
    }

    /**
     * Sets the name of the field representing the binding field with the target table.
     * When not manually specified the primary key of the owning side table is used.
     *
     * If no parameters are passed the current field is returned
     *
     * @deprecated 3.4.0 Use setBindingKey()/getBindingKey() instead.
     * @param string|null $key the table field to be used to link both tables together
     * @return string|array
     */
    public function bindingKey($key = null)
    {
        if ($key !== null) {
            $this->setBindingKey($key);
        }

        return $this->getBindingKey();
    }

    /**
     * Gets the name of the field representing the foreign key to the target table.
     *
     * @return string|array
     */
    public function getForeignKey()
    {
        return $this->_foreignKey;
    }

    /**
     * Sets the name of the field representing the foreign key to the target table.
     *
     * @param string $key the key to be used to link both tables together
<<<<<<< HEAD
     * @return $this
=======
     * @return self
>>>>>>> 53be5558
     */
    public function setForeignKey($key)
    {
        $this->_foreignKey = $key;

        return $this;
    }

    /**
     * Sets the name of the field representing the foreign key to the target table.
     * If no parameters are passed the current field is returned
     *
     * @deprecated 3.4.0 Use setForeignKey()/getForeignKey() instead.
     * @param string|null $key the key to be used to link both tables together
     * @return string|array
     */
    public function foreignKey($key = null)
    {
        if ($key !== null) {
            $this->setForeignKey($key);
        }

        return $this->getForeignKey();
    }

    /**
     * Sets whether the records on the target table are dependent on the source table.
     *
     * This is primarily used to indicate that records should be removed if the owning record in
     * the source table is deleted.
     *
     * If no parameters are passed the current setting is returned.
     *
     * @param bool $dependent Set the dependent mode. Use null to read the current state.
<<<<<<< HEAD
     * @return $this
=======
     * @return self
>>>>>>> 53be5558
     */
    public function setDependent($dependent)
    {
        $this->_dependent = $dependent;

        return $this;
    }

    /**
     * Sets whether the records on the target table are dependent on the source table.
     *
     * This is primarily used to indicate that records should be removed if the owning record in
     * the source table is deleted.
     *
     * @return bool
     */
    public function getDependent()
    {
        return $this->_dependent;
    }

    /**
     * Sets whether the records on the target table are dependent on the source table.
     *
     * This is primarily used to indicate that records should be removed if the owning record in
     * the source table is deleted.
     *
     * If no parameters are passed the current setting is returned.
     *
     * @deprecated 3.4.0 Use setDependent()/getDependent() instead.
     * @param bool|null $dependent Set the dependent mode. Use null to read the current state.
     * @return bool
     */
    public function dependent($dependent = null)
    {
        if ($dependent !== null) {
            $this->setDependent($dependent);
        }

        return $this->getDependent();
    }

    /**
     * Whether this association can be expressed directly in a query join
     *
     * @param array $options custom options key that could alter the return value
     * @return bool
     */
    public function canBeJoined(array $options = [])
    {
        $strategy = isset($options['strategy']) ? $options['strategy'] : $this->strategy();

        return $strategy == $this::STRATEGY_JOIN;
    }

    /**
     * Sets the type of join to be used when adding the association to a query.
     *
     * @param string $type the join type to be used (e.g. INNER)
<<<<<<< HEAD
     * @return $this
=======
     * @return self
>>>>>>> 53be5558
     */
    public function setJoinType($type)
    {
        $this->_joinType = $type;

        return $this;
    }

    /**
     * Gets the type of join to be used when adding the association to a query.
     *
     * @return string
     */
    public function getJoinType()
    {
        return $this->_joinType;
    }

    /**
     * Sets the type of join to be used when adding the association to a query.
     * If no arguments are passed, the currently configured type is returned.
     *
     * @deprecated 3.4.0 Use setJoinType()/getJoinType() instead.
     * @param string|null $type the join type to be used (e.g. INNER)
     * @return string
     */
    public function joinType($type = null)
    {
        if ($type !== null) {
            $this->setJoinType($type);
        }

        return $this->getJoinType();
    }

    /**
     * Sets the property name that should be filled with data from the target table
     * in the source table record.
     *
     * @param string $name The name of the association property. Use null to read the current value.
<<<<<<< HEAD
     * @return $this
=======
     * @return self
>>>>>>> 53be5558
     */
    public function setProperty($name)
    {
        $this->_propertyName = $name;

        return $this;
    }

    /**
     * Gets the property name that should be filled with data from the target table
     * in the source table record.
     *
     * @return string
     */
    public function getProperty()
    {
        if (!$this->_propertyName) {
            $this->_propertyName = $this->_propertyName();
            if (in_array($this->_propertyName, $this->_sourceTable->schema()->columns())) {
                $msg = 'Association property name "%s" clashes with field of same name of table "%s".' .
                    ' You should explicitly specify the "propertyName" option.';
                trigger_error(
                    sprintf($msg, $this->_propertyName, $this->_sourceTable->table()),
                    E_USER_WARNING
                );
            }
        }

        return $this->_propertyName;
    }

    /**
     * Sets the property name that should be filled with data from the target table
     * in the source table record.
     * If no arguments are passed, the currently configured type is returned.
     *
     * @deprecated 3.4.0 Use setProperty()/getProperty() instead.
     * @param string|null $name The name of the association property. Use null to read the current value.
     * @return string
     */
    public function property($name = null)
    {
        if ($name !== null) {
            $this->setProperty($name);
        }

        return $this->getProperty();
    }

    /**
     * Returns default property name based on association name.
     *
     * @return string
     */
    protected function _propertyName()
    {
        list(, $name) = pluginSplit($this->_name);

        return Inflector::underscore($name);
    }

    /**
     * Sets the strategy name to be used to fetch associated records. Keep in mind
     * that some association types might not implement but a default strategy,
     * rendering any changes to this setting void.
     *
     * @param string $name The strategy type. Use null to read the current value.
<<<<<<< HEAD
     * @return $this
=======
     * @return self
>>>>>>> 53be5558
     * @throws \InvalidArgumentException When an invalid strategy is provided.
     */
    public function setStrategy($name)
    {
        if (!in_array($name, $this->_validStrategies)) {
            throw new InvalidArgumentException(
                sprintf('Invalid strategy "%s" was provided', $name)
            );
        }
        $this->_strategy = $name;

        return $this;
    }

    /**
     * Gets the strategy name to be used to fetch associated records. Keep in mind
     * that some association types might not implement but a default strategy,
     * rendering any changes to this setting void.
     *
     * @return string
     */
    public function getStrategy()
    {
        return $this->_strategy;
    }

    /**
     * Sets the strategy name to be used to fetch associated records. Keep in mind
     * that some association types might not implement but a default strategy,
     * rendering any changes to this setting void.
     * If no arguments are passed, the currently configured strategy is returned.
     *
     * @deprecated 3.4.0 Use setStrategy()/getStrategy() instead.
     * @param string|null $name The strategy type. Use null to read the current value.
     * @return string
     * @throws \InvalidArgumentException When an invalid strategy is provided.
     */
    public function strategy($name = null)
    {
        if ($name !== null) {
            $this->setStrategy($name);
        }

        return $this->getStrategy();
    }

    /**
     * Gets the default finder to use for fetching rows from the target table.
     *
     * @return string
     */
    public function getFinder()
    {
        return $this->_finder;
    }

    /**
     * Sets the default finder to use for fetching rows from the target table.
     *
     * @param string $finder the finder name to use
<<<<<<< HEAD
     * @return $this
=======
     * @return self
>>>>>>> 53be5558
     */
    public function setFinder($finder)
    {
        $this->_finder = $finder;

        return $this;
    }

    /**
     * Sets the default finder to use for fetching rows from the target table.
     * If no parameters are passed, it will return the currently configured
     * finder name.
     *
     * @deprecated 3.4.0 Use setFinder()/getFinder() instead.
     * @param string|null $finder the finder name to use
     * @return string
     */
    public function finder($finder = null)
    {
        if ($finder !== null) {
            $this->setFinder($finder);
        }

        return $this->getFinder();
    }

    /**
     * Override this function to initialize any concrete association class, it will
     * get passed the original list of options used in the constructor
     *
     * @param array $options List of options used for initialization
     * @return void
     */
    protected function _options(array $options)
    {
    }

    /**
     * Alters a Query object to include the associated target table data in the final
     * result
     *
     * The options array accept the following keys:
     *
     * - includeFields: Whether to include target model fields in the result or not
     * - foreignKey: The name of the field to use as foreign key, if false none
     *   will be used
     * - conditions: array with a list of conditions to filter the join with, this
     *   will be merged with any conditions originally configured for this association
     * - fields: a list of fields in the target table to include in the result
     * - type: The type of join to be used (e.g. INNER)
     *   the records found on this association
     * - aliasPath: A dot separated string representing the path of association names
     *   followed from the passed query main table to this association.
     * - propertyPath: A dot separated string representing the path of association
     *   properties to be followed from the passed query main entity to this
     *   association
     * - joinType: The SQL join type to use in the query.
     * - negateMatch: Will append a condition to the passed query for excluding matches.
     *   with this association.
     *
     * @param \Cake\ORM\Query $query the query to be altered to include the target table data
     * @param array $options Any extra options or overrides to be taken in account
     * @return void
     * @throws \RuntimeException if the query builder passed does not return a query
     * object
     */
    public function attachTo(Query $query, array $options = [])
    {
        $target = $this->target();
        $joinType = empty($options['joinType']) ? $this->joinType() : $options['joinType'];
        $table = $target->table();

        $options += [
            'includeFields' => true,
            'foreignKey' => $this->foreignKey(),
            'conditions' => [],
            'fields' => [],
            'type' => $joinType,
            'table' => $table,
            'finder' => $this->finder()
        ];

        if (!empty($options['foreignKey'])) {
            $joinCondition = $this->_joinCondition($options);
            if ($joinCondition) {
                $options['conditions'][] = $joinCondition;
            }
        }

        list($finder, $opts) = $this->_extractFinder($options['finder']);
        $dummy = $this
            ->find($finder, $opts)
            ->eagerLoaded(true);

        if (!empty($options['queryBuilder'])) {
            $dummy = $options['queryBuilder']($dummy);
            if (!($dummy instanceof Query)) {
                throw new RuntimeException(sprintf(
                    'Query builder for association "%s" did not return a query',
                    $this->name()
                ));
            }
        }

        $dummy->where($options['conditions']);
        $this->_dispatchBeforeFind($dummy);

        $joinOptions = ['table' => 1, 'conditions' => 1, 'type' => 1];
        $options['conditions'] = $dummy->clause('where');
        $query->join([$this->_name => array_intersect_key($options, $joinOptions)]);

        $this->_appendFields($query, $dummy, $options);
        $this->_formatAssociationResults($query, $dummy, $options);
        $this->_bindNewAssociations($query, $dummy, $options);
        $this->_appendNotMatching($query, $options);
    }

    /**
     * Conditionally adds a condition to the passed Query that will make it find
     * records where there is no match with this association.
     *
     * @param \Cake\Datasource\QueryInterface $query The query to modify
     * @param array $options Options array containing the `negateMatch` key.
     * @return void
     */
    protected function _appendNotMatching($query, $options)
    {
        $target = $this->_targetTable;
        if (!empty($options['negateMatch'])) {
            $primaryKey = $query->aliasFields((array)$target->primaryKey(), $this->_name);
            $query->andWhere(function ($exp) use ($primaryKey) {
                array_map([$exp, 'isNull'], $primaryKey);

                return $exp;
            });
        }
    }

    /**
     * Correctly nests a result row associated values into the correct array keys inside the
     * source results.
     *
     * @param array $row The row to transform
     * @param string $nestKey The array key under which the results for this association
     *   should be found
     * @param bool $joined Whether or not the row is a result of a direct join
     *   with this association
     * @param string|null $targetProperty The property name in the source results where the association
     * data shuld be nested in. Will use the default one if not provided.
     * @return array
     */
    public function transformRow($row, $nestKey, $joined, $targetProperty = null)
    {
        $sourceAlias = $this->source()->alias();
        $nestKey = $nestKey ?: $this->_name;
        $targetProperty = $targetProperty ?: $this->property();
        if (isset($row[$sourceAlias])) {
            $row[$sourceAlias][$targetProperty] = $row[$nestKey];
            unset($row[$nestKey]);
        }

        return $row;
    }

    /**
     * Returns a modified row after appending a property for this association
     * with the default empty value according to whether the association was
     * joined or fetched externally.
     *
     * @param array $row The row to set a default on.
     * @param bool $joined Whether or not the row is a result of a direct join
     *   with this association
     * @return array
     */
    public function defaultRowValue($row, $joined)
    {
        $sourceAlias = $this->source()->alias();
        if (isset($row[$sourceAlias])) {
            $row[$sourceAlias][$this->property()] = null;
        }

        return $row;
    }

    /**
     * Proxies the finding operation to the target table's find method
     * and modifies the query accordingly based of this association
     * configuration
     *
     * @param string|array|null $type the type of query to perform, if an array is passed,
     *   it will be interpreted as the `$options` parameter
     * @param array $options The options to for the find
     * @see \Cake\ORM\Table::find()
     * @return \Cake\ORM\Query
     */
    public function find($type = null, array $options = [])
    {
        $type = $type ?: $this->finder();
        list($type, $opts) = $this->_extractFinder($type);

        return $this->target()
            ->find($type, $options + $opts)
            ->where($this->conditions());
    }

    /**
     * Proxies the operation to the target table's exists method after
     * appending the default conditions for this association
     *
     * @param array|callable|\Cake\Database\ExpressionInterface $conditions The conditions to use
     * for checking if any record matches.
     * @see \Cake\ORM\Table::exists()
     * @return bool
     */
    public function exists($conditions)
    {
        if ($this->_conditions) {
            $conditions = $this
                ->find('all', ['conditions' => $conditions])
                ->clause('where');
        }

        return $this->target()->exists($conditions);
    }

    /**
     * Proxies the update operation to the target table's updateAll method
     *
     * @param array $fields A hash of field => new value.
     * @param mixed $conditions Conditions to be used, accepts anything Query::where()
     * can take.
     * @see \Cake\ORM\Table::updateAll()
     * @return bool Success Returns true if one or more rows are affected.
     */
    public function updateAll($fields, $conditions)
    {
        $target = $this->target();
        $expression = $target->query()
            ->where($this->conditions())
            ->where($conditions)
            ->clause('where');

        return $target->updateAll($fields, $expression);
    }

    /**
     * Proxies the delete operation to the target table's deleteAll method
     *
     * @param mixed $conditions Conditions to be used, accepts anything Query::where()
     * can take.
     * @return bool Success Returns true if one or more rows are affected.
     * @see \Cake\ORM\Table::deleteAll()
     */
    public function deleteAll($conditions)
    {
        $target = $this->target();
        $expression = $target->query()
            ->where($this->conditions())
            ->where($conditions)
            ->clause('where');

        return $target->deleteAll($expression);
    }

    /**
     * Returns true if the eager loading process will require a set of the owning table's
     * binding keys in order to use them as a filter in the finder query.
     *
     * @param array $options The options containing the strategy to be used.
     * @return bool true if a list of keys will be required
     */
    public function requiresKeys(array $options = [])
    {
        $strategy = isset($options['strategy']) ? $options['strategy'] : $this->strategy();

        return $strategy === static::STRATEGY_SELECT;
    }

    /**
     * Triggers beforeFind on the target table for the query this association is
     * attaching to
     *
     * @param \Cake\ORM\Query $query the query this association is attaching itself to
     * @return void
     */
    protected function _dispatchBeforeFind($query)
    {
        $query->triggerBeforeFind();
    }

    /**
     * Helper function used to conditionally append fields to the select clause of
     * a query from the fields found in another query object.
     *
     * @param \Cake\ORM\Query $query the query that will get the fields appended to
     * @param \Cake\ORM\Query $surrogate the query having the fields to be copied from
     * @param array $options options passed to the method `attachTo`
     * @return void
     */
    protected function _appendFields($query, $surrogate, $options)
    {
        if ($query->eagerLoader()->autoFields() === false) {
            return;
        }

        $fields = $surrogate->clause('select') ?: $options['fields'];
        $target = $this->_targetTable;
        $autoFields = $surrogate->autoFields();

        if (empty($fields) && !$autoFields) {
            if ($options['includeFields'] && ($fields === null || $fields !== false)) {
                $fields = $target->schema()->columns();
            }
        }

        if ($autoFields === true) {
            $fields = array_merge((array)$fields, $target->schema()->columns());
        }

        if ($fields) {
            $query->select($query->aliasFields($fields, $target->alias()));
        }
        $query->addDefaultTypes($target);
    }

    /**
     * Adds a formatter function to the passed `$query` if the `$surrogate` query
     * declares any other formatter. Since the `$surrogate` query correspond to
     * the associated target table, the resulting formatter will be the result of
     * applying the surrogate formatters to only the property corresponding to
     * such table.
     *
     * @param \Cake\ORM\Query $query the query that will get the formatter applied to
     * @param \Cake\ORM\Query $surrogate the query having formatters for the associated
     * target table.
     * @param array $options options passed to the method `attachTo`
     * @return void
     */
    protected function _formatAssociationResults($query, $surrogate, $options)
    {
        $formatters = $surrogate->formatResults();

        if (!$formatters || empty($options['propertyPath'])) {
            return;
        }

        $property = $options['propertyPath'];
        $propertyPath = explode('.', $property);
        $query->formatResults(function ($results) use ($formatters, $property, $propertyPath) {
            $extracted = [];
            foreach ($results as $result) {
                foreach ($propertyPath as $propertyPathItem) {
                    if (!isset($result[$propertyPathItem])) {
                        $result = null;
                        break;
                    }
                    $result = $result[$propertyPathItem];
                }
                $extracted[] = $result;
            }
            $extracted = new Collection($extracted);
            foreach ($formatters as $callable) {
                $extracted = new ResultSetDecorator($callable($extracted));
            }

            return $results->insert($property, $extracted);
        }, Query::PREPEND);
    }

    /**
     * Applies all attachable associations to `$query` out of the containments found
     * in the `$surrogate` query.
     *
     * Copies all contained associations from the `$surrogate` query into the
     * passed `$query`. Containments are altered so that they respect the associations
     * chain from which they originated.
     *
     * @param \Cake\ORM\Query $query the query that will get the associations attached to
     * @param \Cake\ORM\Query $surrogate the query having the containments to be attached
     * @param array $options options passed to the method `attachTo`
     * @return void
     */
    protected function _bindNewAssociations($query, $surrogate, $options)
    {
        $loader = $surrogate->eagerLoader();
        $contain = $loader->contain();
        $matching = $loader->matching();

        if (!$contain && !$matching) {
            return;
        }

        $newContain = [];
        foreach ($contain as $alias => $value) {
            $newContain[$options['aliasPath'] . '.' . $alias] = $value;
        }

        $eagerLoader = $query->eagerLoader();
        $eagerLoader->contain($newContain);

        foreach ($matching as $alias => $value) {
            $eagerLoader->matching(
                $options['aliasPath'] . '.' . $alias,
                $value['queryBuilder'],
                $value
            );
        }
    }

    /**
     * Returns a single or multiple conditions to be appended to the generated join
     * clause for getting the results on the target table.
     *
     * @param array $options list of options passed to attachTo method
     * @return array
     * @throws \RuntimeException if the number of columns in the foreignKey do not
     * match the number of columns in the source table primaryKey
     */
    protected function _joinCondition($options)
    {
        $conditions = [];
        $tAlias = $this->target()->alias();
        $sAlias = $this->source()->alias();
        $foreignKey = (array)$options['foreignKey'];
        $bindingKey = (array)$this->bindingKey();

        if (count($foreignKey) !== count($bindingKey)) {
            if (empty($bindingKey)) {
                $msg = 'The "%s" table does not define a primary key. Please set one.';
                throw new RuntimeException(sprintf($msg, $this->target()->table()));
            }

            $msg = 'Cannot match provided foreignKey for "%s", got "(%s)" but expected foreign key for "(%s)"';
            throw new RuntimeException(sprintf(
                $msg,
                $this->_name,
                implode(', ', $foreignKey),
                implode(', ', $bindingKey)
            ));
        }

        foreach ($foreignKey as $k => $f) {
            $field = sprintf('%s.%s', $sAlias, $bindingKey[$k]);
            $value = new IdentifierExpression(sprintf('%s.%s', $tAlias, $f));
            $conditions[$field] = $value;
        }

        return $conditions;
    }

    /**
     * Helper method to infer the requested finder and its options.
     *
     * Returns the inferred options from the finder $type.
     *
     * ### Examples:
     *
     * The following will call the finder 'translations' with the value of the finder as its options:
     * $query->contain(['Comments' => ['finder' => ['translations']]]);
     * $query->contain(['Comments' => ['finder' => ['translations' => []]]]);
     * $query->contain(['Comments' => ['finder' => ['translations' => ['locales' => ['en_US']]]]]);
     *
     * @param string|array $finderData The finder name or an array having the name as key
     * and options as value.
     * @return array
     */
    protected function _extractFinder($finderData)
    {
        $finderData = (array)$finderData;

        if (is_numeric(key($finderData))) {
            return [current($finderData), []];
        }

        return [key($finderData), current($finderData)];
    }

    /**
     * Proxies property retrieval to the target table. This is handy for getting this
     * association's associations
     *
     * @param string $property the property name
     * @return \Cake\ORM\Association
     * @throws \RuntimeException if no association with such name exists
     */
    public function __get($property)
    {
        return $this->target()->{$property};
    }

    /**
     * Proxies the isset call to the target table. This is handy to check if the
     * target table has another association with the passed name
     *
     * @param string $property the property name
     * @return bool true if the property exists
     */
    public function __isset($property)
    {
        return isset($this->target()->{$property});
    }

    /**
     * Proxies method calls to the target table.
     *
     * @param string $method name of the method to be invoked
     * @param array $argument List of arguments passed to the function
     * @return mixed
     * @throws \BadMethodCallException
     */
    public function __call($method, $argument)
    {
        return $this->target()->$method(...$argument);
    }

    /**
     * Get the relationship type.
     *
     * @return string Constant of either ONE_TO_ONE, MANY_TO_ONE, ONE_TO_MANY or MANY_TO_MANY.
     */
    abstract public function type();

    /**
     * Eager loads a list of records in the target table that are related to another
     * set of records in the source table. Source records can specified in two ways:
     * first one is by passing a Query object setup to find on the source table and
     * the other way is by explicitly passing an array of primary key values from
     * the source table.
     *
     * The required way of passing related source records is controlled by "strategy"
     * When the subquery strategy is used it will require a query on the source table.
     * When using the select strategy, the list of primary keys will be used.
     *
     * Returns a closure that should be run for each record returned in a specific
     * Query. This callable will be responsible for injecting the fields that are
     * related to each specific passed row.
     *
     * Options array accepts the following keys:
     *
     * - query: Query object setup to find the source table records
     * - keys: List of primary key values from the source table
     * - foreignKey: The name of the field used to relate both tables
     * - conditions: List of conditions to be passed to the query where() method
     * - sort: The direction in which the records should be returned
     * - fields: List of fields to select from the target table
     * - contain: List of related tables to eager load associated to the target table
     * - strategy: The name of strategy to use for finding target table records
     * - nestKey: The array key under which results will be found when transforming the row
     *
     * @param array $options The options for eager loading.
     * @return \Closure
     */
    abstract public function eagerLoader(array $options);

    /**
     * Handles cascading a delete from an associated model.
     *
     * Each implementing class should handle the cascaded delete as
     * required.
     *
     * @param \Cake\Datasource\EntityInterface $entity The entity that started the cascaded delete.
     * @param array $options The options for the original delete.
     * @return bool Success
     */
    abstract public function cascadeDelete(EntityInterface $entity, array $options = []);

    /**
     * Returns whether or not the passed table is the owning side for this
     * association. This means that rows in the 'target' table would miss important
     * or required information if the row in 'source' did not exist.
     *
     * @param \Cake\ORM\Table $side The potential Table with ownership
     * @return bool
     */
    abstract public function isOwningSide(Table $side);

    /**
     * Extract the target's association data our from the passed entity and proxies
     * the saving operation to the target table.
     *
     * @param \Cake\Datasource\EntityInterface $entity the data to be saved
     * @param array|\ArrayObject $options The options for saving associated data.
     * @return bool|\Cake\Datasource\EntityInterface false if $entity could not be saved, otherwise it returns
     * the saved entity
     * @see \Cake\ORM\Table::save()
     */
    abstract public function saveAssociated(EntityInterface $entity, array $options = []);
}<|MERGE_RESOLUTION|>--- conflicted
+++ resolved
@@ -240,11 +240,7 @@
      * Sets the name for this association.
      *
      * @param string $name Name to be assigned
-<<<<<<< HEAD
-     * @return $this
-=======
      * @return self
->>>>>>> 53be5558
      */
     public function setName($name)
     {
@@ -283,11 +279,7 @@
      * Sets whether or not cascaded deletes should also fire callbacks.
      *
      * @param bool $cascadeCallbacks cascade callbacks switch value
-<<<<<<< HEAD
-     * @return $this
-=======
      * @return self
->>>>>>> 53be5558
      */
     public function setCascadeCallbacks($cascadeCallbacks)
     {
@@ -337,11 +329,7 @@
      * Sets the table instance for the source side of the association.
      *
      * @param \Cake\ORM\Table $table the instance to be assigned as source side
-<<<<<<< HEAD
-     * @return $this
-=======
      * @return self
->>>>>>> 53be5558
      */
     public function setSource(Table $table)
     {
@@ -381,11 +369,7 @@
      * Sets the table instance for the target side of the association.
      *
      * @param \Cake\ORM\Table $table the instance to be assigned as target side
-<<<<<<< HEAD
-     * @return $this
-=======
      * @return self
->>>>>>> 53be5558
      */
     public function setTarget(Table $table)
     {
@@ -444,11 +428,7 @@
      *
      * @param array $conditions list of conditions to be used
      * @see \Cake\Database\Query::where() for examples on the format of the array
-<<<<<<< HEAD
-     * @return $this
-=======
      * @return self
->>>>>>> 53be5558
      */
     public function setConditions($conditions)
     {
@@ -492,11 +472,7 @@
      * When not manually specified the primary key of the owning side table is used.
      *
      * @param string $key the table field to be used to link both tables together
-<<<<<<< HEAD
-     * @return $this
-=======
      * @return self
->>>>>>> 53be5558
      */
     public function setBindingKey($key)
     {
@@ -555,11 +531,7 @@
      * Sets the name of the field representing the foreign key to the target table.
      *
      * @param string $key the key to be used to link both tables together
-<<<<<<< HEAD
-     * @return $this
-=======
      * @return self
->>>>>>> 53be5558
      */
     public function setForeignKey($key)
     {
@@ -594,11 +566,7 @@
      * If no parameters are passed the current setting is returned.
      *
      * @param bool $dependent Set the dependent mode. Use null to read the current state.
-<<<<<<< HEAD
-     * @return $this
-=======
      * @return self
->>>>>>> 53be5558
      */
     public function setDependent($dependent)
     {
@@ -658,11 +626,7 @@
      * Sets the type of join to be used when adding the association to a query.
      *
      * @param string $type the join type to be used (e.g. INNER)
-<<<<<<< HEAD
-     * @return $this
-=======
      * @return self
->>>>>>> 53be5558
      */
     public function setJoinType($type)
     {
@@ -703,11 +667,7 @@
      * in the source table record.
      *
      * @param string $name The name of the association property. Use null to read the current value.
-<<<<<<< HEAD
-     * @return $this
-=======
      * @return self
->>>>>>> 53be5558
      */
     public function setProperty($name)
     {
@@ -775,11 +735,7 @@
      * rendering any changes to this setting void.
      *
      * @param string $name The strategy type. Use null to read the current value.
-<<<<<<< HEAD
-     * @return $this
-=======
      * @return self
->>>>>>> 53be5558
      * @throws \InvalidArgumentException When an invalid strategy is provided.
      */
     public function setStrategy($name)
@@ -840,11 +796,7 @@
      * Sets the default finder to use for fetching rows from the target table.
      *
      * @param string $finder the finder name to use
-<<<<<<< HEAD
-     * @return $this
-=======
      * @return self
->>>>>>> 53be5558
      */
     public function setFinder($finder)
     {
