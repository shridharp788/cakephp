<?php
/**
 * CakePHP(tm) : Rapid Development Framework (http://cakephp.org)
 * Copyright (c) Cake Software Foundation, Inc. (http://cakefoundation.org)
 *
 * Licensed under The MIT License
 * For full copyright and license information, please see the LICENSE.txt
 * Redistributions of files must retain the above copyright notice.
 *
 * @copyright     Copyright (c) Cake Software Foundation, Inc. (http://cakefoundation.org)
 * @link          http://cakephp.org CakePHP(tm) Project
 * @since         2.0.0
 * @license       http://www.opensource.org/licenses/mit-license.php MIT License
 */
namespace Cake\Network;

use Cake\Core\Configure;
use Cake\Filesystem\File;
use Cake\Network\Exception\NotFoundException;
use InvalidArgumentException;

/**
 * Cake Response is responsible for managing the response text, status and headers of a HTTP response.
 *
 * By default controllers will use this class to render their response. If you are going to use
 * a custom response class it should subclass this object in order to ensure compatibility.
 *
 */
class Response
{

    /**
     * Holds HTTP response statuses
     *
     * @var array
     */
    protected $_statusCodes = [
        100 => 'Continue',
        101 => 'Switching Protocols',
        200 => 'OK',
        201 => 'Created',
        202 => 'Accepted',
        203 => 'Non-Authoritative Information',
        204 => 'No Content',
        205 => 'Reset Content',
        206 => 'Partial Content',
        300 => 'Multiple Choices',
        301 => 'Moved Permanently',
        302 => 'Found',
        303 => 'See Other',
        304 => 'Not Modified',
        305 => 'Use Proxy',
        307 => 'Temporary Redirect',
        400 => 'Bad Request',
        401 => 'Unauthorized',
        402 => 'Payment Required',
        403 => 'Forbidden',
        404 => 'Not Found',
        405 => 'Method Not Allowed',
        406 => 'Not Acceptable',
        407 => 'Proxy Authentication Required',
        408 => 'Request Time-out',
        409 => 'Conflict',
        410 => 'Gone',
        411 => 'Length Required',
        412 => 'Precondition Failed',
        413 => 'Request Entity Too Large',
        414 => 'Request-URI Too Large',
        415 => 'Unsupported Media Type',
        416 => 'Requested range not satisfiable',
        417 => 'Expectation Failed',
        429 => 'Too Many Requests',
        500 => 'Internal Server Error',
        501 => 'Not Implemented',
        502 => 'Bad Gateway',
        503 => 'Service Unavailable',
        504 => 'Gateway Time-out',
        505 => 'Unsupported Version'
    ];

    /**
     * Holds type key to mime type mappings for known mime types.
     *
     * @var array
     */
    protected $_mimeTypes = [
        'html' => ['text/html', '*/*'],
        'json' => 'application/json',
        'xml' => ['application/xml', 'text/xml'],
        'rss' => 'application/rss+xml',
        'ai' => 'application/postscript',
        'bcpio' => 'application/x-bcpio',
        'bin' => 'application/octet-stream',
        'ccad' => 'application/clariscad',
        'cdf' => 'application/x-netcdf',
        'class' => 'application/octet-stream',
        'cpio' => 'application/x-cpio',
        'cpt' => 'application/mac-compactpro',
        'csh' => 'application/x-csh',
        'csv' => ['text/csv', 'application/vnd.ms-excel'],
        'dcr' => 'application/x-director',
        'dir' => 'application/x-director',
        'dms' => 'application/octet-stream',
        'doc' => 'application/msword',
        'docx' => 'application/vnd.openxmlformats-officedocument.wordprocessingml.document',
        'drw' => 'application/drafting',
        'dvi' => 'application/x-dvi',
        'dwg' => 'application/acad',
        'dxf' => 'application/dxf',
        'dxr' => 'application/x-director',
        'eot' => 'application/vnd.ms-fontobject',
        'eps' => 'application/postscript',
        'exe' => 'application/octet-stream',
        'ez' => 'application/andrew-inset',
        'flv' => 'video/x-flv',
        'gtar' => 'application/x-gtar',
        'gz' => 'application/x-gzip',
        'bz2' => 'application/x-bzip',
        '7z' => 'application/x-7z-compressed',
        'hdf' => 'application/x-hdf',
        'hqx' => 'application/mac-binhex40',
        'ico' => 'image/x-icon',
        'ips' => 'application/x-ipscript',
        'ipx' => 'application/x-ipix',
        'js' => 'application/javascript',
        'latex' => 'application/x-latex',
        'lha' => 'application/octet-stream',
        'lsp' => 'application/x-lisp',
        'lzh' => 'application/octet-stream',
        'man' => 'application/x-troff-man',
        'me' => 'application/x-troff-me',
        'mif' => 'application/vnd.mif',
        'ms' => 'application/x-troff-ms',
        'nc' => 'application/x-netcdf',
        'oda' => 'application/oda',
        'otf' => 'font/otf',
        'pdf' => 'application/pdf',
        'pgn' => 'application/x-chess-pgn',
        'pot' => 'application/vnd.ms-powerpoint',
        'pps' => 'application/vnd.ms-powerpoint',
        'ppt' => 'application/vnd.ms-powerpoint',
        'pptx' => 'application/vnd.openxmlformats-officedocument.presentationml.presentation',
        'ppz' => 'application/vnd.ms-powerpoint',
        'pre' => 'application/x-freelance',
        'prt' => 'application/pro_eng',
        'ps' => 'application/postscript',
        'roff' => 'application/x-troff',
        'scm' => 'application/x-lotusscreencam',
        'set' => 'application/set',
        'sh' => 'application/x-sh',
        'shar' => 'application/x-shar',
        'sit' => 'application/x-stuffit',
        'skd' => 'application/x-koan',
        'skm' => 'application/x-koan',
        'skp' => 'application/x-koan',
        'skt' => 'application/x-koan',
        'smi' => 'application/smil',
        'smil' => 'application/smil',
        'sol' => 'application/solids',
        'spl' => 'application/x-futuresplash',
        'src' => 'application/x-wais-source',
        'step' => 'application/STEP',
        'stl' => 'application/SLA',
        'stp' => 'application/STEP',
        'sv4cpio' => 'application/x-sv4cpio',
        'sv4crc' => 'application/x-sv4crc',
        'svg' => 'image/svg+xml',
        'svgz' => 'image/svg+xml',
        'swf' => 'application/x-shockwave-flash',
        't' => 'application/x-troff',
        'tar' => 'application/x-tar',
        'tcl' => 'application/x-tcl',
        'tex' => 'application/x-tex',
        'texi' => 'application/x-texinfo',
        'texinfo' => 'application/x-texinfo',
        'tr' => 'application/x-troff',
        'tsp' => 'application/dsptype',
        'ttc' => 'font/ttf',
        'ttf' => 'font/ttf',
        'unv' => 'application/i-deas',
        'ustar' => 'application/x-ustar',
        'vcd' => 'application/x-cdlink',
        'vda' => 'application/vda',
        'xlc' => 'application/vnd.ms-excel',
        'xll' => 'application/vnd.ms-excel',
        'xlm' => 'application/vnd.ms-excel',
        'xls' => 'application/vnd.ms-excel',
        'xlsx' => 'application/vnd.openxmlformats-officedocument.spreadsheetml.sheet',
        'xlw' => 'application/vnd.ms-excel',
        'zip' => 'application/zip',
        'aif' => 'audio/x-aiff',
        'aifc' => 'audio/x-aiff',
        'aiff' => 'audio/x-aiff',
        'au' => 'audio/basic',
        'kar' => 'audio/midi',
        'mid' => 'audio/midi',
        'midi' => 'audio/midi',
        'mp2' => 'audio/mpeg',
        'mp3' => 'audio/mpeg',
        'mpga' => 'audio/mpeg',
        'ogg' => 'audio/ogg',
        'oga' => 'audio/ogg',
        'spx' => 'audio/ogg',
        'ra' => 'audio/x-realaudio',
        'ram' => 'audio/x-pn-realaudio',
        'rm' => 'audio/x-pn-realaudio',
        'rpm' => 'audio/x-pn-realaudio-plugin',
        'snd' => 'audio/basic',
        'tsi' => 'audio/TSP-audio',
        'wav' => 'audio/x-wav',
        'aac' => 'audio/aac',
        'asc' => 'text/plain',
        'c' => 'text/plain',
        'cc' => 'text/plain',
        'css' => 'text/css',
        'etx' => 'text/x-setext',
        'f' => 'text/plain',
        'f90' => 'text/plain',
        'h' => 'text/plain',
        'hh' => 'text/plain',
        'htm' => ['text/html', '*/*'],
        'ics' => 'text/calendar',
        'm' => 'text/plain',
        'rtf' => 'text/rtf',
        'rtx' => 'text/richtext',
        'sgm' => 'text/sgml',
        'sgml' => 'text/sgml',
        'tsv' => 'text/tab-separated-values',
        'tpl' => 'text/template',
        'txt' => 'text/plain',
        'text' => 'text/plain',
        'avi' => 'video/x-msvideo',
        'fli' => 'video/x-fli',
        'mov' => 'video/quicktime',
        'movie' => 'video/x-sgi-movie',
        'mpe' => 'video/mpeg',
        'mpeg' => 'video/mpeg',
        'mpg' => 'video/mpeg',
        'qt' => 'video/quicktime',
        'viv' => 'video/vnd.vivo',
        'vivo' => 'video/vnd.vivo',
        'ogv' => 'video/ogg',
        'webm' => 'video/webm',
        'mp4' => 'video/mp4',
        'm4v' => 'video/mp4',
        'f4v' => 'video/mp4',
        'f4p' => 'video/mp4',
        'm4a' => 'audio/mp4',
        'f4a' => 'audio/mp4',
        'f4b' => 'audio/mp4',
        'gif' => 'image/gif',
        'ief' => 'image/ief',
        'jpg' => 'image/jpeg',
        'jpeg' => 'image/jpeg',
        'jpe' => 'image/jpeg',
        'pbm' => 'image/x-portable-bitmap',
        'pgm' => 'image/x-portable-graymap',
        'png' => 'image/png',
        'pnm' => 'image/x-portable-anymap',
        'ppm' => 'image/x-portable-pixmap',
        'ras' => 'image/cmu-raster',
        'rgb' => 'image/x-rgb',
        'tif' => 'image/tiff',
        'tiff' => 'image/tiff',
        'xbm' => 'image/x-xbitmap',
        'xpm' => 'image/x-xpixmap',
        'xwd' => 'image/x-xwindowdump',
        'ice' => 'x-conference/x-cooltalk',
        'iges' => 'model/iges',
        'igs' => 'model/iges',
        'mesh' => 'model/mesh',
        'msh' => 'model/mesh',
        'silo' => 'model/mesh',
        'vrml' => 'model/vrml',
        'wrl' => 'model/vrml',
        'mime' => 'www/mime',
        'pdb' => 'chemical/x-pdb',
        'xyz' => 'chemical/x-pdb',
        'javascript' => 'application/javascript',
        'form' => 'application/x-www-form-urlencoded',
        'file' => 'multipart/form-data',
        'xhtml' => ['application/xhtml+xml', 'application/xhtml', 'text/xhtml'],
        'xhtml-mobile' => 'application/vnd.wap.xhtml+xml',
        'atom' => 'application/atom+xml',
        'amf' => 'application/x-amf',
        'wap' => ['text/vnd.wap.wml', 'text/vnd.wap.wmlscript', 'image/vnd.wap.wbmp'],
        'wml' => 'text/vnd.wap.wml',
        'wmlscript' => 'text/vnd.wap.wmlscript',
        'wbmp' => 'image/vnd.wap.wbmp',
        'woff' => 'application/x-font-woff',
        'webp' => 'image/webp',
        'appcache' => 'text/cache-manifest',
        'manifest' => 'text/cache-manifest',
        'htc' => 'text/x-component',
        'rdf' => 'application/xml',
        'crx' => 'application/x-chrome-extension',
        'oex' => 'application/x-opera-extension',
        'xpi' => 'application/x-xpinstall',
        'safariextz' => 'application/octet-stream',
        'webapp' => 'application/x-web-app-manifest+json',
        'vcf' => 'text/x-vcard',
        'vtt' => 'text/vtt',
        'mkv' => 'video/x-matroska',
        'pkpass' => 'application/vnd.apple.pkpass',
        'ajax' => 'text/html'
    ];

    /**
     * Protocol header to send to the client
     *
     * @var string
     */
    protected $_protocol = 'HTTP/1.1';

    /**
     * Status code to send to the client
     *
     * @var int
     */
    protected $_status = 200;

    /**
     * Content type to send. This can be an 'extension' that will be transformed using the $_mimetypes array
     * or a complete mime-type
     *
     * @var int
     */
    protected $_contentType = 'text/html';

    /**
     * Buffer list of headers
     *
     * @var array
     */
    protected $_headers = [];

    /**
     * Buffer string or callable for response message
     *
     * @var string
     */
    protected $_body = null;

    /**
     * File object for file to be read out as response
     *
     * @var File
     */
    protected $_file = null;

    /**
     * File range. Used for requesting ranges of files.
     *
     * @var array
     */
    protected $_fileRange = [];

    /**
     * The charset the response body is encoded with
     *
     * @var string
     */
    protected $_charset = 'UTF-8';

    /**
     * Holds all the cache directives that will be converted
     * into headers when sending the request
     *
     * @var array
     */
    protected $_cacheDirectives = [];

    /**
     * Holds cookies to be sent to the client
     *
     * @var array
     */
    protected $_cookies = [];

    /**
     * Constructor
     *
     * @param array $options list of parameters to setup the response. Possible values are:
     *  - body: the response text that should be sent to the client
     *  - statusCodes: additional allowable response codes
     *  - status: the HTTP status code to respond with
     *  - type: a complete mime-type string or an extension mapped in this class
     *  - charset: the charset for the response body
     */
    public function __construct(array $options = [])
    {
        if (isset($options['body'])) {
            $this->body($options['body']);
        }
        if (isset($options['statusCodes'])) {
            $this->httpCodes($options['statusCodes']);
        }
        if (isset($options['status'])) {
            $this->statusCode($options['status']);
        }
        if (isset($options['type'])) {
            $this->type($options['type']);
        }
        if (!isset($options['charset'])) {
            $options['charset'] = Configure::read('App.encoding');
        }
        $this->charset($options['charset']);
    }

    /**
     * Sends the complete response to the client including headers and message body.
     * Will echo out the content in the response body.
     *
     * @return void
     */
    public function send()
    {
        if (isset($this->_headers['Location']) && $this->_status === 200) {
            $this->statusCode(302);
        }

        $this->_setContent();
        $this->sendHeaders();

        if ($this->_file) {
            $this->_sendFile($this->_file, $this->_fileRange);
            $this->_file = $this->_fileRange = null;
        } else {
            $this->_sendContent($this->_body);
        }

        if (function_exists('fastcgi_finish_request')) {
            fastcgi_finish_request();
        }
    }

    /**
     * Sends the HTTP headers and cookies.
     *
     * @return void
     */
    public function sendHeaders()
    {
        if (headers_sent()) {
            return;
        }

        $codeMessage = $this->_statusCodes[$this->_status];
        $this->_setCookies();
        $this->_sendHeader("{$this->_protocol} {$this->_status} {$codeMessage}");
        $this->_setContentType();

        foreach ($this->_headers as $header => $values) {
            foreach ((array)$values as $value) {
                $this->_sendHeader($header, $value);
            }
        }
    }

    /**
     * Sets the cookies that have been added via Cake\Network\Response::cookie() before any
     * other output is sent to the client. Will set the cookies in the order they
     * have been set.
     *
     * @return void
     */
    protected function _setCookies()
    {
        foreach ($this->_cookies as $name => $c) {
            setcookie(
                $name,
                $c['value'],
                $c['expire'],
                $c['path'],
                $c['domain'],
                $c['secure'],
                $c['httpOnly']
            );
        }
    }

    /**
     * Formats the Content-Type header based on the configured contentType and charset
     * the charset will only be set in the header if the response is of type text/*
     *
     * @return void
     */
    protected function _setContentType()
    {
        if (in_array($this->_status, [304, 204])) {
            return;
        }
        $whitelist = [
            'application/javascript', 'application/json', 'application/xml', 'application/rss+xml'
        ];

        $charset = false;
        if ($this->_charset &&
            (strpos($this->_contentType, 'text/') === 0 || in_array($this->_contentType, $whitelist))
        ) {
            $charset = true;
        }

        if ($charset) {
            $this->header('Content-Type', "{$this->_contentType}; charset={$this->_charset}");
        } else {
            $this->header('Content-Type', "{$this->_contentType}");
        }
    }

    /**
     * Sets the response body to an empty text if the status code is 204 or 304
     *
     * @return void
     */
    protected function _setContent()
    {
        if (in_array($this->_status, [304, 204])) {
            $this->body('');
        }
    }

    /**
     * Sends a header to the client.
     *
     * @param string $name the header name
     * @param string|null $value the header value
     * @return void
     */
    protected function _sendHeader($name, $value = null)
    {
        if ($value === null) {
            header($name);
        } else {
            header("{$name}: {$value}");
        }
    }

    /**
     * Sends a content string to the client.
     *
     * If the content is a callable, it is invoked. The callable should either
     * return a string or output content directly and have no return value.
     *
<<<<<<< HEAD
     * @param string $content String to send as response body.
=======
     * @param string|callable $content String to send as response body or callable
     *  which returns/outputs content.
>>>>>>> 24992277
     * @return void
     */
    protected function _sendContent($content)
    {
        if (!is_string($content) && is_callable($content)) {
            $content = $content();
        }

        echo $content;
    }

    /**
     * Buffers a header string to be sent
     * Returns the complete list of buffered headers
     *
     * ### Single header
     * ```
     * header('Location', 'http://example.com');
     * ```
     *
     * ### Multiple headers
     * ```
     * header(['Location' => 'http://example.com', 'X-Extra' => 'My header']);
     * ```
     *
     * ### String header
     * ```
     * header('WWW-Authenticate: Negotiate');
     * ```
     *
     * ### Array of string headers
     * ```
     * header(['WWW-Authenticate: Negotiate', 'Content-type: application/pdf']);
     * ```
     *
     * Multiple calls for setting the same header name will have the same effect as setting the header once
     * with the last value sent for it
     * ```
     * header('WWW-Authenticate: Negotiate');
     * header('WWW-Authenticate: Not-Negotiate');
     * ```
     * will have the same effect as only doing
     * ```
     * header('WWW-Authenticate: Not-Negotiate');
     * ```
     *
     * @param string|array|null $header An array of header strings or a single header string
     *  - an associative array of "header name" => "header value" is also accepted
     *  - an array of string headers is also accepted
     * @param string|array|null $value The header value(s)
     * @return array List of headers to be sent
     */
    public function header($header = null, $value = null)
    {
        if ($header === null) {
            return $this->_headers;
        }
        $headers = is_array($header) ? $header : [$header => $value];
        foreach ($headers as $header => $value) {
            if (is_numeric($header)) {
                list($header, $value) = [$value, null];
            }
            if ($value === null) {
                list($header, $value) = explode(':', $header, 2);
            }
            $this->_headers[$header] = is_array($value) ? array_map('trim', $value) : trim($value);
        }
        return $this->_headers;
    }

    /**
     * Accessor for the location header.
     *
     * Get/Set the Location header value.
     *
     * @param null|string $url Either null to get the current location, or a string to set one.
     * @return string|null When setting the location null will be returned. When reading the location
     *    a string of the current location header value (if any) will be returned.
     */
    public function location($url = null)
    {
        if ($url === null) {
            $headers = $this->header();
            return isset($headers['Location']) ? $headers['Location'] : null;
        }
        $this->header('Location', $url);
        return null;
    }

    /**
     * Buffers the response message to be sent
     * if $content is null the current buffer is returned
     *
     * @param string|callable|null $content the string or callable message to be sent
     * @return string Current message buffer if $content param is passed as null
     */
    public function body($content = null)
    {
        if ($content === null) {
            return $this->_body;
        }
        return $this->_body = $content;
    }

    /**
     * Sets the HTTP status code to be sent
     * if $code is null the current code is returned
     *
     * @param int|null $code the HTTP status code
     * @return int Current status code
     * @throws \InvalidArgumentException When an unknown status code is reached.
     */
    public function statusCode($code = null)
    {
        if ($code === null) {
            return $this->_status;
        }
        if (!isset($this->_statusCodes[$code])) {
            throw new InvalidArgumentException('Unknown status code');
        }
        return $this->_status = $code;
    }

    /**
     * Queries & sets valid HTTP response codes & messages.
     *
     * @param int|array|null $code If $code is an integer, then the corresponding code/message is
     *        returned if it exists, null if it does not exist. If $code is an array, then the
     *        keys are used as codes and the values as messages to add to the default HTTP
     *        codes. The codes must be integers greater than 99 and less than 1000. Keep in
     *        mind that the HTTP specification outlines that status codes begin with a digit
     *        between 1 and 5, which defines the class of response the client is to expect.
     *        Example:
     *
     *        httpCodes(404); // returns [404 => 'Not Found']
     *
     *        httpCodes([
     *            381 => 'Unicorn Moved',
     *            555 => 'Unexpected Minotaur'
     *        ]); // sets these new values, and returns true
     *
     *        httpCodes([
     *            0 => 'Nothing Here',
     *            -1 => 'Reverse Infinity',
     *            12345 => 'Universal Password',
     *            'Hello' => 'World'
     *        ]); // throws an exception due to invalid codes
     *
     *        For more on HTTP status codes see: http://www.w3.org/Protocols/rfc2616/rfc2616-sec6.html#sec6.1
     *
     * @return mixed Associative array of the HTTP codes as keys, and the message
     *    strings as values, or null of the given $code does not exist.
     * @throws \InvalidArgumentException If an attempt is made to add an invalid status code
     */
    public function httpCodes($code = null)
    {
        if (empty($code)) {
            return $this->_statusCodes;
        }
        if (is_array($code)) {
            $codes = array_keys($code);
            $min = min($codes);
            if (!is_int($min) || $min < 100 || max($codes) > 999) {
                throw new InvalidArgumentException('Invalid status code');
            }
            $this->_statusCodes = $code + $this->_statusCodes;
            return true;
        }
        if (!isset($this->_statusCodes[$code])) {
            return null;
        }
        return [$code => $this->_statusCodes[$code]];
    }

    /**
     * Sets the response content type. It can be either a file extension
     * which will be mapped internally to a mime-type or a string representing a mime-type
     * if $contentType is null the current content type is returned
     * if $contentType is an associative array, content type definitions will be stored/replaced
     *
     * ### Setting the content type
     *
     * ```
     * type('jpg');
     * ```
     *
     * ### Returning the current content type
     *
     * ```
     * type();
     * ```
     *
     * ### Storing content type definitions
     *
     * ```
     * type(['keynote' => 'application/keynote', 'bat' => 'application/bat']);
     * ```
     *
     * ### Replacing a content type definition
     *
     * ```
     * type(['jpg' => 'text/plain']);
     * ```
     *
     * @param string|null $contentType Content type key.
     * @return mixed Current content type or false if supplied an invalid content type
     */
    public function type($contentType = null)
    {
        if ($contentType === null) {
            return $this->_contentType;
        }
        if (is_array($contentType)) {
            foreach ($contentType as $type => $definition) {
                $this->_mimeTypes[$type] = $definition;
            }
            return $this->_contentType;
        }
        if (isset($this->_mimeTypes[$contentType])) {
            $contentType = $this->_mimeTypes[$contentType];
            $contentType = is_array($contentType) ? current($contentType) : $contentType;
        }
        if (strpos($contentType, '/') === false) {
            return false;
        }
        return $this->_contentType = $contentType;
    }

    /**
     * Returns the mime type definition for an alias
     *
     * e.g `getMimeType('pdf'); // returns 'application/pdf'`
     *
     * @param string $alias the content type alias to map
     * @return mixed String mapped mime type or false if $alias is not mapped
     */
    public function getMimeType($alias)
    {
        if (isset($this->_mimeTypes[$alias])) {
            return $this->_mimeTypes[$alias];
        }
        return false;
    }

    /**
     * Maps a content-type back to an alias
     *
     * e.g `mapType('application/pdf'); // returns 'pdf'`
     *
     * @param string|array $ctype Either a string content type to map, or an array of types.
     * @return mixed Aliases for the types provided.
     */
    public function mapType($ctype)
    {
        if (is_array($ctype)) {
            return array_map([$this, 'mapType'], $ctype);
        }

        foreach ($this->_mimeTypes as $alias => $types) {
            if (in_array($ctype, (array)$types)) {
                return $alias;
            }
        }
        return null;
    }

    /**
     * Sets the response charset
     * if $charset is null the current charset is returned
     *
     * @param string|null $charset Character set string.
     * @return string Current charset
     */
    public function charset($charset = null)
    {
        if ($charset === null) {
            return $this->_charset;
        }
        return $this->_charset = $charset;
    }

    /**
     * Sets the correct headers to instruct the client to not cache the response
     *
     * @return void
     */
    public function disableCache()
    {
        $this->header([
            'Expires' => 'Mon, 26 Jul 1997 05:00:00 GMT',
            'Last-Modified' => gmdate("D, d M Y H:i:s") . " GMT",
            'Cache-Control' => 'no-store, no-cache, must-revalidate, post-check=0, pre-check=0'
        ]);
    }

    /**
     * Sets the correct headers to instruct the client to cache the response.
     *
     * @param string $since a valid time since the response text has not been modified
     * @param string $time a valid time for cache expiry
     * @return void
     */
    public function cache($since, $time = '+1 day')
    {
        if (!is_int($time)) {
            $time = strtotime($time);
        }
        $this->header([
            'Date' => gmdate("D, j M Y G:i:s ", time()) . 'GMT'
        ]);
        $this->modified($since);
        $this->expires($time);
        $this->sharable(true);
        $this->maxAge($time - time());
    }

    /**
     * Sets whether a response is eligible to be cached by intermediate proxies
     * This method controls the `public` or `private` directive in the Cache-Control
     * header
     *
     * @param bool|null $public If set to true, the Cache-Control header will be set as public
     *   if set to false, the response will be set to private
     *   if no value is provided, it will return whether the response is sharable or not
     * @param int|null $time time in seconds after which the response should no longer be considered fresh
     * @return bool|null
     */
    public function sharable($public = null, $time = null)
    {
        if ($public === null) {
            $public = array_key_exists('public', $this->_cacheDirectives);
            $private = array_key_exists('private', $this->_cacheDirectives);
            $noCache = array_key_exists('no-cache', $this->_cacheDirectives);
            if (!$public && !$private && !$noCache) {
                return null;
            }
            $sharable = $public || ! ($private || $noCache);
            return $sharable;
        }
        if ($public) {
            $this->_cacheDirectives['public'] = true;
            unset($this->_cacheDirectives['private']);
        } else {
            $this->_cacheDirectives['private'] = true;
            unset($this->_cacheDirectives['public']);
        }

        $this->maxAge($time);
        if (!$time) {
            $this->_setCacheControl();
        }
        return (bool)$public;
    }

    /**
     * Sets the Cache-Control s-maxage directive.
     * The max-age is the number of seconds after which the response should no longer be considered
     * a good candidate to be fetched from a shared cache (like in a proxy server).
     * If called with no parameters, this function will return the current max-age value if any
     *
     * @param int|null $seconds if null, the method will return the current s-maxage value
     * @return int|null
     */
    public function sharedMaxAge($seconds = null)
    {
        if ($seconds !== null) {
            $this->_cacheDirectives['s-maxage'] = $seconds;
            $this->_setCacheControl();
        }
        if (isset($this->_cacheDirectives['s-maxage'])) {
            return $this->_cacheDirectives['s-maxage'];
        }
        return null;
    }

    /**
     * Sets the Cache-Control max-age directive.
     * The max-age is the number of seconds after which the response should no longer be considered
     * a good candidate to be fetched from the local (client) cache.
     * If called with no parameters, this function will return the current max-age value if any
     *
     * @param int|null $seconds if null, the method will return the current max-age value
     * @return int|null
     */
    public function maxAge($seconds = null)
    {
        if ($seconds !== null) {
            $this->_cacheDirectives['max-age'] = $seconds;
            $this->_setCacheControl();
        }
        if (isset($this->_cacheDirectives['max-age'])) {
            return $this->_cacheDirectives['max-age'];
        }
        return null;
    }

    /**
     * Sets the Cache-Control must-revalidate directive.
     * must-revalidate indicates that the response should not be served
     * stale by a cache under any circumstance without first revalidating
     * with the origin.
     * If called with no parameters, this function will return whether must-revalidate is present.
     *
     * @param bool|null $enable if null, the method will return the current
     *   must-revalidate value. If boolean sets or unsets the directive.
     * @return bool
     */
    public function mustRevalidate($enable = null)
    {
        if ($enable !== null) {
            if ($enable) {
                $this->_cacheDirectives['must-revalidate'] = true;
            } else {
                unset($this->_cacheDirectives['must-revalidate']);
            }
            $this->_setCacheControl();
        }
        return array_key_exists('must-revalidate', $this->_cacheDirectives);
    }

    /**
     * Helper method to generate a valid Cache-Control header from the options set
     * in other methods
     *
     * @return void
     */
    protected function _setCacheControl()
    {
        $control = '';
        foreach ($this->_cacheDirectives as $key => $val) {
            $control .= $val === true ? $key : sprintf('%s=%s', $key, $val);
            $control .= ', ';
        }
        $control = rtrim($control, ', ');
        $this->header('Cache-Control', $control);
    }

    /**
     * Sets the Expires header for the response by taking an expiration time
     * If called with no parameters it will return the current Expires value
     *
     * ### Examples:
     *
     * `$response->expires('now')` Will Expire the response cache now
     * `$response->expires(new DateTime('+1 day'))` Will set the expiration in next 24 hours
     * `$response->expires()` Will return the current expiration header value
     *
     * @param string|\DateTime|null $time Valid time string or \DateTime instance.
     * @return string|null
     */
    public function expires($time = null)
    {
        if ($time !== null) {
            $date = $this->_getUTCDate($time);
            $this->_headers['Expires'] = $date->format('D, j M Y H:i:s') . ' GMT';
        }
        if (isset($this->_headers['Expires'])) {
            return $this->_headers['Expires'];
        }
        return null;
    }

    /**
     * Sets the Last-Modified header for the response by taking a modification time
     * If called with no parameters it will return the current Last-Modified value
     *
     * ### Examples:
     *
     * `$response->modified('now')` Will set the Last-Modified to the current time
     * `$response->modified(new DateTime('+1 day'))` Will set the modification date in the past 24 hours
     * `$response->modified()` Will return the current Last-Modified header value
     *
     * @param string|\DateTime|null $time Valid time string or \DateTime instance.
     * @return string|null
     */
    public function modified($time = null)
    {
        if ($time !== null) {
            $date = $this->_getUTCDate($time);
            $this->_headers['Last-Modified'] = $date->format('D, j M Y H:i:s') . ' GMT';
        }
        if (isset($this->_headers['Last-Modified'])) {
            return $this->_headers['Last-Modified'];
        }
        return null;
    }

    /**
     * Sets the response as Not Modified by removing any body contents
     * setting the status code to "304 Not Modified" and removing all
     * conflicting headers
     *
     * @return void
     */
    public function notModified()
    {
        $this->statusCode(304);
        $this->body('');
        $remove = [
            'Allow',
            'Content-Encoding',
            'Content-Language',
            'Content-Length',
            'Content-MD5',
            'Content-Type',
            'Last-Modified'
        ];
        foreach ($remove as $header) {
            unset($this->_headers[$header]);
        }
    }

    /**
     * Sets the Vary header for the response, if an array is passed,
     * values will be imploded into a comma separated string. If no
     * parameters are passed, then an array with the current Vary header
     * value is returned
     *
     * @param string|array|null $cacheVariances A single Vary string or an array
     *   containing the list for variances.
     * @return array|null
     */
    public function vary($cacheVariances = null)
    {
        if ($cacheVariances !== null) {
            $cacheVariances = (array)$cacheVariances;
            $this->_headers['Vary'] = implode(', ', $cacheVariances);
        }
        if (isset($this->_headers['Vary'])) {
            return explode(', ', $this->_headers['Vary']);
        }
        return null;
    }

    /**
     * Sets the response Etag, Etags are a strong indicative that a response
     * can be cached by a HTTP client. A bad way of generating Etags is
     * creating a hash of the response output, instead generate a unique
     * hash of the unique components that identifies a request, such as a
     * modification time, a resource Id, and anything else you consider it
     * makes it unique.
     *
     * Second parameter is used to instruct clients that the content has
     * changed, but semantically, it can be used as the same thing. Think
     * for instance of a page with a hit counter, two different page views
     * are equivalent, but they differ by a few bytes. This leaves off to
     * the Client the decision of using or not the cached page.
     *
     * If no parameters are passed, current Etag header is returned.
     *
     * @param string|null $hash The unique hash that identifies this response
     * @param bool $weak Whether the response is semantically the same as
     *   other with the same hash or not
     * @return string|null
     */
    public function etag($hash = null, $weak = false)
    {
        if ($hash !== null) {
            $this->_headers['Etag'] = sprintf('%s"%s"', ($weak) ? 'W/' : null, $hash);
        }
        if (isset($this->_headers['Etag'])) {
            return $this->_headers['Etag'];
        }
        return null;
    }

    /**
     * Returns a DateTime object initialized at the $time param and using UTC
     * as timezone
     *
     * @param string|int|\DateTime|null $time Valid time string or \DateTime instance.
     * @return \DateTime
     */
    protected function _getUTCDate($time = null)
    {
        if ($time instanceof \DateTime) {
            $result = clone $time;
        } elseif (is_int($time)) {
            $result = new \DateTime(date('Y-m-d H:i:s', $time));
        } else {
            $result = new \DateTime($time);
        }
        $result->setTimeZone(new \DateTimeZone('UTC'));
        return $result;
    }

    /**
     * Sets the correct output buffering handler to send a compressed response. Responses will
     * be compressed with zlib, if the extension is available.
     *
     * @return bool false if client does not accept compressed responses or no handler is available, true otherwise
     */
    public function compress()
    {
        $compressionEnabled = ini_get("zlib.output_compression") !== '1' &&
            extension_loaded("zlib") &&
            (strpos(env('HTTP_ACCEPT_ENCODING'), 'gzip') !== false);
        return $compressionEnabled && ob_start('ob_gzhandler');
    }

    /**
     * Returns whether the resulting output will be compressed by PHP
     *
     * @return bool
     */
    public function outputCompressed()
    {
        return strpos(env('HTTP_ACCEPT_ENCODING'), 'gzip') !== false
            && (ini_get("zlib.output_compression") === '1' || in_array('ob_gzhandler', ob_list_handlers()));
    }

    /**
     * Sets the correct headers to instruct the browser to download the response as a file.
     *
     * @param string $filename The name of the file as the browser will download the response
     * @return void
     */
    public function download($filename)
    {
        $this->header('Content-Disposition', 'attachment; filename="' . $filename . '"');
    }

    /**
     * Sets the protocol to be used when sending the response. Defaults to HTTP/1.1
     * If called with no arguments, it will return the current configured protocol
     *
     * @param string|null $protocol Protocol to be used for sending response.
     * @return string Protocol currently set
     */
    public function protocol($protocol = null)
    {
        if ($protocol !== null) {
            $this->_protocol = $protocol;
        }
        return $this->_protocol;
    }

    /**
     * Sets the Content-Length header for the response
     * If called with no arguments returns the last Content-Length set
     *
     * @param int|null $bytes Number of bytes
     * @return int|null
     */
    public function length($bytes = null)
    {
        if ($bytes !== null) {
            $this->_headers['Content-Length'] = $bytes;
        }
        if (isset($this->_headers['Content-Length'])) {
            return $this->_headers['Content-Length'];
        }
        return null;
    }

    /**
     * Checks whether a response has not been modified according to the 'If-None-Match'
     * (Etags) and 'If-Modified-Since' (last modification date) request
     * headers. If the response is detected to be not modified, it
     * is marked as so accordingly so the client can be informed of that.
     *
     * In order to mark a response as not modified, you need to set at least
     * the Last-Modified etag response header before calling this method. Otherwise
     * a comparison will not be possible.
     *
     * @param \Cake\Network\Request $request Request object
     * @return bool Whether the response was marked as not modified or not.
     */
    public function checkNotModified(Request $request)
    {
        $etags = preg_split('/\s*,\s*/', $request->header('If-None-Match'), null, PREG_SPLIT_NO_EMPTY);
        $modifiedSince = $request->header('If-Modified-Since');
        if ($responseTag = $this->etag()) {
            $etagMatches = in_array('*', $etags) || in_array($responseTag, $etags);
        }
        if ($modifiedSince) {
            $timeMatches = strtotime($this->modified()) === strtotime($modifiedSince);
        }
        $checks = compact('etagMatches', 'timeMatches');
        if (empty($checks)) {
            return false;
        }
        $notModified = !in_array(false, $checks, true);
        if ($notModified) {
            $this->notModified();
        }
        return $notModified;
    }

    /**
     * String conversion. Fetches the response body as a string.
     * Does *not* send headers.
     * If body is a callable, a blank string is returned.
     *
     * @return string
     */
    public function __toString()
    {
        if (!is_string($this->_body) && is_callable($this->_body)) {
            return '';
        }
        return (string)$this->_body;
    }

    /**
     * Getter/Setter for cookie configs
     *
     * This method acts as a setter/getter depending on the type of the argument.
     * If the method is called with no arguments, it returns all configurations.
     *
     * If the method is called with a string as argument, it returns either the
     * given configuration if it is set, or null, if it's not set.
     *
     * If the method is called with an array as argument, it will set the cookie
     * configuration to the cookie container.
     *
     *  ### Options (when setting a configuration)
     *  - name: The Cookie name
     *  - value: Value of the cookie
     *  - expire: Time the cookie expires in
     *  - path: Path the cookie applies to
     *  - domain: Domain the cookie is for.
     *  - secure: Is the cookie https?
     *  - httpOnly: Is the cookie available in the client?
     *
     * ### Examples
     *
     * ### Getting all cookies
     *
     * `$this->cookie()`
     *
     * ### Getting a certain cookie configuration
     *
     * `$this->cookie('MyCookie')`
     *
     * ### Setting a cookie configuration
     *
     * `$this->cookie((array) $options)`
     *
     * @param array|null $options Either null to get all cookies, string for a specific cookie
     *  or array to set cookie.
     * @return mixed
     */
    public function cookie($options = null)
    {
        if ($options === null) {
            return $this->_cookies;
        }

        if (is_string($options)) {
            if (!isset($this->_cookies[$options])) {
                return null;
            }
            return $this->_cookies[$options];
        }

        $defaults = [
            'name' => 'CakeCookie[default]',
            'value' => '',
            'expire' => 0,
            'path' => '/',
            'domain' => '',
            'secure' => false,
            'httpOnly' => false
        ];
        $options += $defaults;

        $this->_cookies[$options['name']] = $options;
    }

    /**
     * Setup access for origin and methods on cross origin requests
     *
     * This method allow multiple ways to setup the domains, see the examples
     *
     * ### Full URI
     * ```
     * cors($request, 'http://www.cakephp.org');
     * ```
     *
     * ### URI with wildcard
     * ```
     * cors($request, 'http://*.cakephp.org');
     * ```
     *
     * ### Ignoring the requested protocol
     * ```
     * cors($request, 'www.cakephp.org');
     * ```
     *
     * ### Any URI
     * ```
     * cors($request, '*');
     * ```
     *
     * ### Whitelist of URIs
     * ```
     * cors($request, ['http://www.cakephp.org', '*.google.com', 'https://myproject.github.io']);
     * ```
     *
     * @param \Cake\Network\Request $request Request object
     * @param string|array $allowedDomains List of allowed domains, see method description for more details
     * @param string|array $allowedMethods List of HTTP verbs allowed
     * @param string|array $allowedHeaders List of HTTP headers allowed
     * @return void
     */
    public function cors(Request $request, $allowedDomains, $allowedMethods = [], $allowedHeaders = [])
    {
        $origin = $request->header('Origin');
        if (!$origin) {
            return;
        }

        $allowedDomains = $this->_normalizeCorsDomains((array)$allowedDomains, $request->is('ssl'));
        foreach ($allowedDomains as $domain) {
            if (!preg_match($domain['preg'], $origin)) {
                continue;
            }
            $this->header('Access-Control-Allow-Origin', $domain['original'] === '*' ? '*' : $origin);
            $allowedMethods && $this->header('Access-Control-Allow-Methods', implode(', ', (array)$allowedMethods));
            $allowedHeaders && $this->header('Access-Control-Allow-Headers', implode(', ', (array)$allowedHeaders));
            break;
        }
    }

    /**
     * Normalize the origin to regular expressions and put in an array format
     *
     * @param array $domains Domain names to normalize.
     * @param bool $requestIsSSL Whether it's a SSL request.
     * @return array
     */
    protected function _normalizeCorsDomains($domains, $requestIsSSL = false)
    {
        $result = [];
        foreach ($domains as $domain) {
            if ($domain === '*') {
                $result[] = ['preg' => '@.@', 'original' => '*'];
                continue;
            }

            $original = $preg = $domain;
            if (strpos($domain, '://') === false) {
                $preg = ($requestIsSSL ? 'https://' : 'http://') . $domain;
            }
            $preg = '@' . str_replace('*', '.*', $domain) . '@';
            $result[] = compact('original', 'preg');
        }
        return $result;
    }

    /**
     * Setup for display or download the given file.
     *
     * If $_SERVER['HTTP_RANGE'] is set a slice of the file will be
     * returned instead of the entire file.
     *
     * ### Options keys
     *
     * - name: Alternate download name
     * - download: If `true` sets download header and forces file to be downloaded rather than displayed in browser
     *
     * @param string $path Path to file. If the path is not an absolute path that resolves
     *   to a file, `APP` will be prepended to the path.
     * @param array $options Options See above.
     * @return void
     * @throws \Cake\Network\Exception\NotFoundException
     */
    public function file($path, array $options = [])
    {
        $options += [
            'name' => null,
            'download' => null
        ];

        if (strpos($path, '..') !== false) {
            throw new NotFoundException('The requested file contains `..` and will not be read.');
        }

        if (!is_file($path)) {
            $path = APP . $path;
        }

        $file = new File($path);
        if (!$file->exists() || !$file->readable()) {
            if (Configure::read('debug')) {
                throw new NotFoundException(sprintf('The requested file %s was not found or not readable', $path));
            }
            throw new NotFoundException(__d('cake', 'The requested file was not found'));
        }

        $extension = strtolower($file->ext());
        $download = $options['download'];
        if ((!$extension || $this->type($extension) === false) && $download === null) {
            $download = true;
        }

        $fileSize = $file->size();
        if ($download) {
            $agent = env('HTTP_USER_AGENT');

            if (preg_match('%Opera(/| )([0-9].[0-9]{1,2})%', $agent)) {
                $contentType = 'application/octet-stream';
            } elseif (preg_match('/MSIE ([0-9].[0-9]{1,2})/', $agent)) {
                $contentType = 'application/force-download';
            }

            if (!empty($contentType)) {
                $this->type($contentType);
            }
            if ($options['name'] === null) {
                $name = $file->name;
            } else {
                $name = $options['name'];
            }
            $this->download($name);
            $this->header('Content-Transfer-Encoding', 'binary');
        }

        $this->header('Accept-Ranges', 'bytes');
        $httpRange = env('HTTP_RANGE');
        if (isset($httpRange)) {
            $this->_fileRange($file, $httpRange);
        } else {
            $this->header('Content-Length', $fileSize);
        }

        $this->_clearBuffer();
        $this->_file = $file;
    }

    /**
     * Apply a file range to a file and set the end offset.
     *
     * If an invalid range is requested a 416 Status code will be used
     * in the response.
     *
     * @param File $file The file to set a range on.
     * @param string $httpRange The range to use.
     * @return void
     */
    protected function _fileRange($file, $httpRange)
    {
        list(, $range) = explode('=', $httpRange);
        list($start, $end) = explode('-', $range);

        $fileSize = $file->size();
        $lastByte = $fileSize - 1;

        if ($start === '') {
            $start = $fileSize - $end;
            $end = $lastByte;
        }
        if ($end === '') {
            $end = $lastByte;
        }

        if ($start > $end || $end > $lastByte || $start > $lastByte) {
            $this->statusCode(416);
            $this->header([
                'Content-Range' => 'bytes 0-' . $lastByte . '/' . $fileSize
            ]);
            return;
        }

        $this->header([
            'Content-Length' => $end - $start + 1,
            'Content-Range' => 'bytes ' . $start . '-' . $end . '/' . $fileSize
        ]);

        $this->statusCode(206);
        $this->_fileRange = [$start, $end];
    }

    /**
     * Reads out a file, and echos the content to the client.
     *
     * @param File $file File object
     * @param array $range The range to read out of the file.
     * @return bool True is whole file is echoed successfully or false if client connection is lost in between
     */
    protected function _sendFile($file, $range)
    {
        $compress = $this->outputCompressed();
        $file->open('rb');

        $end = $start = false;
        if ($range) {
            list($start, $end) = $range;
        }
        if ($start !== false) {
            $file->offset($start);
        }

        $bufferSize = 8192;
        set_time_limit(0);
        session_write_close();
        while (!feof($file->handle)) {
            if (!$this->_isActive()) {
                $file->close();
                return false;
            }
            $offset = $file->offset();
            if ($end && $offset >= $end) {
                break;
            }
            if ($end && $offset + $bufferSize >= $end) {
                $bufferSize = $end - $offset + 1;
            }
            echo fread($file->handle, $bufferSize);
            if (!$compress) {
                $this->_flushBuffer();
            }
        }
        $file->close();
        return true;
    }

    /**
     * Returns true if connection is still active
     *
     * @return bool
     */
    protected function _isActive()
    {
        return connection_status() === CONNECTION_NORMAL && !connection_aborted();
    }

    /**
     * Clears the contents of the topmost output buffer and discards them
     *
     * @return bool
     */
    protected function _clearBuffer()
    {
        //@codingStandardsIgnoreStart
        return @ob_end_clean();
        //@codingStandardsIgnoreEnd
    }

    /**
     * Flushes the contents of the output buffer
     *
     * @return void
     */
    protected function _flushBuffer()
    {
        //@codingStandardsIgnoreStart
        @flush();
        if (ob_get_level()) {
            @ob_flush();
        }
        //@codingStandardsIgnoreEnd
    }

    /**
     * Stop execution of the current script. Wraps exit() making
     * testing easier.
     *
     * @param int|string $status See http://php.net/exit for values
     * @return void
     */
    public function stop($status = 0)
    {
        exit($status);
    }
}<|MERGE_RESOLUTION|>--- conflicted
+++ resolved
@@ -542,12 +542,8 @@
      * If the content is a callable, it is invoked. The callable should either
      * return a string or output content directly and have no return value.
      *
-<<<<<<< HEAD
-     * @param string $content String to send as response body.
-=======
      * @param string|callable $content String to send as response body or callable
      *  which returns/outputs content.
->>>>>>> 24992277
      * @return void
      */
     protected function _sendContent($content)
