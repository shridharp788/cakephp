--- conflicted
+++ resolved
@@ -42,12 +42,8 @@
     {
         parent::setUp();
 
-<<<<<<< HEAD
-        $this->View = new View();
-=======
         Router::reload();
         $this->View = new View(new ServerRequest());
->>>>>>> 9d78fc4d
         $this->Helper = new UrlHelper($this->View);
 
         static::setAppNamespace();
