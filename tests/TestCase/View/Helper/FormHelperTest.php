<?php
/**
 * CakePHP(tm) Tests <http://book.cakephp.org/2.0/en/development/testing.html>
 * Copyright (c) Cake Software Foundation, Inc. (http://cakefoundation.org)
 *
 * Licensed under The MIT License
 * For full copyright and license information, please see the LICENSE.txt
 * Redistributions of files must retain the above copyright notice
 *
 * @copyright     Copyright (c) Cake Software Foundation, Inc. (http://cakefoundation.org)
 * @link          http://book.cakephp.org/2.0/en/development/testing.html CakePHP(tm) Tests
 * @since         1.2.0
 * @license       http://www.opensource.org/licenses/mit-license.php MIT License
 */
namespace Cake\Test\TestCase\View\Helper;

use Cake\Collection\Collection;
use Cake\Controller\Controller;
use Cake\Core\App;
use Cake\Core\Configure;
use Cake\Core\Plugin;
use Cake\Form\Form;
use Cake\Network\Request;
use Cake\ORM\Entity;
use Cake\ORM\Table;
use Cake\ORM\TableRegistry;
use Cake\Routing\Router;
use Cake\TestSuite\TestCase;
use Cake\Utility\Security;
use Cake\View\Helper\FormHelper;
use Cake\View\Helper\HtmlHelper;
use Cake\View\View;

/**
 * Test stub.
 */
class Article extends Entity
{
}

/**
 * Contact class
 *
 */
class ContactsTable extends Table
{

    /**
     * Default schema
     *
     * @var array
     */
    protected $_schema = [
        'id' => ['type' => 'integer', 'null' => '', 'default' => '', 'length' => '8'],
        'name' => ['type' => 'string', 'null' => '', 'default' => '', 'length' => '255'],
        'email' => ['type' => 'string', 'null' => '', 'default' => '', 'length' => '255'],
        'phone' => ['type' => 'string', 'null' => '', 'default' => '', 'length' => '255'],
        'password' => ['type' => 'string', 'null' => '', 'default' => '', 'length' => '255'],
        'published' => ['type' => 'date', 'null' => true, 'default' => null, 'length' => null],
        'created' => ['type' => 'date', 'null' => '1', 'default' => '', 'length' => ''],
        'updated' => ['type' => 'datetime', 'null' => '1', 'default' => '', 'length' => null],
        'age' => ['type' => 'integer', 'null' => '', 'default' => '', 'length' => null],
        '_constraints' => ['primary' => ['type' => 'primary', 'columns' => ['id']]]
    ];

    /**
     * Initializes the schema
     *
     * @return void
     */
    public function initialize(array $config)
    {
        $this->schema($this->_schema);
    }
}

/**
 * ValidateUser class
 *
 */
class ValidateUsersTable extends Table
{

    /**
     * schema method
     *
     * @var array
     */
    protected $_schema = [
        'id' => ['type' => 'integer', 'null' => '', 'default' => '', 'length' => '8'],
        'name' => ['type' => 'string', 'null' => '', 'default' => '', 'length' => '255'],
        'email' => ['type' => 'string', 'null' => '', 'default' => '', 'length' => '255'],
        'balance' => ['type' => 'float', 'null' => false, 'length' => 5, 'precision' => 2],
        'cost_decimal' => ['type' => 'decimal', 'null' => false, 'length' => 6, 'precision' => 3],
        'ratio' => ['type' => 'decimal', 'null' => false, 'length' => 10, 'precision' => 6],
        'population' => ['type' => 'decimal', 'null' => false, 'length' => 15, 'precision' => 0],
        'created' => ['type' => 'date', 'null' => '1', 'default' => '', 'length' => ''],
        'updated' => ['type' => 'datetime', 'null' => '1', 'default' => '', 'length' => null],
        '_constraints' => ['primary' => ['type' => 'primary', 'columns' => ['id']]]
    ];

    /**
     * Initializes the schema
     *
     * @return void
     */
    public function initialize(array $config)
    {
        $this->schema($this->_schema);
    }
}

/**
 * FormHelperTest class
 *
 * @property FormHelper $Form
 */
class FormHelperTest extends TestCase
{

    /**
     * Fixtures to be used
     *
     * @var array
     */
    public $fixtures = ['core.articles', 'core.comments'];

    /**
     * Do not load the fixtures by default
     *
     * @var bool
     */
    public $autoFixtures = false;

    /**
     * setUp method
     *
     * @return void
     */
    public function setUp()
    {
        parent::setUp();

        Configure::write('Config.language', 'eng');
        Configure::write('App.base', '');
        Configure::write('App.namespace', 'Cake\Test\TestCase\View\Helper');
        Configure::delete('Asset');
        $this->View = new View();

        $this->Form = new FormHelper($this->View);
        $request = new Request('articles/add');
        $request->here = '/articles/add';
        $request['controller'] = 'articles';
        $request['action'] = 'add';
        $request->webroot = '';
        $request->base = '';
        $this->Form->Url->request = $this->Form->request = $request;

        $this->dateRegex = [
            'daysRegex' => 'preg:/(?:<option value="0?([\d]+)">\\1<\/option>[\r\n]*)*/',
            'monthsRegex' => 'preg:/(?:<option value="[\d]+">[\w]+<\/option>[\r\n]*)*/',
            'yearsRegex' => 'preg:/(?:<option value="([\d]+)">\\1<\/option>[\r\n]*)*/',
            'hoursRegex' => 'preg:/(?:<option value="0?([\d]+)">\\1<\/option>[\r\n]*)*/',
            'minutesRegex' => 'preg:/(?:<option value="([\d]+)">0?\\1<\/option>[\r\n]*)*/',
            'meridianRegex' => 'preg:/(?:<option value="(am|pm)">\\1<\/option>[\r\n]*)*/',
        ];

        $this->article = [
            'schema' => [
                'id' => ['type' => 'integer'],
                'author_id' => ['type' => 'integer', 'null' => true],
                'title' => ['type' => 'string', 'null' => true],
                'body' => 'text',
                'published' => ['type' => 'string', 'length' => 1, 'default' => 'N'],
                '_constraints' => ['primary' => ['type' => 'primary', 'columns' => ['id']]]
            ],
            'required' => [
                'author_id' => true,
                'title' => true,
            ]
        ];

        Security::salt('foo!');
        Router::connect('/:controller', ['action' => 'index']);
        Router::connect('/:controller/:action/*');
    }

    /**
     * tearDown method
     *
     * @return void
     */
    public function tearDown()
    {
        parent::tearDown();
        unset($this->Form, $this->Controller, $this->View);
        TableRegistry::clear();
    }

    /**
     * Test construct() with the templates option.
     *
     * @return void
     */
    public function testConstructTemplatesFile()
    {
        $helper = new FormHelper($this->View, [
            'templates' => 'htmlhelper_tags.php'
        ]);
        $result = $helper->input('name');
        $this->assertContains('<input', $result);
    }

    /**
     * Test that when specifying custom widgets the config array for that widget
     * is overwritten instead of merged.
     *
     * @return void
     */
    public function testConstructWithWidgets()
    {
        $config = [
            'widgets' => [
                'datetime' => ['Cake\View\Widget\LabelWidget', 'select']
            ]
        ];
        $helper = new FormHelper($this->View, $config);
        $registry = $helper->widgetRegistry();
        $this->assertInstanceOf('Cake\View\Widget\LabelWidget', $registry->get('datetime'));
    }

    /**
     * Test that when specifying custom widgets config file and it should be
     * added to widgets array. WidgetRegistry will load widgets in constructor.
     *
     * @return void
     */
    public function testConstructWithWidgetsConfig()
    {
        $helper = new FormHelper($this->View, ['widgets' => ['test_widgets']]);
        $registry = $helper->widgetRegistry();
        $this->assertInstanceOf('Cake\View\Widget\LabelWidget', $registry->get('text'));
    }

    /**
     * Test registering a new widget class and rendering it.
     *
     * @return void
     */
    public function testAddWidgetAndRenderWidget()
    {
        $data = [
            'val' => 1
        ];
        $mock = $this->getMock('Cake\View\Widget\WidgetInterface');
        $this->assertNull($this->Form->addWidget('test', $mock));
        $mock->expects($this->once())
            ->method('render')
            ->with($data)
            ->will($this->returnValue('HTML'));
        $result = $this->Form->widget('test', $data);
        $this->assertEquals('HTML', $result);
    }

    /**
     * Test registering an invalid widget class.
     *
     * @expectedException \RuntimeException
     * @return void
     */
    public function testAddWidgetInvalid()
    {
        $mock = new \StdClass();
        $this->Form->addWidget('test', $mock);
        $this->Form->widget('test');
    }

    /**
     * Test adding a new context class.
     *
     * @return void
     */
    public function testAddContextProvider()
    {
        $context = 'My data';
        $stub = $this->getMock('Cake\View\Form\ContextInterface');
        $this->Form->addContextProvider('test', function ($request, $data) use ($context, $stub) {
            $this->assertInstanceOf('Cake\Network\Request', $request);
            $this->assertEquals($context, $data['entity']);
            return $stub;
        });
        $this->Form->create($context);
        $result = $this->Form->context();
        $this->assertSame($stub, $result);
    }

    /**
     * Test replacing a context class.
     *
     * @return void
     */
    public function testAddContextProviderReplace()
    {
        $entity = new Article();
        $stub = $this->getMock('Cake\View\Form\ContextInterface');
        $this->Form->addContextProvider('orm', function ($request, $data) use ($stub) {
            return $stub;
        });
        $this->Form->create($entity);
        $result = $this->Form->context();
        $this->assertSame($stub, $result);
    }

    /**
     * Test overriding a context class.
     *
     * @return void
     */
    public function testAddContextProviderAdd()
    {
        $entity = new Article();
        $stub = $this->getMock('Cake\View\Form\ContextInterface');
        $this->Form->addContextProvider('newshiny', function ($request, $data) use ($stub) {
            if ($data['entity'] instanceof Entity) {
                return $stub;
            }
        });
        $this->Form->create($entity);
        $result = $this->Form->context();
        $this->assertSame($stub, $result);
    }

    /**
     * Test adding an invalid context class.
     *
     * @expectedException \RuntimeException
     * @expectedExceptionMessage Context objects must implement Cake\View\Form\ContextInterface
     * @return void
     */
    public function testAddContextProviderInvalid()
    {
        $context = 'My data';
        $this->Form->addContextProvider('test', function ($request, $data) use ($context) {
            return new \StdClass();
        });
        $this->Form->create($context);
    }

    /**
     * Provides context options for create().
     *
     * @return array
     */
    public function contextSelectionProvider()
    {
        $entity = new Article();
        $collection = $this->getMock('Cake\Collection\Collection', ['extract'], [[$entity]]);
        $emptyCollection = new Collection([]);
        $emptyArray = [];
        $arrayObject = new \ArrayObject([]);
        $data = [
            'schema' => [
                'title' => ['type' => 'string']
            ]
        ];
        $form = new Form();

        return [
            'entity' => [$entity, 'Cake\View\Form\EntityContext'],
            'collection' => [$collection, 'Cake\View\Form\EntityContext'],
            'empty_collection' => [$emptyCollection, 'Cake\View\Form\NullContext'],
            'array' => [$data, 'Cake\View\Form\ArrayContext'],
            'array_object' => [$arrayObject, 'Cake\View\Form\NullContext'],
            'form' => [$form, 'Cake\View\Form\FormContext'],
            'none' => [null, 'Cake\View\Form\NullContext'],
            'false' => [false, 'Cake\View\Form\NullContext'],
        ];
    }

    /**
     * Test default context selection in create()
     *
     * @dataProvider contextSelectionProvider
     * @return void
     */
    public function testCreateContextSelectionBuiltIn($data, $class)
    {
        $this->loadFixtures('Articles');
        $this->Form->create($data);
        $this->assertInstanceOf($class, $this->Form->context());
    }

    /**
     * Data provider for type option.
     *
     * @return array
     */
    public static function requestTypeProvider()
    {
        return [
            // type, method, override
            ['post', 'post', 'POST'],
            ['put', 'post', 'PUT'],
            ['patch', 'post', 'PATCH'],
            ['delete', 'post', 'DELETE'],
        ];
    }

    /**
     * Test creating file forms.
     *
     * @return void
     */
    public function testCreateFile()
    {
        $encoding = strtolower(Configure::read('App.encoding'));
        $result = $this->Form->create(false, ['type' => 'file']);
        $expected = [
            'form' => [
                'method' => 'post', 'action' => '/articles/add',
                'accept-charset' => $encoding, 'enctype' => 'multipart/form-data'
            ],
            'div' => ['style' => 'display:none;'],
            'input' => ['type' => 'hidden', 'name' => '_method', 'value' => 'POST'],
            '/div'
        ];
        $this->assertHtml($expected, $result);
    }

    /**
     * Test creating GET forms.
     *
     * @return void
     */
    public function testCreateGet()
    {
        $encoding = strtolower(Configure::read('App.encoding'));
        $result = $this->Form->create(false, ['type' => 'get']);
        $expected = ['form' => [
            'method' => 'get', 'action' => '/articles/add',
            'accept-charset' => $encoding
        ]];
        $this->assertHtml($expected, $result);
    }

    /**
     * Test create() with the templates option.
     *
     * @return void
     */
    public function testCreateTemplatesArray()
    {
        $result = $this->Form->create($this->article, [
            'templates' => [
                'formStart' => '<form class="form-horizontal"{{attrs}}>',
            ]
        ]);
        $expected = [
            'form' => [
                'class' => 'form-horizontal',
                'method' => 'post',
                'action' => '/articles/add',
                'accept-charset' => 'utf-8'
            ]
        ];
        $this->assertHtml($expected, $result);
    }

    /**
     * Test create() with the templates option.
     *
     * @return void
     */
    public function testCreateTemplatesFile()
    {
        $result = $this->Form->create($this->article, [
            'templates' => 'htmlhelper_tags.php',
        ]);
        $expected = [
            'start form',
            'div' => ['class' => 'hidden'],
            'input' => ['type' => 'hidden', 'name' => '_method', 'value' => 'POST'],
            '/div'
        ];
        $this->assertHtml($expected, $result);
    }

    /**
     * Test that create() and end() restore templates.
     *
     * @return void
     */
    public function testCreateEndRestoreTemplates()
    {
        $this->Form->create($this->article, [
            'templates' => ['input' => 'custom input element']
        ]);
        $this->Form->end();
        $this->assertNotEquals('custom input element', $this->Form->templater()->get('input'));
    }

    /**
     * test the create() method
     *
     * @dataProvider requestTypeProvider
     * @return void
     */
    public function testCreateTypeOptions($type, $method, $override)
    {
        $encoding = strtolower(Configure::read('App.encoding'));
        $result = $this->Form->create(false, ['type' => $type]);
        $expected = [
            'form' => [
                'method' => $method, 'action' => '/articles/add',
                'accept-charset' => $encoding
            ],
            'div' => ['style' => 'display:none;'],
            'input' => ['type' => 'hidden', 'name' => '_method', 'value' => $override],
            '/div'
        ];
        $this->assertHtml($expected, $result);
    }

    /**
     * Test opening a form for an update operation.
     *
     * @return void
     */
    public function testCreateUpdateForm()
    {
        $encoding = strtolower(Configure::read('App.encoding'));

        $this->Form->request->here = '/articles/edit/1';
        $this->Form->request['action'] = 'edit';

        $this->article['defaults']['id'] = 1;

        $result = $this->Form->create($this->article);
        $expected = [
            'form' => [
                'method' => 'post', 'action' => '/articles/edit/1',
                'accept-charset' => $encoding
            ],
            'div' => ['style' => 'display:none;'],
            'input' => ['type' => 'hidden', 'name' => '_method', 'value' => 'PUT'],
            '/div'
        ];
        $this->assertHtml($expected, $result);
    }

    /**
     * test create() with automatic url generation
     *
     * @return void
     */
    public function testCreateAutoUrl()
    {
        $encoding = strtolower(Configure::read('App.encoding'));

        $this->Form->request['action'] = 'delete';
        $this->Form->request->here = '/articles/delete/10';
        $this->Form->request->base = '';
        $result = $this->Form->create($this->article);
        $expected = [
            'form' => [
                'method' => 'post', 'action' => '/articles/delete/10',
                'accept-charset' => $encoding
            ],
            'div' => ['style' => 'display:none;'],
            'input' => ['type' => 'hidden', 'name' => '_method', 'value' => 'POST'],
            '/div'
        ];
        $this->assertHtml($expected, $result);

        $this->article['defaults'] = ['id' => 1];
        $this->Form->request->here = '/articles/edit/1';
        $this->Form->request['action'] = 'delete';
        $result = $this->Form->create($this->article, ['action' => 'edit']);
        $expected = [
            'form' => [
                'method' => 'post',
                'action' => '/articles/edit/1',
                'accept-charset' => $encoding
            ],
            'div' => ['style' => 'display:none;'],
            'input' => ['type' => 'hidden', 'name' => '_method', 'value' => 'PUT'],
            '/div'
        ];
        $this->assertHtml($expected, $result);

        $this->Form->request['action'] = 'add';
        $result = $this->Form->create($this->article, ['url' => ['action' => 'publish']]);
        $expected = [
            'form' => [
                'method' => 'post',
                'action' => '/articles/publish/1',
                'accept-charset' => $encoding
            ],
            'div' => ['style' => 'display:none;'],
            'input' => ['type' => 'hidden', 'name' => '_method', 'value' => 'PUT'],
            '/div'
        ];
        $this->assertHtml($expected, $result);

        $result = $this->Form->create($this->article, ['url' => '/articles/publish']);
        $expected = [
            'form' => ['method' => 'post', 'action' => '/articles/publish', 'accept-charset' => $encoding],
            'div' => ['style' => 'display:none;'],
            'input' => ['type' => 'hidden', 'name' => '_method', 'value' => 'PUT'],
            '/div'
        ];
        $this->assertHtml($expected, $result);

        $this->Form->request['controller'] = 'Pages';
        $result = $this->Form->create($this->article, ['action' => 'signup']);
        $expected = [
            'form' => [
                'method' => 'post', 'action' => '/Pages/signup/1',
                'accept-charset' => $encoding
            ],
            'div' => ['style' => 'display:none;'],
            'input' => ['type' => 'hidden', 'name' => '_method', 'value' => 'PUT'],
            '/div'
        ];
        $this->assertHtml($expected, $result);
    }

    /**
     * test create() with a custom route
     *
     * @return void
     */
    public function testCreateCustomRoute()
    {
        Router::connect('/login', ['controller' => 'users', 'action' => 'login']);
        $encoding = strtolower(Configure::read('App.encoding'));

        $this->Form->request['controller'] = 'users';

        $result = $this->Form->create(false, ['action' => 'login']);
        $expected = [
            'form' => [
                'method' => 'post', 'action' => '/login',
                'accept-charset' => $encoding
            ],
            'div' => ['style' => 'display:none;'],
            'input' => ['type' => 'hidden', 'name' => '_method', 'value' => 'POST'],
            '/div'
        ];
        $this->assertHtml($expected, $result);

        Router::connect(
            '/new-article',
            ['controller' => 'articles', 'action' => 'myaction'],
            ['_name' => 'my-route']
        );
        $result = $this->Form->create(false, ['url' => ['_name' => 'my-route']]);
        $expected = [
            'form' => [
                'method' => 'post', 'action' => '/new-article',
                'accept-charset' => $encoding,
            ],
            'div' => ['style' => 'display:none;'],
            'input' => ['type' => 'hidden', 'name' => '_method', 'value' => 'POST'],
            '/div'
        ];
        $this->assertHtml($expected, $result);
    }

    /**
     * test automatic accept-charset overriding
     *
     * @return void
     */
    public function testCreateWithAcceptCharset()
    {
        $result = $this->Form->create(
            $this->article,
            [
                'type' => 'post', 'action' => 'index', 'encoding' => 'iso-8859-1'
            ]
        );
        $expected = [
            'form' => [
                'method' => 'post', 'action' => '/articles',
                'accept-charset' => 'iso-8859-1'
            ],
            'div' => ['style' => 'display:none;'],
            'input' => ['type' => 'hidden', 'name' => '_method', 'value' => 'POST'],
            '/div'
        ];
        $this->assertHtml($expected, $result);
    }

    /**
     * Test base form URL when url param is passed with multiple parameters (&)
     *
     */
    public function testCreateQuerystringrequest()
    {
        $encoding = strtolower(Configure::read('App.encoding'));
        $result = $this->Form->create($this->article, [
            'type' => 'post',
            'escape' => false,
            'url' => [
                'controller' => 'controller',
                'action' => 'action',
                '?' => ['param1' => 'value1', 'param2' => 'value2']
            ]
        ]);
        $expected = [
            'form' => [
                'method' => 'post',
                'action' => '/controller/action?param1=value1&amp;param2=value2',
                'accept-charset' => $encoding
            ],
            'div' => ['style' => 'display:none;'],
            'input' => ['type' => 'hidden', 'name' => '_method', 'value' => 'POST'],
            '/div'
        ];
        $this->assertHtml($expected, $result);

        $result = $this->Form->create($this->article, [
            'type' => 'post',
            'url' => [
                'controller' => 'controller',
                'action' => 'action',
                '?' => ['param1' => 'value1', 'param2' => 'value2']
            ]
        ]);
        $this->assertHtml($expected, $result);
    }

    /**
     * test that create() doesn't cause errors by multiple id's being in the primary key
     * as could happen with multiple select or checkboxes.
     *
     * @return void
     */
    public function testCreateWithMultipleIdInData()
    {
        $encoding = strtolower(Configure::read('App.encoding'));

        $this->Form->request->data['Article']['id'] = [1, 2];
        $result = $this->Form->create($this->article);
        $expected = [
            'form' => [
                'method' => 'post',
                'action' => '/articles/add',
                'accept-charset' => $encoding
            ],
            'div' => ['style' => 'display:none;'],
            'input' => ['type' => 'hidden', 'name' => '_method', 'value' => 'POST'],
            '/div'
        ];
        $this->assertHtml($expected, $result);
    }

    /**
     * test that create() doesn't add in extra passed params.
     *
     * @return void
     */
    public function testCreatePassedArgs()
    {
        $encoding = strtolower(Configure::read('App.encoding'));
        $this->Form->request->data['Article']['id'] = 1;
        $result = $this->Form->create($this->article, [
            'type' => 'post',
            'escape' => false,
            'url' => [
                'action' => 'edit',
                'myparam'
            ]
        ]);
        $expected = [
            'form' => [
                'method' => 'post',
                'action' => '/articles/edit/myparam',
                'accept-charset' => $encoding
            ],
            'div' => ['style' => 'display:none;'],
            'input' => ['type' => 'hidden', 'name' => '_method', 'value' => 'POST'],
            '/div'
        ];
        $this->assertHtml($expected, $result);
    }

    /**
     * test creating a get form, and get form inputs.
     *
     * @return void
     */
    public function testGetFormCreate()
    {
        $encoding = strtolower(Configure::read('App.encoding'));
        $result = $this->Form->create($this->article, ['type' => 'get']);
        $expected = ['form' => [
            'method' => 'get', 'action' => '/articles/add',
            'accept-charset' => $encoding
        ]];
        $this->assertHtml($expected, $result);

        $result = $this->Form->text('title');
        $expected = ['input' => [
            'name' => 'title', 'type' => 'text', 'required' => 'required'
        ]];
        $this->assertHtml($expected, $result);

        $result = $this->Form->password('password');
        $expected = ['input' => [
            'name' => 'password', 'type' => 'password'
        ]];
        $this->assertHtml($expected, $result);
        $this->assertNotRegExp('/<input[^<>]+[^id|name|type|value]=[^<>]*>$/', $result);

        $result = $this->Form->text('user_form');
        $expected = ['input' => [
            'name' => 'user_form', 'type' => 'text'
        ]];
        $this->assertHtml($expected, $result);
    }

    /**
     * test get form, and inputs when the model param is false
     *
     * @return void
     */
    public function testGetFormWithFalseModel()
    {
        $encoding = strtolower(Configure::read('App.encoding'));
        $this->Form->request['controller'] = 'contact_test';
        $result = $this->Form->create(false, [
            'type' => 'get', 'url' => ['controller' => 'contact_test']
        ]);

        $expected = ['form' => [
            'method' => 'get', 'action' => '/contact_test/add',
            'accept-charset' => $encoding
        ]];
        $this->assertHtml($expected, $result);

        $result = $this->Form->text('reason');
        $expected = [
            'input' => ['type' => 'text', 'name' => 'reason']
        ];
        $this->assertHtml($expected, $result);
    }

    /**
     * testFormCreateWithSecurity method
     *
     * Test form->create() with security key.
     *
     * @return void
     */
    public function testCreateWithSecurity()
    {
        $this->Form->request->params['_csrfToken'] = 'testKey';
        $encoding = strtolower(Configure::read('App.encoding'));
        $result = $this->Form->create($this->article, [
            'url' => '/articles/publish',
        ]);
        $expected = [
            'form' => ['method' => 'post', 'action' => '/articles/publish', 'accept-charset' => $encoding],
            'div' => ['style' => 'display:none;'],
            ['input' => ['type' => 'hidden', 'name' => '_method', 'value' => 'POST']],
            ['input' => [
                'type' => 'hidden', 'name' => '_csrfToken', 'value' => 'testKey'
            ]],
            '/div'
        ];
        $this->assertHtml($expected, $result);

        $result = $this->Form->create($this->article, ['url' => '/articles/publish', 'id' => 'MyForm']);
        $expected['form']['id'] = 'MyForm';
        $this->assertHtml($expected, $result);
    }

    /**
     * testFormCreateGetNoSecurity method
     *
     * Test form->create() with no security key as its a get form
     *
     * @return void
     */
    public function testCreateEndGetNoSecurity()
    {
        $this->Form->request->params['_csrfToken'] = 'testKey';
        $encoding = strtolower(Configure::read('App.encoding'));
        $article = new Article();
        $result = $this->Form->create($article, [
            'type' => 'get',
            'url' => '/contacts/add'
        ]);
        $this->assertNotContains('testKey', $result);

        $result = $this->Form->end();
        $this->assertNotContains('testKey', $result);
    }

    /**
     * test that create() clears the fields property so it starts fresh
     *
     * @return void
     */
    public function testCreateClearingFields()
    {
        $this->Form->fields = ['model_id'];
        $this->Form->create($this->article);
        $this->assertEquals([], $this->Form->fields);
    }

    /**
     * Tests form hash generation with model-less data
     *
     * @return void
     */
    public function testValidateHashNoModel()
    {
        $this->Form->request->params['_Token'] = 'foo';

        $result = $this->Form->secure(['anything']);
        $this->assertRegExp('/540ac9c60d323c22bafe997b72c0790f39a8bdef/', $result);
    }

    /**
     * Tests that hidden fields generated for checkboxes don't get locked
     *
     * @return void
     */
    public function testNoCheckboxLocking()
    {
        $this->Form->request->params['_Token'] = 'foo';
        $this->assertSame([], $this->Form->fields);

        $this->Form->checkbox('check', ['value' => '1']);
        $this->assertSame($this->Form->fields, ['check']);
    }

    /**
     * testFormSecurityFields method
     *
     * Test generation of secure form hash generation.
     *
     * @return void
     */
    public function testFormSecurityFields()
    {
        $fields = ['Model.password', 'Model.username', 'Model.valid' => '0'];

        $this->Form->request->params['_Token'] = 'testKey';
        $result = $this->Form->secure($fields);

        $hash = Security::hash(serialize($fields) . Security::salt());
        $hash .= ':' . 'Model.valid';
        $hash = urlencode($hash);

        $expected = [
            'div' => ['style' => 'display:none;'],
            ['input' => [
                'type' => 'hidden',
                'name' => '_Token[fields]',
                'value' => $hash
            ]],
            ['input' => [
                'type' => 'hidden',
                'name' => '_Token[unlocked]',
                'value' => '',
            ]],
            '/div'
        ];
        $this->assertHtml($expected, $result);
    }

    /**
     * Tests correct generation of number fields for double and float fields
     *
     * @return void
     */
    public function testTextFieldGenerationForFloats()
    {
        $this->article['schema'] = [
            'foo' => [
                'type' => 'float',
                'null' => false,
                'default' => null,
                'length' => 10
            ]
        ];

        $this->Form->create($this->article);
        $result = $this->Form->input('foo');
        $expected = [
            'div' => ['class' => 'input number'],
            'label' => ['for' => 'foo'],
            'Foo',
            '/label',
            ['input' => [
                'type' => 'number',
                'name' => 'foo',
                'id' => 'foo',
                'step' => 'any'
            ]],
            '/div'
        ];
        $this->assertHtml($expected, $result);

        $result = $this->Form->input('foo', ['step' => 0.5]);
        $expected = [
            'div' => ['class' => 'input number'],
            'label' => ['for' => 'foo'],
            'Foo',
            '/label',
            ['input' => [
                'type' => 'number',
                'name' => 'foo',
                'id' => 'foo',
                'step' => '0.5'
            ]],
            '/div'
        ];
        $this->assertHtml($expected, $result);
    }

    /**
     * Tests correct generation of number fields for integer fields
     *
     * @return void
     */
    public function testTextFieldTypeNumberGenerationForIntegers()
    {
        TableRegistry::get('Contacts', [
            'className' => __NAMESPACE__ . '\ContactsTable'
        ]);
        $this->Form->create([], ['context' => ['table' => 'Contacts']]);
        $result = $this->Form->input('age');
        $expected = [
            'div' => ['class' => 'input number'],
            'label' => ['for' => 'age'],
            'Age',
            '/label',
            ['input' => [
                'type' => 'number', 'name' => 'age',
                'id' => 'age'
            ]],
            '/div'
        ];
        $this->assertHtml($expected, $result);
    }

    /**
     * Tests correct generation of file upload fields for binary fields
     *
     * @return void
     */
    public function testFileUploadFieldTypeGenerationForBinaries()
    {
        $table = TableRegistry::get('Contacts', [
            'className' => __NAMESPACE__ . '\ContactsTable'
        ]);
        $table->schema(['foo' => [
            'type' => 'binary',
            'null' => false,
            'default' => null,
            'length' => 1024
        ]]);
        $this->Form->create([], ['context' => ['table' => 'Contacts']]);

        $result = $this->Form->input('foo');
        $expected = [
            'div' => ['class' => 'input file'],
            'label' => ['for' => 'foo'],
            'Foo',
            '/label',
            ['input' => [
                'type' => 'file', 'name' => 'foo',
                'id' => 'foo'
            ]],
            '/div'
        ];
        $this->assertHtml($expected, $result);
    }

    /**
     * testFormSecurityMultipleFields method
     *
     * Test secure() with multiple row form. Ensure hash is correct.
     *
     * @return void
     */
    public function testFormSecurityMultipleFields()
    {
        $this->Form->request->params['_Token'] = 'foo';

        $fields = [
            'Model.0.password', 'Model.0.username', 'Model.0.hidden' => 'value',
            'Model.0.valid' => '0', 'Model.1.password', 'Model.1.username',
            'Model.1.hidden' => 'value', 'Model.1.valid' => '0'
        ];
        $result = $this->Form->secure($fields);

        $hash = '51e3b55a6edd82020b3f29c9ae200e14bbeb7ee5%3AModel.0.hidden%7CModel.0.valid';
        $hash .= '%7CModel.1.hidden%7CModel.1.valid';

        $expected = [
            'div' => ['style' => 'display:none;'],
            ['input' => [
                'type' => 'hidden', 'name' => '_Token[fields]',
                'value' => $hash
            ]],
            ['input' => [
                'type' => 'hidden', 'name' => '_Token[unlocked]',
                'value' => ''
            ]],
            '/div'
        ];
        $this->assertHtml($expected, $result);
    }

    /**
     * testFormSecurityMultipleSubmitButtons
     *
     * test form submit generation and ensure that _Token is only created on end()
     *
     * @return void
     */
    public function testFormSecurityMultipleSubmitButtons()
    {
        $this->Form->request->params['_Token'] = 'testKey';

        $this->Form->create($this->article);
        $this->Form->text('Address.title');
        $this->Form->text('Address.first_name');

        $result = $this->Form->submit('Save', ['name' => 'save']);
        $expected = [
            'div' => ['class' => 'submit'],
            'input' => ['type' => 'submit', 'name' => 'save', 'value' => 'Save'],
            '/div',
        ];
        $this->assertHtml($expected, $result);

        $result = $this->Form->submit('Cancel', ['name' => 'cancel']);
        $expected = [
            'div' => ['class' => 'submit'],
            'input' => ['type' => 'submit', 'name' => 'cancel', 'value' => 'Cancel'],
            '/div',
        ];
        $this->assertHtml($expected, $result);

        $result = $this->Form->end();
        $expected = [
            'div' => ['style' => 'display:none;'],
            ['input' => [
                'type' => 'hidden',
                'name' => '_Token[fields]',
                'value'
            ]],
            ['input' => [
                'type' => 'hidden',
                'name' => '_Token[unlocked]',
                'value' => 'cancel%7Csave'
            ]],
            '/div'
        ];
        $this->assertHtml($expected, $result);
    }

    /**
     * Test that buttons created with foo[bar] name attributes are unlocked correctly.
     *
     * @return void
     */
    public function testSecurityButtonNestedNamed()
    {
        $key = 'testKey';
        $this->Form->request->params['_csrfToken'] = $key;

        $this->Form->create('Addresses');
        $this->Form->button('Test', ['type' => 'submit', 'name' => 'Address[button]']);
        $result = $this->Form->unlockField();
        $this->assertEquals(['Address.button'], $result);
    }

    /**
     * Test that submit inputs created with foo[bar] name attributes are unlocked correctly.
     *
     * @return void
     */
    public function testSecuritySubmitNestedNamed()
    {
        $this->Form->request->params['_Token'] = 'testKey';

        $this->Form->create($this->article);
        $this->Form->submit('Test', ['type' => 'submit', 'name' => 'Address[button]']);
        $result = $this->Form->unlockField();
        $this->assertEquals(['Address.button'], $result);
    }

    /**
     * Test that the correct fields are unlocked for image submits with no names.
     *
     * @return void
     */
    public function testSecuritySubmitImageNoName()
    {
        $key = 'testKey';
        $this->Form->request->params['_Token'] = 'testKey';

        $this->Form->create(false);
        $result = $this->Form->submit('save.png');
        $expected = [
            'div' => ['class' => 'submit'],
            'input' => ['type' => 'image', 'src' => 'img/save.png'],
            '/div'
        ];
        $this->assertHtml($expected, $result);
        $this->assertEquals(['x', 'y'], $this->Form->unlockField());
    }

    /**
     * Test that the correct fields are unlocked for image submits with names.
     *
     * @return void
     */
    public function testSecuritySubmitImageName()
    {
        $this->Form->request->params['_Token'] = 'testKey';

        $this->Form->create(null);
        $result = $this->Form->submit('save.png', ['name' => 'test']);
        $expected = [
            'div' => ['class' => 'submit'],
            'input' => ['type' => 'image', 'name' => 'test', 'src' => 'img/save.png'],
            '/div'
        ];
        $this->assertHtml($expected, $result);
        $this->assertEquals(['test', 'test_x', 'test_y'], $this->Form->unlockField());
    }

    /**
     * testFormSecurityMultipleInputFields method
     *
     * Test secure form creation with multiple row creation. Checks hidden, text, checkbox field types
     *
     * @return void
     */
    public function testFormSecurityMultipleInputFields()
    {
        $this->Form->request->params['_Token'] = 'testKey';
        $this->Form->create();

        $this->Form->hidden('Addresses.0.id', ['value' => '123456']);
        $this->Form->input('Addresses.0.title');
        $this->Form->input('Addresses.0.first_name');
        $this->Form->input('Addresses.0.last_name');
        $this->Form->input('Addresses.0.address');
        $this->Form->input('Addresses.0.city');
        $this->Form->input('Addresses.0.phone');
        $this->Form->input('Addresses.0.primary', ['type' => 'checkbox']);

        $this->Form->hidden('Addresses.1.id', ['value' => '654321']);
        $this->Form->input('Addresses.1.title');
        $this->Form->input('Addresses.1.first_name');
        $this->Form->input('Addresses.1.last_name');
        $this->Form->input('Addresses.1.address');
        $this->Form->input('Addresses.1.city');
        $this->Form->input('Addresses.1.phone');
        $this->Form->input('Addresses.1.primary', ['type' => 'checkbox']);

        $result = $this->Form->secure($this->Form->fields);

        $hash = '8bd3911b07b507408b1a969b31ee90c47b7d387e%3AAddresses.0.id%7CAddresses.1.id';

        $expected = [
            'div' => ['style' => 'display:none;'],
            ['input' => [
                'type' => 'hidden', 'name' => '_Token[fields]',
                'value' => $hash
            ]],
            ['input' => [
                'type' => 'hidden', 'name' => '_Token[unlocked]',
                'value' => ''
            ]],
            '/div'
        ];
        $this->assertHtml($expected, $result);
    }

    /**
     * Test form security with Model.field.0 style inputs
     *
     * @return void
     */
    public function testFormSecurityArrayFields()
    {
        $this->Form->request->params['_Token'] = 'testKey';

        $this->Form->create();
        $this->Form->text('Address.primary.1');
        $this->assertEquals('Address.primary', $this->Form->fields[0]);

        $this->Form->text('Address.secondary.1.0');
        $this->assertEquals('Address.secondary', $this->Form->fields[1]);
    }

    /**
     * testFormSecurityMultipleInputDisabledFields method
     *
     * test secure form generation with multiple records and disabled fields.
     *
     * @return void
     */
    public function testFormSecurityMultipleInputDisabledFields()
    {
        $this->Form->request->params['_Token'] = [
            'unlockedFields' => ['first_name', 'address']
        ];
        $this->Form->create();

        $this->Form->hidden('Addresses.0.id', ['value' => '123456']);
        $this->Form->text('Addresses.0.title');
        $this->Form->text('Addresses.0.first_name');
        $this->Form->text('Addresses.0.last_name');
        $this->Form->text('Addresses.0.address');
        $this->Form->text('Addresses.0.city');
        $this->Form->text('Addresses.0.phone');
        $this->Form->hidden('Addresses.1.id', ['value' => '654321']);
        $this->Form->text('Addresses.1.title');
        $this->Form->text('Addresses.1.first_name');
        $this->Form->text('Addresses.1.last_name');
        $this->Form->text('Addresses.1.address');
        $this->Form->text('Addresses.1.city');
        $this->Form->text('Addresses.1.phone');

        $result = $this->Form->secure($this->Form->fields);
        $hash = '4fb10b46873df4ddd4ef5c3a19944a2f29b38991%3AAddresses.0.id%7CAddresses.1.id';

        $expected = [
            'div' => ['style' => 'display:none;'],
            ['input' => [
                'type' => 'hidden',
                'name' => '_Token[fields]',
                'value' => $hash
            ]],
            ['input' => [
                'type' => 'hidden',
                'name' => '_Token[unlocked]',
                'value' => 'address%7Cfirst_name',
            ]],
            '/div'
        ];
        $this->assertHtml($expected, $result);
    }

    /**
     * testFormSecurityInputDisabledFields method
     *
     * Test single record form with disabled fields.
     *
     * @return void
     */
    public function testFormSecurityInputUnlockedFields()
    {
        $this->Form->request['_Token'] = [
            'unlockedFields' => ['first_name', 'address']
        ];
        $this->Form->create();
        $this->assertEquals($this->Form->request['_Token']['unlockedFields'], $this->Form->unlockField());

        $this->Form->hidden('Addresses.id', ['value' => '123456']);
        $this->Form->text('Addresses.title');
        $this->Form->text('Addresses.first_name');
        $this->Form->text('Addresses.last_name');
        $this->Form->text('Addresses.address');
        $this->Form->text('Addresses.city');
        $this->Form->text('Addresses.phone');

        $result = $this->Form->fields;
        $expected = [
            'Addresses.id' => '123456', 'Addresses.title', 'Addresses.last_name',
            'Addresses.city', 'Addresses.phone'
        ];
        $this->assertEquals($expected, $result);

        $result = $this->Form->secure($expected, ['data-foo' => 'bar']);

        $hash = 'a303becbdd99cb42ca14a1cf7e63dfd48696a3c5%3AAddresses.id';
        $expected = [
            'div' => ['style' => 'display:none;'],
            ['input' => [
                'type' => 'hidden',
                'name' => '_Token[fields]',
                'value' => $hash,
                'data-foo' => 'bar',
            ]],
            ['input' => [
                'type' => 'hidden',
                'name' => '_Token[unlocked]',
                'value' => 'address%7Cfirst_name',
                'data-foo' => 'bar',
            ]],
            '/div'
        ];
        $this->assertHtml($expected, $result);
    }

    /**
     * test securing inputs with custom name attributes.
     *
     * @return void
     */
    public function testFormSecureWithCustomNameAttribute()
    {
        $this->Form->request->params['_Token'] = 'testKey';

        $this->Form->text('UserForm.published', ['name' => 'User[custom]']);
        $this->assertEquals('User.custom', $this->Form->fields[0]);

        $this->Form->text('UserForm.published', ['name' => 'User[custom][another][value]']);
        $this->assertEquals('User.custom.another.value', $this->Form->fields[1]);
    }

    /**
     * testFormSecuredInput method
     *
     * Test generation of entire secure form, assertions made on input() output.
     *
     * @return void
     */
    public function testFormSecuredInput()
    {
        $this->Form->request->params['_csrfToken'] = 'testKey';
        $this->Form->request->params['_Token'] = 'stuff';
        $this->article['schema'] = [
            'ratio' => ['type' => 'decimal', 'length' => 5, 'precision' => 6],
            'population' => ['type' => 'decimal', 'length' => 15, 'precision' => 0],
        ];

        $result = $this->Form->create($this->article, ['url' => '/articles/add']);
        $encoding = strtolower(Configure::read('App.encoding'));
        $expected = [
            'form' => ['method' => 'post', 'action' => '/articles/add', 'accept-charset' => $encoding],
            'div' => ['style' => 'display:none;'],
            ['input' => ['type' => 'hidden', 'name' => '_method', 'value' => 'POST']],
            ['input' => [
                'type' => 'hidden',
                'name' => '_csrfToken',
                'value' => 'testKey'
            ]],
            '/div'
        ];
        $this->assertHtml($expected, $result);

        $result = $this->Form->input('ratio');
        $expected = [
            'div' => ['class'],
            'label' => ['for'],
            'Ratio',
            '/label',
            'input' => ['name', 'type' => 'number', 'step' => '0.000001', 'id'],
            '/div',
        ];
        $this->assertHtml($expected, $result);

        $result = $this->Form->input('population');
        $expected = [
            'div' => ['class'],
            'label' => ['for'],
            'Population',
            '/label',
            'input' => ['name', 'type' => 'number', 'step' => '1', 'id'],
            '/div',
        ];
        $this->assertHtml($expected, $result);

        $result = $this->Form->input('published', ['type' => 'text']);
        $expected = [
            'div' => ['class' => 'input text'],
            'label' => ['for' => 'published'],
            'Published',
            '/label',
            ['input' => [
                'type' => 'text',
                'name' => 'published',
                'id' => 'published'
            ]],
            '/div'
        ];
        $this->assertHtml($expected, $result);

        $result = $this->Form->input('other', ['type' => 'text']);
        $expected = [
            'div' => ['class' => 'input text'],
            'label' => ['for' => 'other'],
            'Other',
            '/label',
            ['input' => [
                'type' => 'text',
                'name' => 'other',
                'id',
            ]],
            '/div'
        ];
        $this->assertHtml($expected, $result);

        $result = $this->Form->hidden('stuff');
        $expected = [
            'input' => [
                'type' => 'hidden',
                'name' => 'stuff',
            ]];
            $this->assertHtml($expected, $result);

            $result = $this->Form->hidden('hidden', ['value' => '0']);
            $expected = ['input' => [
            'type' => 'hidden',
            'name' => 'hidden',
            'value' => '0'
            ]];
            $this->assertHtml($expected, $result);

            $result = $this->Form->input('something', ['type' => 'checkbox']);
            $expected = [
            'div' => ['class' => 'input checkbox'],
            ['input' => [
                'type' => 'hidden',
                'name' => 'something',
                'value' => '0'
            ]],
            'label' => ['for' => 'something'],
            ['input' => [
                'type' => 'checkbox',
                'name' => 'something',
                'value' => '1',
                'id' => 'something'
            ]],
            'Something',
            '/label',
            '/div'
            ];
            $this->assertHtml($expected, $result);

            $result = $this->Form->fields;
            $expected = [
            'ratio', 'population', 'published', 'other',
            'stuff' => '',
            'hidden' => '0',
            'something'
            ];
            $this->assertEquals($expected, $result);

            $result = $this->Form->secure($this->Form->fields);
            $expected = [
            'div' => ['style' => 'display:none;'],
            ['input' => [
                'type' => 'hidden',
                'name' => '_Token[fields]',
                'value'
            ]],
            ['input' => [
                'type' => 'hidden',
                'name' => '_Token[unlocked]',
                'value' => ''
            ]],
            '/div'
            ];
            $this->assertHtml($expected, $result);
    }

    /**
     * Test secured inputs with custom names.
     *
     * @return void
     */
    public function testSecuredInputCustomName()
    {
        $this->Form->request->params['_Token'] = 'testKey';
        $this->assertEquals([], $this->Form->fields);

        $this->Form->text('text_input', [
            'name' => 'Option[General.default_role]',
        ]);
        $expected = ['Option.General.default_role'];
        $this->assertEquals($expected, $this->Form->fields);

        $this->Form->select('select_box', [1, 2], [
            'name' => 'Option[General.select_role]',
        ]);
        $expected = ['Option.General.default_role', 'Option.General.select_role'];
        $this->assertEquals($expected, $this->Form->fields);
    }

    /**
     * Tests that the correct keys are added to the field hash index
     *
     * @return void
     */
    public function testFormSecuredFileInput()
    {
        $this->assertEquals([], $this->Form->fields);

        $this->Form->file('Attachment.file');
        $expected = [
            'Attachment.file.name', 'Attachment.file.type',
            'Attachment.file.tmp_name', 'Attachment.file.error',
            'Attachment.file.size'
        ];
        $this->assertEquals($expected, $this->Form->fields);
    }

    /**
     * test that multiple selects keys are added to field hash
     *
     * @return void
     */
    public function testFormSecuredMultipleSelect()
    {
        $this->Form->request->params['_csrfToken'] = 'testKey';
        $this->assertEquals([], $this->Form->fields);
        $options = ['1' => 'one', '2' => 'two'];

        $this->Form->select('Model.select', $options);
        $expected = ['Model.select'];
        $this->assertEquals($expected, $this->Form->fields);

        $this->Form->fields = [];
        $this->Form->select('Model.select', $options, ['multiple' => true]);
        $this->assertEquals($expected, $this->Form->fields);
    }

    /**
     * testFormSecuredRadio method
     *
     * @return void
     */
    public function testFormSecuredRadio()
    {
        $this->Form->request->params['_Token'] = 'testKey';

        $this->assertEquals([], $this->Form->fields);
        $options = ['1' => 'option1', '2' => 'option2'];

        $this->Form->radio('Test.test', $options);
        $expected = ['Test.test'];
        $this->assertEquals($expected, $this->Form->fields);
    }

    /**
     * Test that when disabled is in a list based attribute array it works.
     *
     * @return void
     */
    public function testFormSecuredAndDisabledNotAssoc()
    {
        $this->Form->request->params['_Token'] = 'testKey';

        $this->Form->select('Model.select', [1, 2], ['disabled']);
        $this->Form->checkbox('Model.checkbox', ['disabled']);
        $this->Form->text('Model.text', ['disabled']);
        $this->Form->textarea('Model.textarea', ['disabled']);
        $this->Form->password('Model.password', ['disabled']);
        $this->Form->radio('Model.radio', [1, 2], ['disabled']);

        $expected = [
            'Model.radio' => ''
        ];
        $this->assertEquals($expected, $this->Form->fields);
    }

    /**
     * test that forms with disabled inputs + secured forms leave off the inputs from the form
     * hashing.
     *
     * @return void
     */
    public function testFormSecuredAndDisabled()
    {
        $this->Form->request->params['_Token'] = 'testKey';

        $this->Form->checkbox('Model.checkbox', ['disabled' => true]);
        $this->Form->text('Model.text', ['disabled' => true]);
        $this->Form->password('Model.text', ['disabled' => true]);
        $this->Form->textarea('Model.textarea', ['disabled' => true]);
        $this->Form->select('Model.select', [1, 2], ['disabled' => true]);
        $this->Form->radio('Model.radio', [1, 2], ['disabled' => [1, 2]]);
        $this->Form->year('Model.year', ['disabled' => true]);
        $this->Form->month('Model.month', ['disabled' => true]);
        $this->Form->day('Model.day', ['disabled' => true]);
        $this->Form->hour('Model.hour', ['disabled' => true]);
        $this->Form->minute('Model.minute', ['disabled' => true]);
        $this->Form->meridian('Model.meridian', ['disabled' => true]);

        $expected = [
            'Model.radio' => ''
        ];
        $this->assertEquals($expected, $this->Form->fields);
    }

    /**
     * testDisableSecurityUsingForm method
     *
     * @return void
     */
    public function testDisableSecurityUsingForm()
    {
        $this->Form->request['_Token'] = [
            'disabledFields' => []
        ];
        $this->Form->create();

        $this->Form->hidden('Addresses.id', ['value' => '123456']);
        $this->Form->text('Addresses.title');
        $this->Form->text('Addresses.first_name', ['secure' => false]);
        $this->Form->textarea('Addresses.city', ['secure' => false]);
        $this->Form->select('Addresses.zip', [1, 2], ['secure' => false]);

        $result = $this->Form->fields;
        $expected = [
            'Addresses.id' => '123456', 'Addresses.title',
        ];
        $this->assertEquals($expected, $result);
    }

    /**
     * test disableField
     *
     * @return void
     */
    public function testUnlockFieldAddsToList()
    {
        $this->Form->request['_Token'] = [
            'unlockedFields' => []
        ];
        $this->Form->unlockField('Contact.name');
        $this->Form->text('Contact.name');

        $this->assertEquals(['Contact.name'], $this->Form->unlockField());
        $this->assertEquals([], $this->Form->fields);
    }

    /**
     * test unlockField removing from fields array.
     *
     * @return void
     */
    public function testUnlockFieldRemovingFromFields()
    {
        $this->Form->request['_Token'] = [
            'unlockedFields' => []
        ];
        $this->Form->create($this->article);
        $this->Form->hidden('Article.id', ['value' => 1]);
        $this->Form->text('Article.title');

        $this->assertEquals(1, $this->Form->fields['Article.id'], 'Hidden input should be secured.');
        $this->assertTrue(in_array('Article.title', $this->Form->fields), 'Field should be secured.');

        $this->Form->unlockField('Article.title');
        $this->Form->unlockField('Article.id');
        $this->assertEquals([], $this->Form->fields);
    }

    /**
     * Test that only the path + query elements of a form's URL show up in their hash.
     *
     * @return void
     */
    public function testSecuredFormUrlIgnoresHost()
    {
        $this->Form->request['_Token'] = ['key' => 'testKey'];

        $expected = '0ff0c85cd70584d8fd18fa136846d22c66c21e2d%3A';
        $this->Form->create($this->article, [
            'url' => ['controller' => 'articles', 'action' => 'view', 1, '?' => ['page' => 1]]
        ]);
        $result = $this->Form->secure();
        $this->assertContains($expected, $result);

        $this->Form->create($this->article, ['url' => 'http://localhost/articles/view/1?page=1']);
        $result = $this->Form->secure();
        $this->assertContains($expected, $result, 'Full URL should only use path and query.');

        $this->Form->create($this->article, ['url' => '/articles/view/1?page=1']);
        $result = $this->Form->secure();
        $this->assertContains($expected, $result, 'URL path + query should work.');

        $this->Form->create($this->article, ['url' => '/articles/view/1']);
        $result = $this->Form->secure();
        $this->assertNotContains($expected, $result, 'URL is different');
    }

    /**
     * Test that URL, HTML and identifer show up in their hashs.
     *
     * @return void
     */
    public function testSecuredFormUrlHasHtmlAndIdentifer()
    {
        $this->Form->request['_Token'] = ['key' => 'testKey'];

        $expected = 'ece0693fb1b19ca116133db1832ac29baaf41ce5%3A';
        $res = $this->Form->create($this->article, [
            'url' => [
                'controller' => 'articles',
                'action' => 'view',
                '?' => [
                    'page' => 1,
                    'limit' => 10,
                    'html' => '<>"',
                ],
                '#' => 'result',
            ],
        ]);
        $result = $this->Form->secure();
        $this->assertContains($expected, $result);

        $this->Form->create($this->article, [
            'url' => 'http://localhost/articles/view?page=1&limit=10&html=%3C%3E%22#result'
        ]);
        $result = $this->Form->secure();
        $this->assertContains($expected, $result, 'Full URL should only use path and query.');

        $this->Form->create($this->article, [
            'url' => '/articles/view?page=1&limit=10&html=%3C%3E%22#result'
        ]);
        $result = $this->Form->secure();
        $this->assertContains($expected, $result, 'URL path + query should work.');
    }

    /**
     * test error message display
     *
     * @return void
     */
    public function testErrorMessageDisplay()
    {
        $this->article['errors'] = [
            'Article' => ['title' => 'error message']
        ];
        $this->Form->create($this->article);

        $result = $this->Form->input('Article.title');
        $expected = [
            'div' => ['class' => 'input text error'],
            'label' => ['for' => 'article-title'],
            'Title',
            '/label',
            'input' => [
                'type' => 'text', 'name' => 'Article[title]',
                'id' => 'article-title', 'class' => 'form-error'
            ],
            ['div' => ['class' => 'error-message']],
            'error message',
            '/div',
            '/div'
        ];
        $this->assertHtml($expected, $result);

        $result = $this->Form->input('Article.title', [
            'templates' => [
                'inputContainerError' => '<div class="input {{type}}{{required}} error">{{content}}</div>'
            ]
        ]);

        $expected = [
            'div' => ['class' => 'input text error'],
            'label' => ['for' => 'article-title'],
            'Title',
            '/label',
            'input' => [
                'type' => 'text', 'name' => 'Article[title]',
                'id' => 'article-title', 'class' => 'form-error'
            ],
            '/div'
        ];
        $this->assertHtml($expected, $result);
    }

    /**
     * Test validation errors, when validation message is an empty string.
     *
     * @return void
     */
    public function testEmptyErrorValidation()
    {
        $this->article['errors'] = [
            'Article' => ['title' => '']
        ];
        $this->Form->create($this->article);

        $result = $this->Form->input('Article.title');
        $expected = [
            'div' => ['class' => 'input text error'],
            'label' => ['for' => 'article-title'],
            'Title',
            '/label',
            'input' => [
                'type' => 'text', 'name' => 'Article[title]',
                'id' => 'article-title', 'class' => 'form-error'
            ],
            ['div' => ['class' => 'error-message']],
            [],
            '/div',
            '/div'
        ];
        $this->assertHtml($expected, $result);
    }

    /**
     * Test validation errors, when calling input() overriding validation message by an empty string.
     *
     * @return void
     */
    public function testEmptyInputErrorValidation()
    {
        $this->article['errors'] = [
            'Article' => ['title' => 'error message']
        ];
        $this->Form->create($this->article);

        $result = $this->Form->input('Article.title', ['error' => '']);
        $expected = [
            'div' => ['class' => 'input text error'],
            'label' => ['for' => 'article-title'],
            'Title',
            '/label',
            'input' => [
                'type' => 'text', 'name' => 'Article[title]',
                'id' => 'article-title', 'class' => 'form-error'
            ],
            ['div' => ['class' => 'error-message']],
            [],
            '/div',
            '/div'
        ];
        $this->assertHtml($expected, $result);
    }

    /**
     * Test validation errors, when calling input() overriding validation messages
     *
     * @return void
     */
    public function testInputErrorMessage()
    {
        $this->article['errors'] = [
            'title' => ['error message']
        ];
        $this->Form->create($this->article);

        $result = $this->Form->input('title', [
            'error' => 'Custom error!'
        ]);
        $expected = [
            'div' => ['class' => 'input text required error'],
            'label' => ['for' => 'title'],
            'Title',
            '/label',
            'input' => [
                'type' => 'text', 'name' => 'title',
                'id' => 'title', 'class' => 'form-error',
                'required' => 'required',
            ],
            ['div' => ['class' => 'error-message']],
            'Custom error!',
            '/div',
            '/div'
        ];
        $this->assertHtml($expected, $result);

        $result = $this->Form->input('title', [
            'error' => ['error message' => 'Custom error!']
        ]);
        $expected = [
            'div' => ['class' => 'input text required error'],
            'label' => ['for' => 'title'],
            'Title',
            '/label',
            'input' => [
                'type' => 'text',
                'name' => 'title',
                'id' => 'title',
                'class' => 'form-error',
                'required' => 'required'
            ],
            ['div' => ['class' => 'error-message']],
            'Custom error!',
            '/div',
            '/div'
        ];
        $this->assertHtml($expected, $result);
    }

    /**
     * Tests displaying errors for nested entities
     *
     * @return void
     */
    public function testFormValidationAssociated()
    {
        $nested = new Entity(['foo' => 'bar']);
        $nested->errors('foo', ['not a valid bar']);
        $entity = new Entity(['nested' => $nested]);
        $this->Form->create($entity, ['context' => ['table' => 'Articles']]);

        $result = $this->Form->error('nested.foo');
        $this->assertEquals('<div class="error-message">not a valid bar</div>', $result);
    }

    /**
     * testFormValidationAssociatedSecondLevel method
     *
     * test form error display with associated model.
     *
     * @return void
     */
    public function testFormValidationAssociatedSecondLevel()
    {
        $inner = new Entity(['bar' => 'baz']);
        $nested = new Entity(['foo' => $inner]);
        $entity = new Entity(['nested' => $nested]);
        $inner->errors('bar', ['not a valid one']);
        $this->Form->create($entity, ['context' => ['table' => 'Articles']]);
        $result = $this->Form->error('nested.foo.bar');
        $this->assertEquals('<div class="error-message">not a valid one</div>', $result);
    }

    /**
     * testFormValidationMultiRecord method
     *
     * test form error display with multiple records.
     *
     * @return void
     */
    public function testFormValidationMultiRecord()
    {
        $one = new Entity;
        $two = new Entity;
        TableRegistry::get('Contacts', [
            'className' => __NAMESPACE__ . '\ContactsTable'
        ]);
        $one->set('email', '');
        $one->errors('email', ['invalid email']);

        $two->set('name', '');
        $two->errors('name', ['This is wrong']);
        $this->Form->create([$one, $two], ['context' => ['table' => 'Contacts']]);

        $result = $this->Form->input('0.email');
        $expected = [
            'div' => ['class' => 'input email error'],
            'label' => ['for' => '0-email'],
            'Email',
            '/label',
            'input' => [
                'type' => 'email', 'name' => '0[email]', 'id' => '0-email',
                'class' => 'form-error', 'maxlength' => 255, 'value' => '',
            ],
            ['div' => ['class' => 'error-message']],
            'invalid email',
            '/div',
            '/div'
        ];
        $this->assertHtml($expected, $result);

        $result = $this->Form->input('1.name');
        $expected = [
            'div' => ['class' => 'input text error'],
            'label' => ['for' => '1-name'],
            'Name',
            '/label',
            'input' => [
                'type' => 'text', 'name' => '1[name]', 'id' => '1-name',
                'class' => 'form-error', 'maxlength' => 255, 'value' => ''
            ],
            ['div' => ['class' => 'error-message']],
            'This is wrong',
            '/div',
            '/div'
        ];
        $this->assertHtml($expected, $result);
    }

    /**
     * testInput method
     *
     * Test various incarnations of input().
     *
     * @return void
     */
    public function testInput()
    {
        TableRegistry::get('ValidateUsers', [
            'className' => __NAMESPACE__ . '\ValidateUsersTable'
        ]);
        $this->Form->create([], ['context' => ['table' => 'ValidateUsers']]);
        $result = $this->Form->input('ValidateUsers.balance');
        $expected = [
            'div' => ['class'],
            'label' => ['for'],
            'Balance',
            '/label',
            'input' => ['name', 'type' => 'number', 'id', 'step'],
            '/div',
        ];
        $this->assertHtml($expected, $result);

        $result = $this->Form->input('ValidateUser.cost_decimal');
        $expected = [
            'div' => ['class'],
            'label' => ['for'],
            'Cost Decimal',
            '/label',
            'input' => ['name', 'type' => 'number', 'step' => '0.001', 'id'],
            '/div',
        ];
        $this->assertHtml($expected, $result);
    }

    /**
     * Tests the input method and passing custom options
     *
     * @return void
     */
    public function testInputCustomization()
    {
        TableRegistry::get('Contacts', [
            'className' => __NAMESPACE__ . '\ContactsTable'
        ]);
        $this->Form->create([], ['context' => ['table' => 'Contacts']]);
        $result = $this->Form->input('Contact.email', ['id' => 'custom']);
        $expected = [
            'div' => ['class' => 'input email'],
            'label' => ['for' => 'custom'],
            'Email',
            '/label',
            ['input' => [
                'type' => 'email', 'name' => 'Contact[email]',
                'id' => 'custom', 'maxlength' => 255
            ]],
            '/div'
        ];
        $this->assertHtml($expected, $result);

        $result = $this->Form->input('Contact.email', [
            'templates' => ['inputContainer' => '<div>{{content}}</div>']
        ]);
        $expected = [
            '<div',
            'label' => ['for' => 'contact-email'],
            'Email',
            '/label',
            ['input' => [
                'type' => 'email', 'name' => 'Contact[email]',
                'id' => 'contact-email', 'maxlength' => 255
            ]],
            '/div'
        ];
        $this->assertHtml($expected, $result);

        $result = $this->Form->input('Contact.email', ['type' => 'text']);
        $expected = [
            'div' => ['class' => 'input text'],
            'label' => ['for' => 'contact-email'],
            'Email',
            '/label',
            ['input' => [
                'type' => 'text', 'name' => 'Contact[email]',
                'id' => 'contact-email', 'maxlength' => '255'
            ]],
            '/div'
        ];
        $this->assertHtml($expected, $result);

        $result = $this->Form->input('Contact.5.email', ['type' => 'text']);
        $expected = [
            'div' => ['class' => 'input text'],
            'label' => ['for' => 'contact-5-email'],
            'Email',
            '/label',
            ['input' => [
                'type' => 'text', 'name' => 'Contact[5][email]',
                'id' => 'contact-5-email', 'maxlength' => '255'
            ]],
            '/div'
        ];
        $this->assertHtml($expected, $result);

        $result = $this->Form->input('Contact.password');
        $expected = [
            'div' => ['class' => 'input password'],
            'label' => ['for' => 'contact-password'],
            'Password',
            '/label',
            ['input' => [
                'type' => 'password', 'name' => 'Contact[password]',
                'id' => 'contact-password'
            ]],
            '/div'
        ];
        $this->assertHtml($expected, $result);

        $result = $this->Form->input('Contact.email', [
            'type' => 'file', 'class' => 'textbox'
        ]);
        $expected = [
            'div' => ['class' => 'input file'],
            'label' => ['for' => 'contact-email'],
            'Email',
            '/label',
            ['input' => [
                'type' => 'file', 'name' => 'Contact[email]', 'class' => 'textbox',
                'id' => 'contact-email'
            ]],
            '/div'
        ];
        $this->assertHtml($expected, $result);

        $entity = new Entity(['phone' => 'Hello & World > weird chars']);
        $this->Form->create($entity, ['context' => ['table' => 'Contacts']]);
        $result = $this->Form->input('phone');
        $expected = [
            'div' => ['class' => 'input tel'],
            'label' => ['for' => 'phone'],
            'Phone',
            '/label',
            ['input' => [
                'type' => 'tel', 'name' => 'phone',
                'value' => 'Hello &amp; World &gt; weird chars',
                'id' => 'phone', 'maxlength' => 255
            ]],
            '/div'
        ];
        $this->assertHtml($expected, $result);

        $this->Form->request->data['Model']['0']['OtherModel']['field'] = 'My value';
        $this->Form->create();
        $result = $this->Form->input('Model.0.OtherModel.field', ['id' => 'myId']);
        $expected = [
            'div' => ['class' => 'input text'],
            'label' => ['for' => 'myId'],
            'Field',
            '/label',
            'input' => [
                'type' => 'text', 'name' => 'Model[0][OtherModel][field]',
                'value' => 'My value', 'id' => 'myId'
            ],
            '/div'
        ];
        $this->assertHtml($expected, $result);

        $this->Form->request->data = [];

        $entity->errors('field', 'Badness!');
        $this->Form->create($entity, ['context' => ['table' => 'Contacts']]);
        $result = $this->Form->input('field');
        $expected = [
            'div' => ['class' => 'input text error'],
            'label' => ['for' => 'field'],
            'Field',
            '/label',
            'input' => [
                'type' => 'text', 'name' => 'field',
                'id' => 'field', 'class' => 'form-error'
            ],
            ['div' => ['class' => 'error-message']],
            'Badness!',
            '/div',
            '/div'
        ];
        $this->assertHtml($expected, $result);

        $result = $this->Form->input('field', [
            'templates' => [
                'inputContainerError' => '{{content}}{{error}}',
                'error' => '<span class="error-message">{{content}}</span>'
            ]
        ]);
        $expected = [
            'label' => ['for' => 'field'],
            'Field',
            '/label',
            'input' => [
                'type' => 'text', 'name' => 'field',
                'id' => 'field', 'class' => 'form-error'
            ],
            ['span' => ['class' => 'error-message']],
            'Badness!',
            '/span'
        ];
        $this->assertHtml($expected, $result);

        $entity->errors('field', ['minLength'], true);
        $result = $this->Form->input('field', [
            'error' => [
                'minLength' => 'Le login doit contenir au moins 2 caractères',
                'maxLength' => 'login too large'
            ]
        ]);
        $expected = [
            'div' => ['class' => 'input text error'],
            'label' => ['for' => 'field'],
            'Field',
            '/label',
            'input' => ['type' => 'text', 'name' => 'field', 'id' => 'field', 'class' => 'form-error'],
            ['div' => ['class' => 'error-message']],
            'Le login doit contenir au moins 2 caractères',
            '/div',
            '/div'
        ];
        $this->assertHtml($expected, $result);

        $entity->errors('field', ['maxLength'], true);
        $result = $this->Form->input('field', [
            'error' => [
                'minLength' => 'Le login doit contenir au moins 2 caractères',
                'maxLength' => 'login too large',
            ]
        ]);
        $expected = [
            'div' => ['class' => 'input text error'],
            'label' => ['for' => 'field'],
            'Field',
            '/label',
            'input' => ['type' => 'text', 'name' => 'field', 'id' => 'field', 'class' => 'form-error'],
            ['div' => ['class' => 'error-message']],
            'login too large',
            '/div',
            '/div'
        ];
        $this->assertHtml($expected, $result);
    }

    /**
     * Test that input() accepts a template file.
     *
     * @return void
     */
    public function testInputWithTemplateFile()
    {
        $result = $this->Form->input('field', [
            'templates' => 'htmlhelper_tags'
        ]);
        $expected = [
            'label' => ['for' => 'field'],
            'Field',
            '/label',
            'input' => [
                'type' => 'text', 'name' => 'field',
                'id' => 'field'
            ],
        ];
        $this->assertHtml($expected, $result);
    }

    /**
     * Test id prefix
     *
     * @return void
     */
    public function testCreateIdPrefix()
    {
        $this->Form->create(false, ['idPrefix' => 'prefix']);

        $result = $this->Form->input('field');
        $expected = [
            'div' => ['class' => 'input text'],
            'label' => ['for' => 'prefix-field'],
            'Field',
            '/label',
            'input' => ['type' => 'text', 'name' => 'field', 'id' => 'prefix-field'],
            '/div'
        ];
        $this->assertHtml($expected, $result);

        $result = $this->Form->input('field', ['id' => 'custom-id']);
        $expected = [
            'div' => ['class' => 'input text'],
            'label' => ['for' => 'custom-id'],
            'Field',
            '/label',
            'input' => ['type' => 'text', 'name' => 'field', 'id' => 'custom-id'],
            '/div'
        ];
        $this->assertHtml($expected, $result);

        $result = $this->Form->radio('Model.field', ['option A']);
        $expected = [
            'input' => ['type' => 'hidden', 'name' => 'Model[field]', 'value' => ''],
            'label' => ['for' => 'prefix-model-field-0'],
            ['input' => [
                'type' => 'radio',
                'name' => 'Model[field]',
                'value' => '0',
                'id' => 'prefix-model-field-0'
            ]],
            'option A',
            '/label'
        ];
        $this->assertHtml($expected, $result);

        $result = $this->Form->radio('Model.field', ['option A', 'option']);
        $expected = [
            'input' => ['type' => 'hidden', 'name' => 'Model[field]', 'value' => ''],
            'label' => ['for' => 'prefix-model-field-0'],
            ['input' => [
                'type' => 'radio',
                'name' => 'Model[field]',
                'value' => '0',
                'id' => 'prefix-model-field-0'
            ]],
            'option A',
            '/label'
        ];
        $this->assertHtml($expected, $result);

        $result = $this->Form->select(
            'Model.multi_field',
            ['first'],
            ['multiple' => 'checkbox']
        );
        $expected = [
            'input' => [
                'type' => 'hidden', 'name' => 'Model[multi_field]', 'value' => ''
            ],
            ['div' => ['class' => 'checkbox']],
            ['label' => ['for' => 'prefix-model-multi-field-0']],
            ['input' => [
                'type' => 'checkbox', 'name' => 'Model[multi_field][]',
                'value' => '0', 'id' => 'prefix-model-multi-field-0'
            ]],
            'first',
            '/label',
            '/div',
        ];
        $this->assertHtml($expected, $result);

        $this->Form->end();
        $result = $this->Form->input('field');
        $expected = [
            'div' => ['class' => 'input text'],
            'label' => ['for' => 'field'],
            'Field',
            '/label',
            'input' => ['type' => 'text', 'name' => 'field', 'id' => 'field'],
            '/div'
        ];
        $this->assertHtml($expected, $result);
    }

    /**
     * Test that inputs with 0 can be created.
     *
     * @return void
     */
    public function testInputZero()
    {
        TableRegistry::get('Contacts', [
            'className' => __NAMESPACE__ . '\ContactsTable'
        ]);
        $this->Form->create([], ['context' => ['table' => 'Contacts']]);
        $result = $this->Form->input('0');
        $expected = [
            'div' => ['class' => 'input text'],
            'label' => ['for' => '0'], '/label',
            'input' => ['type' => 'text', 'name' => '0', 'id' => '0'],
            '/div'
        ];
        $this->assertHtml($expected, $result);
    }

    /**
     * test input() with checkbox creation
     *
     * @return void
     */
    public function testInputCheckbox()
    {
        $result = $this->Form->input('User.active', ['label' => false, 'checked' => true]);
        $expected = [
            'div' => ['class' => 'input checkbox'],
            'input' => ['type' => 'hidden', 'name' => 'User[active]', 'value' => '0'],
            ['input' => ['type' => 'checkbox', 'name' => 'User[active]', 'value' => '1', 'id' => 'user-active', 'checked' => 'checked']],
            '/div'
        ];
        $this->assertHtml($expected, $result);

        $result = $this->Form->input('User.active', ['label' => false, 'checked' => 1]);
        $expected = [
            'div' => ['class' => 'input checkbox'],
            'input' => ['type' => 'hidden', 'name' => 'User[active]', 'value' => '0'],
            ['input' => ['type' => 'checkbox', 'name' => 'User[active]', 'value' => '1', 'id' => 'user-active', 'checked' => 'checked']],
            '/div'
        ];
        $this->assertHtml($expected, $result);

        $result = $this->Form->input('User.active', ['label' => false, 'checked' => '1']);
        $expected = [
            'div' => ['class' => 'input checkbox'],
            'input' => ['type' => 'hidden', 'name' => 'User[active]', 'value' => '0'],
            ['input' => ['type' => 'checkbox', 'name' => 'User[active]', 'value' => '1', 'id' => 'user-active', 'checked' => 'checked']],
            '/div'
        ];
        $this->assertHtml($expected, $result);

        $result = $this->Form->input('User.disabled', [
            'label' => 'Disabled',
            'type' => 'checkbox',
            'data-foo' => 'disabled'
        ]);
        $expected = [
            'div' => ['class' => 'input checkbox'],
            'input' => ['type' => 'hidden', 'name' => 'User[disabled]', 'value' => '0'],
            'label' => ['for' => 'user-disabled'],
            ['input' => [
                'type' => 'checkbox',
                'name' => 'User[disabled]',
                'value' => '1',
                'id' => 'user-disabled',
                'data-foo' => 'disabled'
            ]],
            'Disabled',
            '/label',
            '/div'
        ];
        $this->assertHtml($expected, $result);
    }

    /**
     * Test that input() does not create wrapping div and label tag for hidden fields
     *
     * @return void
     */
    public function testInputHidden()
    {
        TableRegistry::get('ValidateUsers', [
            'className' => __NAMESPACE__ . '\ValidateUsersTable'
        ]);
        $this->Form->create([], ['context' => ['table' => 'ValidateUsers']]);

        $result = $this->Form->input('ValidateUser.id');
        $expected = [
            'input' => ['name', 'type' => 'hidden', 'id']
        ];
        $this->assertHtml($expected, $result);

        $result = $this->Form->input('ValidateUser.custom', ['type' => 'hidden']);
        $expected = [
            'input' => ['name', 'type' => 'hidden', 'id']
        ];
        $this->assertHtml($expected, $result);
    }

    /**
     * test form->input() with datetime
     *
     * @return void
     */
    public function testInputDatetime()
    {
        $this->Form = $this->getMock(
            'Cake\View\Helper\FormHelper',
            ['datetime'],
            [new View()]
        );
        $this->Form->expects($this->once())->method('datetime')
            ->with('prueba', [
                'type' => 'datetime',
                'timeFormat' => 24,
                'minYear' => 2008,
                'maxYear' => 2011,
                'interval' => 15,
                'options' => null,
                'empty' => false,
                'id' => 'prueba',
                'required' => false,
            ])
            ->will($this->returnValue('This is it!'));
        $result = $this->Form->input('prueba', [
            'type' => 'datetime', 'timeFormat' => 24, 'minYear' => 2008,
            'maxYear' => 2011, 'interval' => 15
        ]);
        $expected = [
            'div' => ['class' => 'input datetime'],
            '<label',
            'Prueba',
            '/label',
            'This is it!',
            '/div'
        ];
        $this->assertHtml($expected, $result);
    }

    /**
     * test form->input() with datetime with id prefix
     *
     * @return void
     */
    public function testInputDatetimeIdPrefix()
    {
        $this->Form = $this->getMock(
            'Cake\View\Helper\FormHelper',
            ['datetime'],
            [new View()]
        );

        $this->Form->create(false, ['idPrefix' => 'prefix']);

        $this->Form->expects($this->once())->method('datetime')
            ->with('prueba', [
                'type' => 'datetime',
                'timeFormat' => 24,
                'minYear' => 2008,
                'maxYear' => 2011,
                'interval' => 15,
                'options' => null,
                'empty' => false,
                'id' => 'prefix-prueba',
                'required' => false,
            ])
            ->will($this->returnValue('This is it!'));
        $result = $this->Form->input('prueba', [
            'type' => 'datetime', 'timeFormat' => 24, 'minYear' => 2008,
            'maxYear' => 2011, 'interval' => 15
        ]);
        $expected = [
            'div' => ['class' => 'input datetime'],
            '<label',
            'Prueba',
            '/label',
            'This is it!',
            '/div'
        ];
        $this->assertHtml($expected, $result);
    }

    /**
     * Test generating checkboxes with disabled elements.
     *
     * @return void
     */
    public function testInputCheckboxWithDisabledElements()
    {
        $options = [1 => 'One', 2 => 'Two', '3' => 'Three'];
        $result = $this->Form->input('Contact.multiple', [
            'multiple' => 'checkbox',
            'disabled' => 'disabled',
            'options' => $options
        ]);

        $expected = [
            ['div' => ['class' => 'input select']],
            ['label' => ['for' => "contact-multiple"]],
            'Multiple',
            '/label',
            ['input' => ['type' => 'hidden', 'name' => "Contact[multiple]", 'disabled' => 'disabled', 'value' => '']],
            ['div' => ['class' => 'checkbox']],
            ['label' => ['for' => "contact-multiple-1"]],
            ['input' => ['type' => 'checkbox', 'name' => "Contact[multiple][]", 'value' => 1, 'disabled' => 'disabled', 'id' => "contact-multiple-1"]],
            'One',
            '/label',
            '/div',
            ['div' => ['class' => 'checkbox']],
            ['label' => ['for' => "contact-multiple-2"]],
            ['input' => ['type' => 'checkbox', 'name' => "Contact[multiple][]", 'value' => 2, 'disabled' => 'disabled', 'id' => "contact-multiple-2"]],
            'Two',
            '/label',
            '/div',
            ['div' => ['class' => 'checkbox']],
            ['label' => ['for' => "contact-multiple-3"]],
            ['input' => ['type' => 'checkbox', 'name' => "Contact[multiple][]", 'value' => 3, 'disabled' => 'disabled', 'id' => "contact-multiple-3"]],
            'Three',
            '/label',
            '/div',
            '/div'
        ];
        $this->assertHtml($expected, $result);

        // make sure 50 does only disable 50, and not 50f5c0cf
        $options = ['50' => 'Fifty', '50f5c0cf' => 'Stringy'];
        $disabled = [50];

        $expected = [
            ['div' => ['class' => 'input select']],
            ['label' => ['for' => "contact-multiple"]],
            'Multiple',
            '/label',
            ['input' => ['type' => 'hidden', 'name' => "Contact[multiple]", 'value' => '']],
            ['div' => ['class' => 'checkbox']],
            ['label' => ['for' => "contact-multiple-50"]],
            ['input' => ['type' => 'checkbox', 'name' => "Contact[multiple][]", 'value' => 50, 'disabled' => 'disabled', 'id' => "contact-multiple-50"]],
            'Fifty',
            '/label',
            '/div',
            ['div' => ['class' => 'checkbox']],
            ['label' => ['for' => "contact-multiple-50f5c0cf"]],
            ['input' => ['type' => 'checkbox', 'name' => "Contact[multiple][]", 'value' => '50f5c0cf', 'id' => "contact-multiple-50f5c0cf"]],
            'Stringy',
            '/label',
            '/div',
            '/div'
        ];
        $result = $this->Form->input('Contact.multiple', ['multiple' => 'checkbox', 'disabled' => $disabled, 'options' => $options]);
        $this->assertHtml($expected, $result);
    }

    /**
     * test input name with leading integer, ensure attributes are generated correctly.
     *
     * @return void
     */
    public function testInputWithLeadingInteger()
    {
        $result = $this->Form->text('0.Node.title');
        $expected = [
            'input' => ['name' => '0[Node][title]', 'type' => 'text']
        ];
        $this->assertHtml($expected, $result);
    }

    /**
     * test form->input() with select type inputs.
     *
     * @return void
     */
    public function testInputSelectType()
    {
        $result = $this->Form->input(
            'email',
            [
            'options' => ['è' => 'Firést', 'é' => 'Secoènd'], 'empty' => true]
        );
        $expected = [
            'div' => ['class' => 'input select'],
            'label' => ['for' => 'email'],
            'Email',
            '/label',
            ['select' => ['name' => 'email', 'id' => 'email']],
            ['option' => ['value' => '']],
            '/option',
            ['option' => ['value' => 'è']],
            'Firést',
            '/option',
            ['option' => ['value' => 'é']],
            'Secoènd',
            '/option',
            '/select',
            '/div'
        ];
        $this->assertHtml($expected, $result);

        $result = $this->Form->input(
            'email',
            [
            'options' => ['First', 'Second'], 'empty' => true]
        );
        $expected = [
            'div' => ['class' => 'input select'],
            'label' => ['for' => 'email'],
            'Email',
            '/label',
            ['select' => ['name' => 'email', 'id' => 'email']],
            ['option' => ['value' => '']],
            '/option',
            ['option' => ['value' => '0']],
            'First',
            '/option',
            ['option' => ['value' => '1']],
            'Second',
            '/option',
            '/select',
            '/div'
        ];
        $this->assertHtml($expected, $result);

        $result = $this->Form->input('email', [
            'type' => 'select',
            'options' => new \ArrayObject(['First', 'Second']),
            'empty' => true
        ]);
        $this->assertHtml($expected, $result);

        $this->View->viewVars['users'] = ['value' => 'good', 'other' => 'bad'];
        $this->Form->request->data = ['Model' => ['user_id' => 'value']];

        $result = $this->Form->input('Model.user_id', ['empty' => true]);
        $expected = [
            'div' => ['class' => 'input select'],
            'label' => ['for' => 'model-user-id'],
            'User',
            '/label',
            'select' => ['name' => 'Model[user_id]', 'id' => 'model-user-id'],
            ['option' => ['value' => '']],
            '/option',
            ['option' => ['value' => 'value', 'selected' => 'selected']],
            'good',
            '/option',
            ['option' => ['value' => 'other']],
            'bad',
            '/option',
            '/select',
            '/div'
        ];
        $this->assertHtml($expected, $result);

        $this->View->viewVars['users'] = ['value' => 'good', 'other' => 'bad'];
        $this->Form->request->data = ['Thing' => ['user_id' => null]];
        $result = $this->Form->input('Thing.user_id', ['empty' => 'Some Empty']);
        $expected = [
            'div' => ['class' => 'input select'],
            'label' => ['for' => 'thing-user-id'],
            'User',
            '/label',
            'select' => ['name' => 'Thing[user_id]', 'id' => 'thing-user-id'],
            ['option' => ['value' => '']],
            'Some Empty',
            '/option',
            ['option' => ['value' => 'value']],
            'good',
            '/option',
            ['option' => ['value' => 'other']],
            'bad',
            '/option',
            '/select',
            '/div'
        ];
        $this->assertHtml($expected, $result);

        $this->View->viewVars['users'] = ['value' => 'good', 'other' => 'bad'];
        $this->Form->request->data = ['Thing' => ['user_id' => 'value']];
        $result = $this->Form->input('Thing.user_id', ['empty' => 'Some Empty']);
        $expected = [
            'div' => ['class' => 'input select'],
            'label' => ['for' => 'thing-user-id'],
            'User',
            '/label',
            'select' => ['name' => 'Thing[user_id]', 'id' => 'thing-user-id'],
            ['option' => ['value' => '']],
            'Some Empty',
            '/option',
            ['option' => ['value' => 'value', 'selected' => 'selected']],
            'good',
            '/option',
            ['option' => ['value' => 'other']],
            'bad',
            '/option',
            '/select',
            '/div'
        ];
        $this->assertHtml($expected, $result);

        $this->Form->data = [];
        $result = $this->Form->input('Publisher.id', [
                'label' => 'Publisher',
                'type' => 'select',
                'multiple' => 'checkbox',
                'options' => ['Value 1' => 'Label 1', 'Value 2' => 'Label 2']
        ]);
        $expected = [
            ['div' => ['class' => 'input select']],
                ['label' => ['for' => 'publisher-id']],
                'Publisher',
                '/label',
                'input' => ['type' => 'hidden', 'name' => 'Publisher[id]', 'value' => ''],
                ['div' => ['class' => 'checkbox']],
                ['label' => ['for' => 'publisher-id-value-1']],
                ['input' => ['type' => 'checkbox', 'name' => 'Publisher[id][]', 'value' => 'Value 1', 'id' => 'publisher-id-value-1']],
                'Label 1',
                '/label',
                '/div',
                ['div' => ['class' => 'checkbox']],
                ['label' => ['for' => 'publisher-id-value-2']],
                ['input' => ['type' => 'checkbox', 'name' => 'Publisher[id][]', 'value' => 'Value 2', 'id' => 'publisher-id-value-2']],
                'Label 2',
                '/label',
                '/div',
            '/div'
        ];
        $this->assertHtml($expected, $result);
    }

    /**
     * test that input() and a non standard primary key makes a hidden input by default.
     *
     * @return void
     */
    public function testInputWithNonStandardPrimaryKeyMakesHidden()
    {
        $this->article['schema']['_constraints']['primary']['columns'] = ['title'];
        $this->Form->create($this->article);
        $result = $this->Form->input('title');
        $expected = [
            'input' => ['type' => 'hidden', 'name' => 'title', 'id' => 'title'],
        ];
        $this->assertHtml($expected, $result);

        $this->article['schema']['_constraints']['primary']['columns'] = ['title', 'body'];
        $this->Form->create($this->article);
        $result = $this->Form->input('title');
        $expected = [
            'input' => ['type' => 'hidden', 'name' => 'title', 'id' => 'title'],
        ];
        $this->assertHtml($expected, $result);

        $result = $this->Form->input('body');
        $expected = [
            'input' => ['type' => 'hidden', 'name' => 'body', 'id' => 'body'],
        ];
        $this->assertHtml($expected, $result);
    }

    /**
     * test that overriding the magic select type widget is possible
     *
     * @return void
     */
    public function testInputOverridingMagicSelectType()
    {
        $this->View->viewVars['users'] = ['value' => 'good', 'other' => 'bad'];
        $result = $this->Form->input('Model.user_id', ['type' => 'text']);
        $expected = [
            'div' => ['class' => 'input text'],
            'label' => ['for' => 'model-user-id'], 'User', '/label',
            'input' => ['name' => 'Model[user_id]', 'type' => 'text', 'id' => 'model-user-id'],
            '/div'
        ];
        $this->assertHtml($expected, $result);

        //Check that magic types still work for plural/singular vars
        $this->View->viewVars['types'] = ['value' => 'good', 'other' => 'bad'];
        $result = $this->Form->input('Model.type');
        $expected = [
            'div' => ['class' => 'input select'],
            'label' => ['for' => 'model-type'], 'Type', '/label',
            'select' => ['name' => 'Model[type]', 'id' => 'model-type'],
            ['option' => ['value' => 'value']], 'good', '/option',
            ['option' => ['value' => 'other']], 'bad', '/option',
            '/select',
            '/div'
        ];
        $this->assertHtml($expected, $result);
    }

    /**
     * Test that inferred types do not override developer input
     *
     * @return void
     */
    public function testInputMagicTypeDoesNotOverride()
    {
        $this->View->viewVars['users'] = ['value' => 'good', 'other' => 'bad'];
        $result = $this->Form->input('Model.user', ['type' => 'checkbox']);
        $expected = [
            'div' => ['class' => 'input checkbox'],
            ['input' => [
                'type' => 'hidden',
                'name' => 'Model[user]',
                'value' => 0,
            ]],
            'label' => ['for' => 'model-user'],
            ['input' => [
                'name' => 'Model[user]',
                'type' => 'checkbox',
                'id' => 'model-user',
                'value' => 1
            ]],
            'User',
            '/label',
            '/div'
        ];
        $this->assertHtml($expected, $result);

        // make sure that for HABTM the multiple option is not being overwritten in case it's truly
        $options = [
            1 => 'blue',
            2 => 'red'
        ];
        $result = $this->Form->input('tags._ids', ['options' => $options, 'multiple' => 'checkbox']);
        $expected = [
            'div' => ['class' => 'input select'],
            'label' => ['for' => 'tags-ids'],
            'Tags',
            '/label',
            'input' => ['type' => 'hidden', 'name' => 'tags[_ids]', 'value' => ''],

            ['div' => ['class' => 'checkbox']],
            ['label' => ['for' => 'tags-ids-1']],
            ['input' => [
                'id' => 'tags-ids-1', 'type' => 'checkbox',
                'value' => '1', 'name' => 'tags[_ids][]'
            ]],
            'blue',
            '/label',
            '/div',

            ['div' => ['class' => 'checkbox']],
            ['label' => ['for' => 'tags-ids-2']],
            ['input' => [
                'id' => 'tags-ids-2', 'type' => 'checkbox',
                'value' => '2', 'name' => 'tags[_ids][]'
            ]],
            'red',
            '/label',
            '/div',

            '/div'
        ];
        $this->assertHtml($expected, $result);
    }

    /**
     * Test that magic input() selects are created for type=number
     *
     * @return void
     */
    public function testInputMagicSelectForTypeNumber()
    {
        TableRegistry::get('ValidateUsers', [
            'className' => __NAMESPACE__ . '\ValidateUsersTable'
        ]);
        $entity = new Entity(['balance' => 1]);
        $this->Form->create($entity, ['context' => ['table' => 'ValidateUsers']]);
        $this->View->viewVars['balances'] = [0 => 'nothing', 1 => 'some', 100 => 'a lot'];
        $result = $this->Form->input('balance');
        $expected = [
            'div' => ['class' => 'input select'],
            'label' => ['for' => 'balance'],
            'Balance',
            '/label',
            'select' => ['name' => 'balance', 'id' => 'balance'],
            ['option' => ['value' => '0']],
            'nothing',
            '/option',
            ['option' => ['value' => '1', 'selected' => 'selected']],
            'some',
            '/option',
            ['option' => ['value' => '100']],
            'a lot',
            '/option',
            '/select',
            '/div'
        ];
        $this->assertHtml($expected, $result);
    }

    /**
     * Test that magic input() selects can easily be converted into radio types without error.
     *
     * @return void
     */
    public function testInputMagicSelectChangeToRadio()
    {
        $this->View->viewVars['users'] = ['value' => 'good', 'other' => 'bad'];
        $result = $this->Form->input('Model.user_id', ['type' => 'radio']);
        $this->assertContains('input type="radio"', $result);
    }

    /**
     * testFormInputs method
     *
     * test correct results from form::inputs().
     *
     * @return void
     */
    public function testFormInputsLegendFieldset()
    {
        $this->Form->create($this->article);
        $result = $this->Form->allInputs([], ['legend' => 'The Legend']);
        $expected = [
            '<fieldset',
            '<legend',
            'The Legend',
            '/legend',
            '*/fieldset',
        ];
        $this->assertHtml($expected, $result);

        $result = $this->Form->allInputs([], ['fieldset' => true, 'legend' => 'Field of Dreams']);
        $this->assertContains('<legend>Field of Dreams</legend>', $result);
        $this->assertContains('<fieldset>', $result);

        $result = $this->Form->allInputs([], ['fieldset' => false, 'legend' => false]);
        $this->assertNotContains('<legend>', $result);
        $this->assertNotContains('<fieldset>', $result);

        $result = $this->Form->allInputs([], ['fieldset' => false, 'legend' => 'Hello']);
        $this->assertNotContains('<legend>', $result);
        $this->assertNotContains('<fieldset>', $result);

        $this->Form->create($this->article);
        $this->Form->request->params['prefix'] = 'admin';
        $this->Form->request->params['action'] = 'admin_edit';
        $this->Form->request->params['controller'] = 'articles';
        $result = $this->Form->allInputs();
        $expected = [
            '<fieldset',
            '<legend',
            'New Article',
            '/legend',
            '*/fieldset',
        ];
        $this->assertHtml($expected, $result);
    }

    /**
     * Test the inputs() method.
     *
     * @return void
     */
    public function testFormInputs()
    {
        $this->Form->create($this->article);
        $result = $this->Form->allInputs();
        $expected = [
            '<fieldset',
            '<legend', 'New Article', '/legend',
            'input' => ['type' => 'hidden', 'name' => 'id', 'id' => 'id'],
            ['div' => ['class' => 'input select required']],
            '*/div',
            ['div' => ['class' => 'input text required']],
            '*/div',
            ['div' => ['class' => 'input text']],
            '*/div',
            ['div' => ['class' => 'input text']],
            '*/div',
            '/fieldset',
        ];
        $this->assertHtml($expected, $result);

        $result = $this->Form->allInputs([
            'published' => ['type' => 'boolean']
        ]);
        $expected = [
            '<fieldset',
            '<legend', 'New Article', '/legend',
            'input' => ['type' => 'hidden', 'name' => 'id', 'id' => 'id'],
            ['div' => ['class' => 'input select required']],
            '*/div',
            ['div' => ['class' => 'input text required']],
            '*/div',
            ['div' => ['class' => 'input text']],
            '*/div',
            ['div' => ['class' => 'input boolean']],
            '*/div',
            '/fieldset',
        ];
        $this->assertHtml($expected, $result);

        $this->Form->create($this->article);
        $result = $this->Form->allInputs([], ['legend' => 'Hello']);
        $expected = [
            'fieldset' => [],
            'legend' => [],
            'Hello',
            '/legend',
            'input' => ['type' => 'hidden', 'name' => 'id', 'id' => 'id'],
            ['div' => ['class' => 'input select required']],
            '*/div',
            ['div' => ['class' => 'input text required']],
            '*/div',
            ['div' => ['class' => 'input text']],
            '*/div',
            ['div' => ['class' => 'input text']],
            '*/div',
            '/fieldset'
        ];
        $this->assertHtml($expected, $result);

        $this->Form->create(false);
        $expected = [
            'fieldset' => [],
            ['div' => ['class' => 'input text']],
            'label' => ['for' => 'foo'],
            'Foo',
            '/label',
            'input' => ['type' => 'text', 'name' => 'foo', 'id' => 'foo'],
            '*/div',
            '/fieldset'
        ];
        $result = $this->Form->allInputs(
            ['foo' => ['type' => 'text']],
            ['legend' => false]
        );
        $this->assertHtml($expected, $result);
    }

    /**
     * testFormInputsBlacklist
     *
     * @return void
     */
    public function testFormInputsBlacklist()
    {
        $this->Form->create($this->article);
        $result = $this->Form->allInputs([
            'id' => false
        ]);
        $expected = [
            '<fieldset',
            '<legend', 'New Article', '/legend',
            ['div' => ['class' => 'input select required']],
            '*/div',
            ['div' => ['class' => 'input text required']],
            '*/div',
            ['div' => ['class' => 'input text']],
            '*/div',
            ['div' => ['class' => 'input text']],
            '*/div',
            '/fieldset',
        ];
        $this->assertHtml($expected, $result);

        $this->Form->create($this->article);
        $result = $this->Form->allInputs([
            'id' => []
        ]);
        $expected = [
            '<fieldset',
            '<legend', 'New Article', '/legend',
            'input' => ['type' => 'hidden', 'name' => 'id', 'id' => 'id'],
            ['div' => ['class' => 'input select required']],
            '*/div',
            ['div' => ['class' => 'input text required']],
            '*/div',
            ['div' => ['class' => 'input text']],
            '*/div',
            ['div' => ['class' => 'input text']],
            '*/div',
            '/fieldset',
        ];
        $this->assertHtml($expected, $result, 'A falsey value (array) should not remove the input');
    }

    /**
     * testSelectAsCheckbox method
     *
     * test multi-select widget with checkbox formatting.
     *
     * @return void
     */
    public function testSelectAsCheckbox()
    {
        $result = $this->Form->select(
            'Model.multi_field',
            ['first', 'second', 'third'],
            ['multiple' => 'checkbox', 'value' => [0, 1]]
        );
        $expected = [
            'input' => ['type' => 'hidden', 'name' => 'Model[multi_field]', 'value' => ''],
            ['div' => ['class' => 'checkbox']],
            ['label' => ['for' => 'model-multi-field-0', 'class' => 'selected']],
            ['input' => ['type' => 'checkbox', 'name' => 'Model[multi_field][]', 'checked' => 'checked', 'value' => '0', 'id' => 'model-multi-field-0']],
            'first',
            '/label',
            '/div',
            ['div' => ['class' => 'checkbox']],
            ['label' => ['for' => 'model-multi-field-1', 'class' => 'selected']],
            ['input' => ['type' => 'checkbox', 'name' => 'Model[multi_field][]', 'checked' => 'checked', 'value' => '1', 'id' => 'model-multi-field-1']],
            'second',
            '/label',
            '/div',
            ['div' => ['class' => 'checkbox']],
            ['label' => ['for' => 'model-multi-field-2']],
            ['input' => ['type' => 'checkbox', 'name' => 'Model[multi_field][]', 'value' => '2', 'id' => 'model-multi-field-2']],
            'third',
            '/label',
            '/div',
        ];
        $this->assertHtml($expected, $result);

        $result = $this->Form->select(
            'Model.multi_field',
            ['1/2' => 'half'],
            ['multiple' => 'checkbox']
        );
        $expected = [
            'input' => ['type' => 'hidden', 'name' => 'Model[multi_field]', 'value' => ''],
            ['div' => ['class' => 'checkbox']],
            ['label' => ['for' => 'model-multi-field-1-2']],
            ['input' => ['type' => 'checkbox', 'name' => 'Model[multi_field][]', 'value' => '1/2', 'id' => 'model-multi-field-1-2']],
            'half',
            '/label',
            '/div',
        ];
        $this->assertHtml($expected, $result);
    }

    /**
     * testLabel method
     *
     * test label generation.
     *
     * @return void
     */
    public function testLabel()
    {
        $result = $this->Form->label('Person.name');
        $expected = ['label' => ['for' => 'person-name'], 'Name', '/label'];
        $this->assertHtml($expected, $result);

        $result = $this->Form->label('Person.name');
        $expected = ['label' => ['for' => 'person-name'], 'Name', '/label'];
        $this->assertHtml($expected, $result);

        $result = $this->Form->label('Person.first_name');
        $expected = ['label' => ['for' => 'person-first-name'], 'First Name', '/label'];
        $this->assertHtml($expected, $result);

        $result = $this->Form->label('Person.first_name', 'Your first name');
        $expected = ['label' => ['for' => 'person-first-name'], 'Your first name', '/label'];
        $this->assertHtml($expected, $result);

        $result = $this->Form->label('Person.first_name', 'Your first name', ['class' => 'my-class']);
        $expected = ['label' => ['for' => 'person-first-name', 'class' => 'my-class'], 'Your first name', '/label'];
        $this->assertHtml($expected, $result);

        $result = $this->Form->label('Person.first_name', 'Your first name', ['class' => 'my-class', 'id' => 'LabelID']);
        $expected = ['label' => ['for' => 'person-first-name', 'class' => 'my-class', 'id' => 'LabelID'], 'Your first name', '/label'];
        $this->assertHtml($expected, $result);

        $result = $this->Form->label('Person.first_name', '');
        $expected = ['label' => ['for' => 'person-first-name'], '/label'];
        $this->assertHtml($expected, $result);

        $result = $this->Form->label('Person.2.name', '');
        $expected = ['label' => ['for' => 'person-2-name'], '/label'];
        $this->assertHtml($expected, $result);
    }

    /**
     * Test that label() can accept an input with the correct template vars.
     *
     * @return void
     */
    public function testLabelContainInput()
    {
        $this->Form->templates([
            'label' => '<label{{attrs}}>{{input}}{{text}}</label>',
        ]);
        $result = $this->Form->label('Person.accept_terms', 'Accept', [
            'input' => '<input type="checkbox" name="accept_tos" >'
        ]);
        $expected = [
            'label' => ['for' => 'person-accept-terms'],
            'input' => ['type' => 'checkbox', 'name' => 'accept_tos'],
            'Accept',
            '/label',
        ];
        $this->assertHtml($expected, $result);
    }

    /**
     * testTextbox method
     *
     * test textbox element generation
     *
     * @return void
     */
    public function testTextbox()
    {
        $result = $this->Form->text('Model.field');
        $expected = ['input' => ['type' => 'text', 'name' => 'Model[field]']];
        $this->assertHtml($expected, $result);

        $result = $this->Form->text('Model.field', ['type' => 'password']);
        $expected = ['input' => ['type' => 'password', 'name' => 'Model[field]']];
        $this->assertHtml($expected, $result);

        $result = $this->Form->text('Model.field', ['id' => 'theID']);
        $expected = ['input' => ['type' => 'text', 'name' => 'Model[field]', 'id' => 'theID']];
        $this->assertHtml($expected, $result);
    }

    /**
     * Test that text() hooks up with request data and error fields.
     *
     * @return void
     */
    public function testTextBoxDataAndError()
    {
        $this->article['errors'] = [
            'Contact' => ['text' => 'wrong']
        ];
        $this->Form->create($this->article);

        $this->Form->request->data['Model']['text'] = 'test <strong>HTML</strong> values';
        $result = $this->Form->text('Model.text');
        $expected = [
            'input' => [
                'type' => 'text',
                'name' => 'Model[text]',
                'value' => 'test &lt;strong&gt;HTML&lt;/strong&gt; values',
            ]
        ];
        $this->assertHtml($expected, $result);

        $this->Form->request->data['Contact']['text'] = 'test';
        $result = $this->Form->text('Contact.text', ['id' => 'theID']);
        $expected = [
            'input' => [
                'type' => 'text',
                'name' => 'Contact[text]',
                'value' => 'test',
                'id' => 'theID',
                'class' => 'form-error'
            ]
        ];
        $this->assertHtml($expected, $result);
    }

    /**
     * testDefaultValue method
     *
     * Test default value setting
     *
     * @return void
     */
    public function testTextDefaultValue()
    {
        $this->Form->request->data['Model']['field'] = 'test';
        $result = $this->Form->text('Model.field', ['default' => 'default value']);
        $expected = ['input' => ['type' => 'text', 'name' => 'Model[field]', 'value' => 'test']];
        $this->assertHtml($expected, $result);

        unset($this->Form->request->data['Model']['field']);
        $result = $this->Form->text('Model.field', ['default' => 'default value']);
        $expected = ['input' => ['type' => 'text', 'name' => 'Model[field]', 'value' => 'default value']];
        $this->assertHtml($expected, $result);
    }

    /**
     * testError method
     *
     * Test field error generation
     *
     * @return void
     */
    public function testError()
    {
        $this->article['errors'] = [
            'Article' => ['field' => 'email']
        ];
        $this->Form->create($this->article);

        $result = $this->Form->error('Article.field');
        $expected = [
            ['div' => ['class' => 'error-message']],
            'email',
            '/div',
        ];
        $this->assertHtml($expected, $result);

        $result = $this->Form->error('Article.field', "<strong>Badness!</strong>");
        $expected = [
            ['div' => ['class' => 'error-message']],
            '&lt;strong&gt;Badness!&lt;/strong&gt;',
            '/div',
        ];
        $this->assertHtml($expected, $result);

        $result = $this->Form->error('Article.field', "<strong>Badness!</strong>", ['escape' => false]);
        $expected = [
            ['div' => ['class' => 'error-message']],
            '<strong', 'Badness!', '/strong',
            '/div',
        ];
        $this->assertHtml($expected, $result);
    }

    /**
     * Test error with nested lists.
     *
     * @return void
     */
    public function testErrorMessages()
    {
        $this->article['errors'] = [
            'Article' => ['field' => 'email']
        ];
        $this->Form->create($this->article);

        $result = $this->Form->error('Article.field', [
            'email' => 'No good!'
        ]);
        $expected = [
            'div' => ['class' => 'error-message'],
            'No good!',
            '/div'
        ];
        $this->assertHtml($expected, $result);
    }

    /**
     * test error() with multiple messages.
     *
     * @return void
     */
    public function testErrorMultipleMessages()
    {
        $this->article['errors'] = [
            'field' => ['notEmpty', 'email', 'Something else']
        ];
        $this->Form->create($this->article);

        $result = $this->Form->error('field', [
            'notEmpty' => 'Cannot be empty',
            'email' => 'No good!'
        ]);
        $expected = [
            'div' => ['class' => 'error-message'],
                'ul' => [],
                    '<li', 'Cannot be empty', '/li',
                    '<li', 'No good!', '/li',
                    '<li', 'Something else', '/li',
                '/ul',
            '/div'
        ];
        $this->assertHtml($expected, $result);
    }

    /**
     * testPassword method
     *
     * Test password element generation
     *
     * @return void
     */
    public function testPassword()
    {
        $this->article['errors'] = [
            'Contact' => [
                'passwd' => 1
            ]
        ];
        $this->Form->create($this->article);

        $result = $this->Form->password('Contact.field');
        $expected = ['input' => ['type' => 'password', 'name' => 'Contact[field]']];
        $this->assertHtml($expected, $result);

        $this->Form->request->data['Contact']['passwd'] = 'test';
        $result = $this->Form->password('Contact.passwd', ['id' => 'theID']);
        $expected = ['input' => ['type' => 'password', 'name' => 'Contact[passwd]', 'value' => 'test', 'id' => 'theID', 'class' => 'form-error']];
        $this->assertHtml($expected, $result);
    }

    /**
     * testRadio method
     *
     * Test radio element set generation
     *
     * @return void
     */
    public function testRadio()
    {
        $result = $this->Form->radio('Model.field', ['option A']);
        $expected = [
            'input' => ['type' => 'hidden', 'name' => 'Model[field]', 'value' => ''],
            'label' => ['for' => 'model-field-0'],
            ['input' => ['type' => 'radio', 'name' => 'Model[field]', 'value' => '0', 'id' => 'model-field-0']],
            'option A',
            '/label'
        ];
        $this->assertHtml($expected, $result);

        $result = $this->Form->radio('Model.field', new Collection(['option A']));
        $this->assertHtml($expected, $result);

        $result = $this->Form->radio('Model.field', ['option A', 'option B']);
        $expected = [
            'input' => ['type' => 'hidden', 'name' => 'Model[field]', 'value' => ''],
            ['label' => ['for' => 'model-field-0']],
            ['input' => ['type' => 'radio', 'name' => 'Model[field]', 'value' => '0', 'id' => 'model-field-0']],
            'option A',
            '/label',
            ['label' => ['for' => 'model-field-1']],
            ['input' => ['type' => 'radio', 'name' => 'Model[field]', 'value' => '1', 'id' => 'model-field-1']],
            'option B',
            '/label',
        ];
        $this->assertHtml($expected, $result);

        $result = $this->Form->radio(
            'Employee.gender',
            ['male' => 'Male', 'female' => 'Female'],
            ['form' => 'my-form']
        );
        $expected = [
            'input' => ['type' => 'hidden', 'name' => 'Employee[gender]', 'value' => '', 'form' => 'my-form'],
            ['label' => ['for' => 'employee-gender-male']],
            ['input' => ['type' => 'radio', 'name' => 'Employee[gender]', 'value' => 'male', 'id' => 'employee-gender-male', 'form' => 'my-form']],
            'Male',
            '/label',
            ['label' => ['for' => 'employee-gender-female']],
            ['input' => ['type' => 'radio', 'name' => 'Employee[gender]', 'value' => 'female', 'id' => 'employee-gender-female', 'form' => 'my-form']],
            'Female',
            '/label',
        ];
        $this->assertHtml($expected, $result);

        $result = $this->Form->radio('Model.field', ['option A', 'option B'], ['name' => 'Model[custom]']);
        $expected = [
            ['input' => ['type' => 'hidden', 'name' => 'Model[custom]', 'value' => '']],
            ['label' => ['for' => 'model-custom-0']],
            ['input' => ['type' => 'radio', 'name' => 'Model[custom]', 'value' => '0', 'id' => 'model-custom-0']],
            'option A',
            '/label',
            ['label' => ['for' => 'model-custom-1']],
            ['input' => ['type' => 'radio', 'name' => 'Model[custom]', 'value' => '1', 'id' => 'model-custom-1']],
            'option B',
            '/label',
        ];
        $this->assertHtml($expected, $result);
    }

    /**
     * Test that input works with radio types
     *
     * @return void
     */
    public function testInputRadio()
    {
        $result = $this->Form->input('test', [
            'type' => 'radio',
            'options' => ['A', 'B'],
        ]);
        $expected = [
            ['div' => ['class' => 'input radio']],
                '<label',
                'Test',
                '/label',
                ['input' => ['type' => 'hidden', 'name' => 'test', 'value' => '']],
                ['label' => ['for' => 'test-0']],
                    ['input' => ['type' => 'radio', 'name' => 'test', 'value' => '0', 'id' => 'test-0']],
                    'A',
                '/label',
                ['label' => ['for' => 'test-1']],
                    ['input' => ['type' => 'radio', 'name' => 'test', 'value' => '1', 'id' => 'test-1']],
                    'B',
                '/label',
            '/div',
        ];
        $this->assertHtml($expected, $result);

        $result = $this->Form->input('test', [
            'type' => 'radio',
            'options' => ['A', 'B'],
            'label' => false
        ]);
        $expected = [
            ['div' => ['class' => 'input radio']],
                ['input' => ['type' => 'hidden', 'name' => 'test', 'value' => '']],
                ['label' => ['for' => 'test-0']],
                    ['input' => ['type' => 'radio', 'name' => 'test', 'value' => '0', 'id' => 'test-0']],
                    'A',
                '/label',
                ['label' => ['for' => 'test-1']],
                    ['input' => ['type' => 'radio', 'name' => 'test', 'value' => '1', 'id' => 'test-1']],
                    'B',
                '/label',
            '/div',
        ];
        $this->assertHtml($expected, $result);
    }

    /**
     * Test that radio() works with label = false
     *
     * @return void
     */
    public function testRadioNoLabel()
    {
        $result = $this->Form->radio('Model.field', ['A', 'B'], ['label' => false]);
        $expected = [
            'input' => ['type' => 'hidden', 'name' => 'Model[field]', 'value' => ''],
            ['input' => ['type' => 'radio', 'name' => 'Model[field]', 'value' => '0', 'id' => 'model-field-0']],
            ['input' => ['type' => 'radio', 'name' => 'Model[field]', 'value' => '1', 'id' => 'model-field-1']],
        ];
        $this->assertHtml($expected, $result);
    }

    /**
     * test generating radio input inside label ala twitter bootstrap
     *
     * @return void
     */
    public function testRadioInputInsideLabel()
    {
        $this->Form->templates([
            'label' => '<label{{attrs}}>{{input}}{{text}}</label>',
            'radioWrapper' => '{{label}}'
        ]);

        $result = $this->Form->radio('Model.field', ['option A', 'option B']);
        $expected = [
            ['input' => [
                'type' => 'hidden',
                'name' => 'Model[field]',
                'value' => ''
            ]],
            ['label' => ['for' => 'model-field-0']],
                ['input' => [
                    'type' => 'radio',
                    'name' => 'Model[field]',
                    'value' => '0',
                    'id' => 'model-field-0'
                ]],
                'option A',
            '/label',
            ['label' => ['for' => 'model-field-1']],
                ['input' => [
                    'type' => 'radio',
                    'name' => 'Model[field]',
                    'value' => '1',
                    'id' => 'model-field-1'
                ]],
                'option B',
            '/label',
        ];
        $this->assertHtml($expected, $result);
    }

    /**
     * test disabling the hidden input for radio buttons
     *
     * @return void
     */
    public function testRadioHiddenInputDisabling()
    {
        $result = $this->Form->radio('Model.1.field', ['option A'], ['hiddenField' => false]);
        $expected = [
            'label' => ['for' => 'model-1-field-0'],
            'input' => ['type' => 'radio', 'name' => 'Model[1][field]', 'value' => '0', 'id' => 'model-1-field-0'],
            'option A',
            '/label'
        ];
        $this->assertHtml($expected, $result);
    }

    /**
     * testSelect method
     *
     * Test select element generation.
     *
     * @return void
     */
    public function testSelect()
    {
        $result = $this->Form->select('Model.field', []);
        $expected = [
            'select' => ['name' => 'Model[field]'],
            '/select'
        ];
        $this->assertHtml($expected, $result);

        $this->Form->request->data = ['Model' => ['field' => 'value']];
        $result = $this->Form->select('Model.field', ['value' => 'good', 'other' => 'bad']);
        $expected = [
            'select' => ['name' => 'Model[field]'],
            ['option' => ['value' => 'value', 'selected' => 'selected']],
            'good',
            '/option',
            ['option' => ['value' => 'other']],
            'bad',
            '/option',
            '/select'
        ];
        $this->assertHtml($expected, $result);

        $result = $this->Form->select('Model.field', new Collection(['value' => 'good', 'other' => 'bad']));
        $this->assertHtml($expected, $result);

        $this->Form->request->data = [];
        $result = $this->Form->select('Model.field', ['value' => 'good', 'other' => 'bad']);
        $expected = [
            'select' => ['name' => 'Model[field]'],
            ['option' => ['value' => 'value']],
            'good',
            '/option',
            ['option' => ['value' => 'other']],
            'bad',
            '/option',
            '/select'
        ];
        $this->assertHtml($expected, $result);

        $options = [
            ['value' => 'first', 'text' => 'First'],
            ['value' => 'first', 'text' => 'Another First'],
        ];
        $result = $this->Form->select(
            'Model.field',
            $options,
            ['escape' => false, 'empty' => false]
        );
        $expected = [
            'select' => ['name' => 'Model[field]'],
            ['option' => ['value' => 'first']],
            'First',
            '/option',
            ['option' => ['value' => 'first']],
            'Another First',
            '/option',
            '/select'
        ];
        $this->assertHtml($expected, $result);

        $this->Form->request->data = ['Model' => ['contact_id' => 228]];
        $result = $this->Form->select(
            'Model.contact_id',
            ['228' => '228 value', '228-1' => '228-1 value', '228-2' => '228-2 value'],
            ['escape' => false, 'empty' => 'pick something']
        );

        $expected = [
            'select' => ['name' => 'Model[contact_id]'],
            ['option' => ['value' => '']], 'pick something', '/option',
            ['option' => ['value' => '228', 'selected' => 'selected']], '228 value', '/option',
            ['option' => ['value' => '228-1']], '228-1 value', '/option',
            ['option' => ['value' => '228-2']], '228-2 value', '/option',
            '/select'
        ];
        $this->assertHtml($expected, $result);

        $this->Form->request->data['Model']['field'] = 0;
        $result = $this->Form->select('Model.field', ['0' => 'No', '1' => 'Yes']);
        $expected = [
            'select' => ['name' => 'Model[field]'],
            ['option' => ['value' => '0', 'selected' => 'selected']], 'No', '/option',
            ['option' => ['value' => '1']], 'Yes', '/option',
            '/select'
        ];
        $this->assertHtml($expected, $result);
    }

    /**
     * Test that select() escapes HTML.
     *
     * @return void
     */
    public function testSelectEscapeHtml()
    {
        $result = $this->Form->select(
            'Model.field',
            ['first' => 'first "html" <chars>', 'second' => 'value'],
            ['empty' => false]
        );
        $expected = [
            'select' => ['name' => 'Model[field]'],
            ['option' => ['value' => 'first']],
            'first &quot;html&quot; &lt;chars&gt;',
            '/option',
            ['option' => ['value' => 'second']],
            'value',
            '/option',
            '/select'
        ];
        $this->assertHtml($expected, $result);

        $result = $this->Form->select(
            'Model.field',
            ['first' => 'first "html" <chars>', 'second' => 'value'],
            ['escape' => false, 'empty' => false]
        );
        $expected = [
            'select' => ['name' => 'Model[field]'],
            ['option' => ['value' => 'first']],
            'first "html" <chars>',
            '/option',
            ['option' => ['value' => 'second']],
            'value',
            '/option',
            '/select'
        ];
        $this->assertHtml($expected, $result);
    }

    /**
     * test select() with required and disabled attributes.
     *
     * @return void
     */
    public function testSelectRequired()
    {
        $this->article['required'] = [
            'user_id' => true
        ];
        $this->Form->create($this->article);
        $result = $this->Form->select('user_id', ['option A']);
        $expected = [
            'select' => [
                'name' => 'user_id',
                'required' => 'required'
            ],
            ['option' => ['value' => '0']], 'option A', '/option',
            '/select'
        ];
        $this->assertHtml($expected, $result);

        $result = $this->Form->select('user_id', ['option A'], ['disabled' => true]);
        $expected = [
            'select' => [
                'name' => 'user_id',
                'disabled' => 'disabled'
            ],
            ['option' => ['value' => '0']], 'option A', '/option',
            '/select'
        ];
        $this->assertHtml($expected, $result);
    }

    /**
     * testNestedSelect method
     *
     * test select element generation with optgroups
     *
     * @return void
     */
    public function testNestedSelect()
    {
        $result = $this->Form->select(
            'Model.field',
            [1 => 'One', 2 => 'Two', 'Three' => [
                3 => 'Three', 4 => 'Four', 5 => 'Five'
            ]],
            ['empty' => false]
        );
        $expected = [
            'select' => ['name' => 'Model[field]'],
            ['option' => ['value' => 1]],
            'One',
            '/option',
            ['option' => ['value' => 2]],
            'Two',
            '/option',
            ['optgroup' => ['label' => 'Three']],
                ['option' => ['value' => 3]],
                'Three',
                '/option',
                ['option' => ['value' => 4]],
                'Four',
                '/option',
                ['option' => ['value' => 5]],
                'Five',
                '/option',
            '/optgroup',
            '/select'
        ];
        $this->assertHtml($expected, $result);
    }

    /**
     * testSelectMultiple method
     *
     * test generation of multiple select elements
     *
     * @return void
     */
    public function testSelectMultiple()
    {
        $options = ['first', 'second', 'third'];
        $result = $this->Form->select(
            'Model.multi_field',
            $options,
            ['form' => 'my-form', 'multiple' => true]
        );
        $expected = [
            'input' => [
                'type' => 'hidden',
                'name' => 'Model[multi_field]',
                'value' => '',
                'form' => 'my-form',
            ],
            'select' => [
                'name' => 'Model[multi_field][]',
                'multiple' => 'multiple',
                'form' => 'my-form',
            ],
            ['option' => ['value' => '0']],
            'first',
            '/option',
            ['option' => ['value' => '1']],
            'second',
            '/option',
            ['option' => ['value' => '2']],
            'third',
            '/option',
            '/select'
        ];
        $this->assertHtml($expected, $result);

        $result = $this->Form->select(
            'Model.multi_field',
            $options,
            ['multiple' => 'multiple', 'form' => 'my-form']
        );
        $this->assertHtml($expected, $result);
    }

    /**
     * Test that a checkbox can have 0 for the value and 1 for the hidden input.
     *
     * @return void
     */
    public function testCheckboxZeroValue()
    {
        $result = $this->Form->input('User.get_spam', [
            'type' => 'checkbox',
            'value' => '0',
            'hiddenField' => '1',
        ]);
        $expected = [
            'div' => ['class' => 'input checkbox'],
            'label' => ['for' => 'user-get-spam'],
            ['input' => [
                'type' => 'hidden', 'name' => 'User[get_spam]',
                'value' => '1'
            ]],
            ['input' => [
                'type' => 'checkbox', 'name' => 'User[get_spam]',
                'value' => '0', 'id' => 'user-get-spam'
            ]],
            'Get Spam',
            '/label',
            '/div'
        ];
        $this->assertHtml($expected, $result);
    }

    /**
     * test generation of habtm select boxes.
     *
     * @return void
     */
    public function testHabtmSelectBox()
    {
        $this->loadFixtures('Articles');
        $options = [
            1 => 'blue',
            2 => 'red',
            3 => 'green'
        ];
        $tags = [
            new Entity(['id' => 1, 'name' => 'blue']),
            new Entity(['id' => 3, 'name' => 'green'])
        ];
        $article = new Article(['tags' => $tags]);
        $this->Form->create($article);
        $result = $this->Form->input('tags._ids', ['options' => $options]);
        $expected = [
            'div' => ['class' => 'input select'],
            'label' => ['for' => 'tags-ids'],
            'Tags',
            '/label',
            'input' => ['type' => 'hidden', 'name' => 'tags[_ids]', 'value' => ''],
            'select' => [
                'name' => 'tags[_ids][]', 'id' => 'tags-ids',
                'multiple' => 'multiple'
            ],
            ['option' => ['value' => '1', 'selected' => 'selected']],
            'blue',
            '/option',
            ['option' => ['value' => '2']],
            'red',
            '/option',
            ['option' => ['value' => '3', 'selected' => 'selected']],
            'green',
            '/option',
            '/select',
            '/div'
        ];
        $this->assertHtml($expected, $result);

        // make sure only 50 is selected, and not 50f5c0cf
        $options = [
            '1' => 'blue',
            '50f5c0cf' => 'red',
            '50' => 'green'
        ];
        $tags = [
            new Entity(['id' => 1, 'name' => 'blue']),
            new Entity(['id' => 50, 'name' => 'green'])
        ];
        $article = new Article(['tags' => $tags]);
        $this->Form->create($article);
        $result = $this->Form->input('tags._ids', ['options' => $options]);
        $expected = [
            'div' => ['class' => 'input select'],
            'label' => ['for' => 'tags-ids'],
            'Tags',
            '/label',
            'input' => ['type' => 'hidden', 'name' => 'tags[_ids]', 'value' => ''],
            'select' => [
                'name' => 'tags[_ids][]', 'id' => 'tags-ids',
                'multiple' => 'multiple'
            ],
            ['option' => ['value' => '1', 'selected' => 'selected']],
            'blue',
            '/option',
            ['option' => ['value' => '50f5c0cf']],
            'red',
            '/option',
            ['option' => ['value' => '50', 'selected' => 'selected']],
            'green',
            '/option',
            '/select',
            '/div'
        ];
        $this->assertHtml($expected, $result);
    }

    /**
     * test generation of multi select elements in checkbox format
     *
     * @return void
     */
    public function testSelectMultipleCheckboxes()
    {
        $result = $this->Form->select(
            'Model.multi_field',
            ['first', 'second', 'third'],
            ['multiple' => 'checkbox']
        );

        $expected = [
            'input' => [
                'type' => 'hidden', 'name' => 'Model[multi_field]', 'value' => ''
            ],
            ['div' => ['class' => 'checkbox']],
            ['label' => ['for' => 'model-multi-field-0']],
            ['input' => [
                'type' => 'checkbox', 'name' => 'Model[multi_field][]',
                'value' => '0', 'id' => 'model-multi-field-0'
            ]],
            'first',
            '/label',
            '/div',
            ['div' => ['class' => 'checkbox']],
            ['label' => ['for' => 'model-multi-field-1']],
            ['input' => [
                'type' => 'checkbox', 'name' => 'Model[multi_field][]',
                'value' => '1', 'id' => 'model-multi-field-1'
            ]],
            'second',
            '/label',
            '/div',
            ['div' => ['class' => 'checkbox']],
            ['label' => ['for' => 'model-multi-field-2']],
            ['input' => [
                'type' => 'checkbox', 'name' => 'Model[multi_field][]',
                'value' => '2', 'id' => 'model-multi-field-2'
            ]],
            'third',
            '/label',
            '/div'
        ];
        $this->assertHtml($expected, $result);

        $result = $this->Form->select(
            'Model.multi_field',
            ['a+' => 'first', 'a++' => 'second', 'a+++' => 'third'],
            ['multiple' => 'checkbox']
        );
        $expected = [
            'input' => [
                'type' => 'hidden', 'name' => 'Model[multi_field]', 'value' => ''
            ],
            ['div' => ['class' => 'checkbox']],
            ['label' => ['for' => 'model-multi-field-a+']],
            ['input' => [
                'type' => 'checkbox', 'name' => 'Model[multi_field][]',
                'value' => 'a+', 'id' => 'model-multi-field-a+'
            ]],
            'first',
            '/label',
            '/div',
            ['div' => ['class' => 'checkbox']],
            ['label' => ['for' => 'model-multi-field-a++']],
            ['input' => [
                'type' => 'checkbox', 'name' => 'Model[multi_field][]',
                'value' => 'a++', 'id' => 'model-multi-field-a++'
            ]],
            'second',
            '/label',
            '/div',
            ['div' => ['class' => 'checkbox']],
            ['label' => ['for' => 'model-multi-field-a+++']],
            ['input' => [
                'type' => 'checkbox', 'name' => 'Model[multi_field][]',
                'value' => 'a+++', 'id' => 'model-multi-field-a+++'
            ]],
            'third',
            '/label',
            '/div'
        ];
        $this->assertHtml($expected, $result);

        $result = $this->Form->select(
            'Model.multi_field',
            ['a>b' => 'first', 'a<b' => 'second', 'a"b' => 'third'],
            ['multiple' => 'checkbox']
        );
        $expected = [
            'input' => [
                'type' => 'hidden', 'name' => 'Model[multi_field]', 'value' => ''
            ],
            ['div' => ['class' => 'checkbox']],
            ['label' => ['for' => 'model-multi-field-a-b']],
            ['input' => [
                'type' => 'checkbox', 'name' => 'Model[multi_field][]',
                'value' => 'a&gt;b', 'id' => 'model-multi-field-a-b'
            ]],
            'first',
            '/label',
            '/div',
            ['div' => ['class' => 'checkbox']],
            ['label' => ['for' => 'model-multi-field-a-b1']],
            ['input' => [
                'type' => 'checkbox', 'name' => 'Model[multi_field][]',
                'value' => 'a&lt;b', 'id' => 'model-multi-field-a-b1'
            ]],
            'second',
            '/label',
            '/div',
            ['div' => ['class' => 'checkbox']],
            ['label' => ['for' => 'model-multi-field-a-b2']],
            ['input' => [
                'type' => 'checkbox', 'name' => 'Model[multi_field][]',
                'value' => 'a&quot;b', 'id' => 'model-multi-field-a-b2'
            ]],
            'third',
            '/label',
            '/div'
        ];
        $this->assertHtml($expected, $result);
    }

    /**
     * Ensure that multiCheckbox reads from the request data.
     *
     * @return void
     */
    public function testSelectMultipleCheckboxRequestData()
    {
        $this->Form->request->data = ['Model' => ['tags' => [1]]];
        $result = $this->Form->select(
            'Model.tags',
            ['1' => 'first', 'Array' => 'Array'],
            ['multiple' => 'checkbox']
        );
        $expected = [
            'input' => [
                'type' => 'hidden', 'name' => 'Model[tags]', 'value' => ''
            ],
            ['div' => ['class' => 'checkbox']],
            ['label' => ['for' => 'model-tags-1', 'class' => 'selected']],
            ['input' => [
                'type' => 'checkbox', 'name' => 'Model[tags][]',
                'value' => '1', 'id' => 'model-tags-1', 'checked' => 'checked'
            ]],
            'first',
            '/label',
            '/div',

            ['div' => ['class' => 'checkbox']],
            ['label' => ['for' => 'model-tags-array']],
            ['input' => [
                'type' => 'checkbox', 'name' => 'Model[tags][]',
                'value' => 'Array', 'id' => 'model-tags-array'
            ]],
            'Array',
            '/label',
            '/div'
        ];
        $this->assertHtml($expected, $result);
    }

    /**
     * Checks the security hash array generated for multiple-input checkbox elements
     *
     * @return void
     */
    public function testSelectMultipleCheckboxSecurity()
    {
        $this->Form->request->params['_Token'] = 'testKey';
        $this->assertEquals([], $this->Form->fields);

        $result = $this->Form->select(
            'Model.multi_field',
            ['1' => 'first', '2' => 'second', '3' => 'third'],
            ['multiple' => 'checkbox']
        );
        $this->assertEquals(['Model.multi_field'], $this->Form->fields);

        $result = $this->Form->secure($this->Form->fields);
        $key = 'f7d573650a295b94e0938d32b323fde775e5f32b%3A';
        $this->assertRegExp('/"' . $key . '"/', $result);
    }

    /**
     * Multiple select elements should always be secured as they always participate
     * in the POST data.
     *
     * @return void
     */
    public function testSelectMultipleSecureWithNoOptions()
    {
        $this->assertEquals([], $this->Form->fields);

        $this->Form->select(
            'Model.select',
            [],
            ['multiple' => true]
        );
        $this->assertEquals(['Model.select'], $this->Form->fields);
    }

    /**
     * When a select box has no options it should not be added to the fields list
     * as it always fail post validation.
     *
     * @return void
     */
    public function testSelectNoSecureWithNoOptions()
    {
        $this->Form->request->params['_Token'] = 'testkey';
        $this->assertEquals([], $this->Form->fields);

        $this->Form->select(
            'Model.select',
            []
        );
        $this->assertEquals([], $this->Form->fields);

        $this->Form->select(
            'Model.user_id',
            [],
            ['empty' => true]
        );
        $this->assertEquals(['Model.user_id'], $this->Form->fields);
    }

    /**
     * testInputMultipleCheckboxes method
     *
     * test input() resulting in multi select elements being generated.
     *
     * @return void
     */
    public function testInputMultipleCheckboxes()
    {
        $result = $this->Form->input('Model.multi_field', [
            'options' => ['first', 'second', 'third'],
            'multiple' => 'checkbox'
        ]);
        $expected = [
            ['div' => ['class' => 'input select']],
            ['label' => ['for' => 'model-multi-field']],
            'Multi Field',
            '/label',
            'input' => ['type' => 'hidden', 'name' => 'Model[multi_field]', 'value' => ''],
            ['div' => ['class' => 'checkbox']],
            ['label' => ['for' => 'model-multi-field-0']],
            ['input' => ['type' => 'checkbox', 'name' => 'Model[multi_field][]', 'value' => '0', 'id' => 'model-multi-field-0']],
            'first',
            '/label',
            '/div',
            ['div' => ['class' => 'checkbox']],
            ['label' => ['for' => 'model-multi-field-1']],
            ['input' => ['type' => 'checkbox', 'name' => 'Model[multi_field][]', 'value' => '1', 'id' => 'model-multi-field-1']],
            'second',
            '/label',
            '/div',
            ['div' => ['class' => 'checkbox']],
            ['label' => ['for' => 'model-multi-field-2']],
            ['input' => ['type' => 'checkbox', 'name' => 'Model[multi_field][]', 'value' => '2', 'id' => 'model-multi-field-2']],
            'third',
            '/label',
            '/div',
            '/div'
        ];
        $this->assertHtml($expected, $result);

        $result = $this->Form->input('Model.multi_field', [
            'options' => ['a' => 'first', 'b' => 'second', 'c' => 'third'],
            'multiple' => 'checkbox'
        ]);
        $expected = [
            ['div' => ['class' => 'input select']],
            ['label' => ['for' => 'model-multi-field']],
            'Multi Field',
            '/label',
            'input' => ['type' => 'hidden', 'name' => 'Model[multi_field]', 'value' => ''],
            ['div' => ['class' => 'checkbox']],
            ['label' => ['for' => 'model-multi-field-a']],
            ['input' => ['type' => 'checkbox', 'name' => 'Model[multi_field][]', 'value' => 'a', 'id' => 'model-multi-field-a']],
            'first',
            '/label',
            '/div',
            ['div' => ['class' => 'checkbox']],
            ['label' => ['for' => 'model-multi-field-b']],
            ['input' => ['type' => 'checkbox', 'name' => 'Model[multi_field][]', 'value' => 'b', 'id' => 'model-multi-field-b']],
            'second',
            '/label',
            '/div',
            ['div' => ['class' => 'checkbox']],
            ['label' => ['for' => 'model-multi-field-c']],
            ['input' => ['type' => 'checkbox', 'name' => 'Model[multi_field][]', 'value' => 'c', 'id' => 'model-multi-field-c']],
            'third',
            '/label',
            '/div',
            '/div'
        ];
        $this->assertHtml($expected, $result);
    }

    /**
     * testSelectHiddenFieldOmission method
     *
     * test that select() with 'hiddenField' => false omits the hidden field
     *
     * @return void
     */
    public function testSelectHiddenFieldOmission()
    {
        $result = $this->Form->select(
            'Model.multi_field',
            ['first', 'second'],
            ['multiple' => 'checkbox', 'hiddenField' => false, 'value' => null]
        );
        $this->assertNotContains('type="hidden"', $result);
    }

    /**
     * test that select() with multiple = checkbox works with overriding name attribute.
     *
     * @return void
     */
    public function testSelectCheckboxMultipleOverrideName()
    {
        $result = $this->Form->select('category', ['1', '2'], [
            'multiple' => 'checkbox',
            'name' => 'fish',
        ]);
        $expected = [
            'input' => ['type' => 'hidden', 'name' => 'fish', 'value' => ''],
            ['div' => ['class' => 'checkbox']],
                ['label' => ['for' => 'fish-0']],
                    ['input' => ['type' => 'checkbox', 'name' => 'fish[]', 'value' => '0', 'id' => 'fish-0']],
                    '1',
                '/label',
            '/div',
            ['div' => ['class' => 'checkbox']],
                ['label' => ['for' => 'fish-1']],
                    ['input' => ['type' => 'checkbox', 'name' => 'fish[]', 'value' => '1', 'id' => 'fish-1']],
                    '2',
                '/label',
            '/div'
        ];
        $this->assertHtml($expected, $result);

        $result = $this->Form->multiCheckbox(
            'category',
            new Collection(['1', '2']),
            ['name' => 'fish']
        );
        $result = $this->Form->multiCheckbox('category', ['1', '2'], [
            'name' => 'fish',
        ]);
        $this->assertHtml($expected, $result);
    }

    /**
     * Test that input() works with multicheckbox.
     *
     * @return void
     */
    public function testInputMultiCheckbox()
    {
        $result = $this->Form->input('category', [
            'type' => 'multicheckbox',
            'options' => ['1', '2'],
        ]);
        $expected = [
            ['div' => ['class' => 'input multicheckbox']],
            '<label',
            'Category',
            '/label',
            'input' => ['type' => 'hidden', 'name' => 'category', 'value' => ''],
            ['div' => ['class' => 'checkbox']],
                ['label' => ['for' => 'category-0']],
                    ['input' => ['type' => 'checkbox', 'name' => 'category[]', 'value' => '0', 'id' => 'category-0']],
                    '1',
                '/label',
            '/div',
            ['div' => ['class' => 'checkbox']],
                ['label' => ['for' => 'category-1']],
                    ['input' => ['type' => 'checkbox', 'name' => 'category[]', 'value' => '1', 'id' => 'category-1']],
                    '2',
                '/label',
            '/div',
            '/div',
        ];
        $this->assertHtml($expected, $result);
    }

    /**
     * testCheckbox method
     *
     * Test generation of checkboxes
     *
     * @return void
     */
    public function testCheckbox()
    {
        $result = $this->Form->checkbox('Model.field');
        $expected = [
            'input' => ['type' => 'hidden', 'name' => 'Model[field]', 'value' => '0'],
            ['input' => ['type' => 'checkbox', 'name' => 'Model[field]', 'value' => '1']]
        ];
        $this->assertHtml($expected, $result);

        $result = $this->Form->checkbox('Model.field', [
            'id' => 'theID',
            'value' => 'myvalue',
            'form' => 'my-form',
        ]);
        $expected = [
            'input' => ['type' => 'hidden', 'name' => 'Model[field]', 'value' => '0', 'form' => 'my-form'],
            ['input' => [
                'type' => 'checkbox', 'name' => 'Model[field]',
                'value' => 'myvalue', 'id' => 'theID',
                'form' => 'my-form',
            ]]
        ];
        $this->assertHtml($expected, $result);
    }

    /**
     * testCheckboxDefaultValue method
     *
     * Test default value setting on checkbox() method
     *
     * @return void
     */
    public function testCheckboxDefaultValue()
    {
        $this->Form->request->data['Model']['field'] = false;
        $result = $this->Form->checkbox('Model.field', ['default' => true, 'hiddenField' => false]);
        $expected = ['input' => ['type' => 'checkbox', 'name' => 'Model[field]', 'value' => '1']];
        $this->assertHtml($expected, $result);

        unset($this->Form->request->data['Model']['field']);
        $result = $this->Form->checkbox('Model.field', ['default' => true, 'hiddenField' => false]);
        $expected = ['input' => ['type' => 'checkbox', 'name' => 'Model[field]', 'value' => '1', 'checked' => 'checked']];
        $this->assertHtml($expected, $result);

        $this->Form->request->data['Model']['field'] = true;
        $result = $this->Form->checkbox('Model.field', ['default' => false, 'hiddenField' => false]);
        $expected = ['input' => ['type' => 'checkbox', 'name' => 'Model[field]', 'value' => '1', 'checked' => 'checked']];
        $this->assertHtml($expected, $result);

        unset($this->Form->request->data['Model']['field']);
        $result = $this->Form->checkbox('Model.field', ['default' => false, 'hiddenField' => false]);
        $expected = ['input' => ['type' => 'checkbox', 'name' => 'Model[field]', 'value' => '1']];
        $this->assertHtml($expected, $result);
    }

    /**
     * Test checkbox being checked or having errors.
     *
     * @return void
     */
    public function testCheckboxCheckedAndError()
    {
        $this->article['errors'] = [
            'published' => true
        ];
        $this->Form->request->data['published'] = 'myvalue';
        $this->Form->create($this->article);

        $result = $this->Form->checkbox('published', ['id' => 'theID', 'value' => 'myvalue']);
        $expected = [
            'input' => ['type' => 'hidden', 'class' => 'form-error', 'name' => 'published', 'value' => '0'],
            ['input' => [
                'type' => 'checkbox',
                'name' => 'published',
                'value' => 'myvalue',
                'id' => 'theID',
                'checked' => 'checked',
                'class' => 'form-error'
            ]]
        ];
        $this->assertHtml($expected, $result);

        $this->Form->request->data['published'] = '';
        $result = $this->Form->checkbox('published');
        $expected = [
            'input' => ['type' => 'hidden', 'class' => 'form-error', 'name' => 'published', 'value' => '0'],
            ['input' => ['type' => 'checkbox', 'name' => 'published', 'value' => '1', 'class' => 'form-error']]
        ];
        $this->assertHtml($expected, $result);
    }

    /**
     * test checkbox() with a custom name attribute
     *
     * @return void
     */
    public function testCheckboxCustomNameAttribute()
    {
        $result = $this->Form->checkbox('Test.test', ['name' => 'myField']);
        $expected = [
            'input' => ['type' => 'hidden', 'name' => 'myField', 'value' => '0'],
            ['input' => ['type' => 'checkbox', 'name' => 'myField', 'value' => '1']]
        ];
        $this->assertHtml($expected, $result);
    }

    /**
     * Test that the hidden input for checkboxes can be omitted or set to a
     * specific value.
     *
     * @return void
     */
    public function testCheckboxHiddenField()
    {
        $result = $this->Form->checkbox('UserForm.something', [
            'hiddenField' => false
        ]);
        $expected = [
            'input' => [
                'type' => 'checkbox',
                'name' => 'UserForm[something]',
                'value' => '1'
            ],
        ];
        $this->assertHtml($expected, $result);

        $result = $this->Form->checkbox('UserForm.something', [
            'value' => 'Y',
            'hiddenField' => 'N',
        ]);
        $expected = [
            ['input' => [
                'type' => 'hidden', 'name' => 'UserForm[something]',
                'value' => 'N'
            ]],
            ['input' => [
                'type' => 'checkbox', 'name' => 'UserForm[something]',
                'value' => 'Y'
            ]],
        ];
        $this->assertHtml($expected, $result);
    }

    /**
     * Test the time type.
     *
     * @return void
     */
    public function testTime()
    {
        $result = $this->Form->time('start_time', [
            'timeFormat' => 12,
            'interval' => 5,
            'value' => ['hour' => '4', 'minute' => '30', 'meridian' => 'pm']
        ]);
        $this->assertContains('<option value="04" selected="selected">4</option>', $result);
        $this->assertContains('<option value="30" selected="selected">30</option>', $result);
        $this->assertContains('<option value="pm" selected="selected">pm</option>', $result);
        $this->assertNotContains('year', $result);
        $this->assertNotContains('month', $result);
        $this->assertNotContains('day', $result);

        $result = $this->Form->time('start_time', [
            'timeFormat' => 12,
            'interval' => 5,
            'value' => '2014-03-08 16:30:00'
        ]);
        $this->assertContains('<option value="04" selected="selected">4</option>', $result);
        $this->assertContains('<option value="30" selected="selected">30</option>', $result);
        $this->assertContains('<option value="pm" selected="selected">pm</option>', $result);
        $this->assertNotContains('year', $result);
        $this->assertNotContains('month', $result);
        $this->assertNotContains('day', $result);
    }

    /**
     * Ensure that timeFormat=24 has no merdian.
     *
     * @return void.
     */
    public function testTimeFormat24NoMeridian()
    {
        $result = $this->Form->time('start_time', [
            'timeFormat' => 24,
            'interval' => 5,
            'value' => '2014-03-08 16:30:00'
        ]);
        $this->assertContains('<option value="16" selected="selected">16</option>', $result);
        $this->assertContains('<option value="30" selected="selected">30</option>', $result);
        $this->assertNotContains('meridian', $result);
        $this->assertNotContains('pm', $result);
        $this->assertNotContains('year', $result);
        $this->assertNotContains('month', $result);
        $this->assertNotContains('day', $result);
    }

    /**
     * Test the date type.
     *
     * @return void
     */
    public function testDate()
    {
        $result = $this->Form->date('start_day', [
            'value' => ['year' => '2014', 'month' => '03', 'day' => '08']
        ]);
        $this->assertContains('<option value="2014" selected="selected">2014</option>', $result);
        $this->assertContains('<option value="03" selected="selected">March</option>', $result);
        $this->assertContains('<option value="08" selected="selected">8</option>', $result);
        $this->assertNotContains('hour', $result);
        $this->assertNotContains('minute', $result);
        $this->assertNotContains('second', $result);
        $this->assertNotContains('meridian', $result);
    }

    /**
     * testDateTime method
     *
     * Test generation of date/time select elements
     *
     * @return void
     */
    public function testDateTime()
    {
        extract($this->dateRegex);

        $result = $this->Form->dateTime('Contact.date', ['empty' => false]);
        $now = strtotime('now');
        $expected = [
            ['select' => ['name' => 'Contact[date][year]']],
            $yearsRegex,
            ['option' => ['value' => date('Y', $now), 'selected' => 'selected']],
            date('Y', $now),
            '/option',
            '*/select',

            ['select' => ['name' => 'Contact[date][month]']],
            $monthsRegex,
            ['option' => ['value' => date('m', $now), 'selected' => 'selected']],
            date('F', $now),
            '/option',
            '*/select',

            ['select' => ['name' => 'Contact[date][day]']],
            $daysRegex,
            ['option' => ['value' => date('d', $now), 'selected' => 'selected']],
            date('j', $now),
            '/option',
            '*/select',

            ['select' => ['name' => 'Contact[date][hour]']],
            $hoursRegex,
            ['option' => ['value' => date('H', $now), 'selected' => 'selected']],
            date('G', $now),
            '/option',
            '*/select',

            ['select' => ['name' => 'Contact[date][minute]']],
            $minutesRegex,
            ['option' => ['value' => date('i', $now), 'selected' => 'selected']],
            date('i', $now),
            '/option',
            '*/select',
        ];
        $this->assertHtml($expected, $result);
    }

    /**
     * Test that datetime fields are added to protected fields list.
     *
     * @return void
     */
    public function testDateTimeSecured()
    {
        $this->Form->request->params['_Token'] = ['unlockedFields' => []];
        $this->Form->dateTime('Contact.date');
        $expected = [
            'Contact.date.year',
            'Contact.date.month',
            'Contact.date.day',
            'Contact.date.hour',
            'Contact.date.minute',
        ];
        $this->assertEquals($expected, $this->Form->fields);

        $this->Form->fields = [];
        $this->Form->date('Contact.published');
        $expected = [
            'Contact.published.year',
            'Contact.published.month',
            'Contact.published.day',
        ];
        $this->assertEquals($expected, $this->Form->fields);
    }

    /**
     * Test that datetime fields are added to protected fields list.
     *
     * @return void
     */
    public function testDateTimeSecuredDisabled()
    {
        $this->Form->request->params['_Token'] = ['unlockedFields' => []];
        $this->Form->dateTime('Contact.date', ['secure' => false]);
        $expected = [];
        $this->assertEquals($expected, $this->Form->fields);

        $this->Form->fields = [];
        $this->Form->date('Contact.published', ['secure' => false]);
        $expected = [];
        $this->assertEquals($expected, $this->Form->fields);
    }

    /**
     * Test empty defaulting to true for datetime.
     *
     * @return void
     */
    public function testDatetimeEmpty()
    {
        extract($this->dateRegex);
        $now = strtotime('now');

        $result = $this->Form->dateTime('Contact.date', [
            'timeFormat' => 12,
            'empty' => true,
        ]);
        $expected = [
            ['select' => ['name' => 'Contact[date][year]']],
            $yearsRegex,
            ['option' => ['value' => '']],
            '/option',
            '*/select',

            ['select' => ['name' => 'Contact[date][month]']],
            $monthsRegex,
            ['option' => ['value' => '']],
            '/option',
            '*/select',

            ['select' => ['name' => 'Contact[date][day]']],
            $daysRegex,
            ['option' => ['value' => '']],
            '/option',
            '*/select',

            ['select' => ['name' => 'Contact[date][hour]']],
            $hoursRegex,
            ['option' => ['value' => '']],
            '/option',
            '*/select',

            ['select' => ['name' => 'Contact[date][minute]']],
            $minutesRegex,
            ['option' => ['value' => '']],
            '/option',
            '*/select',

            ['select' => ['name' => 'Contact[date][meridian]']],
            $meridianRegex,
            ['option' => ['value' => '']],
            '/option',
            '*/select'
        ];
        $this->assertHtml($expected, $result);
        $this->assertNotRegExp('/<option[^<>]+value=""[^<>]+selected="selected"[^>]*>/', $result);
    }

    /**
     * Test datetime with interval option.
     *
     * @return void
     */
    public function testDatetimeMinuteInterval()
    {
        extract($this->dateRegex);
        $now = strtotime('now');

        $result = $this->Form->dateTime('Contact.date', [
            'interval' => 5,
            'value' => ''
        ]);
        $expected = [
            ['select' => ['name' => 'Contact[date][year]']],
            $yearsRegex,
            ['option' => ['selected' => 'selected', 'value' => '']],
            '/option',
            '*/select',

            ['select' => ['name' => 'Contact[date][month]']],
            $monthsRegex,
            ['option' => ['selected' => 'selected', 'value' => '']],
            '/option',
            '*/select',

            ['select' => ['name' => 'Contact[date][day]']],
            $daysRegex,
            ['option' => ['selected' => 'selected', 'value' => '']],
            '/option',
            '*/select',

            ['select' => ['name' => 'Contact[date][hour]']],
            $hoursRegex,
            ['option' => ['selected' => 'selected', 'value' => '']],
            '/option',
            '*/select',

            ['select' => ['name' => 'Contact[date][minute]']],
            $minutesRegex,
            ['option' => ['selected' => 'selected', 'value' => '']],
            '/option',
            ['option' => ['value' => '00']],
            '00',
            '/option',
            ['option' => ['value' => '05']],
            '05',
            '/option',
            ['option' => ['value' => '10']],
            '10',
            '/option',
            '*/select',
        ];
        $this->assertHtml($expected, $result);
    }

    /**
     * Test dateTime with rounding
     *
     * @return void
     */
    public function testDateTimeRounding()
    {
        $this->Form->request->data['Contact'] = [
            'date' => [
                'day' => '13',
                'month' => '12',
                'year' => '2010',
                'hour' => '04',
                'minute' => '19',
                'meridian' => 'AM'
            ]
        ];

        $result = $this->Form->dateTime('Contact.date', ['interval' => 15]);
        $this->assertTextContains('<option value="15" selected="selected">15</option>', $result);

        $result = $this->Form->dateTime('Contact.date', ['interval' => 15, 'round' => 'up']);
        $this->assertTextContains('<option value="30" selected="selected">30</option>', $result);

        $result = $this->Form->dateTime('Contact.date', ['interval' => 5, 'round' => 'down']);
        $this->assertTextContains('<option value="15" selected="selected">15</option>', $result);
    }

    /**
     * test that datetime() and default values work.
     *
     * @return void
     */
    public function testDatetimeWithDefault()
    {
        $result = $this->Form->dateTime('Contact.updated', ['value' => '2009-06-01 11:15:30']);
        $this->assertRegExp('/<option[^<>]+value="2009"[^<>]+selected="selected"[^>]*>2009<\/option>/', $result);
        $this->assertRegExp('/<option[^<>]+value="01"[^<>]+selected="selected"[^>]*>1<\/option>/', $result);
        $this->assertRegExp('/<option[^<>]+value="06"[^<>]+selected="selected"[^>]*>June<\/option>/', $result);

        $result = $this->Form->dateTime('Contact.updated', [
            'default' => '2009-06-01 11:15:30'
        ]);
        $this->assertRegExp('/<option[^<>]+value="2009"[^<>]+selected="selected"[^>]*>2009<\/option>/', $result);
        $this->assertRegExp('/<option[^<>]+value="01"[^<>]+selected="selected"[^>]*>1<\/option>/', $result);
        $this->assertRegExp('/<option[^<>]+value="06"[^<>]+selected="selected"[^>]*>June<\/option>/', $result);
    }

    /**
     * testDateTime all zeros
     *
     * @return void
     */
    public function testDateTimeAllZeros()
    {
        $result = $this->Form->dateTime('Contact.date', [
            'timeFormat' => false,
            'empty' => ['day' => '-', 'month' => '-', 'year' => '-'],
            'value' => '0000-00-00'
        ]);

        $this->assertRegExp('/<option value="">-<\/option>/', $result);
        $this->assertNotRegExp('/<option value="0" selected="selected">0<\/option>/', $result);
    }

    /**
     * testDateTimeEmptyAsArray
     *
     * @return void
     */
    public function testDateTimeEmptyAsArray()
    {
        $result = $this->Form->dateTime('Contact.date', [
            'empty' => [
                'day' => 'DAY',
                'month' => 'MONTH',
                'year' => 'YEAR',
                'hour' => 'HOUR',
                'minute' => 'MINUTE',
                'meridian' => false
            ]
        ]);

        $this->assertRegExp('/<option value="">DAY<\/option>/', $result);
        $this->assertRegExp('/<option value="">MONTH<\/option>/', $result);
        $this->assertRegExp('/<option value="">YEAR<\/option>/', $result);
        $this->assertRegExp('/<option value="">HOUR<\/option>/', $result);
        $this->assertRegExp('/<option value="">MINUTE<\/option>/', $result);
        $this->assertNotRegExp('/<option value=""><\/option>/', $result);

        $result = $this->Form->dateTime('Contact.date', [
            'empty' => ['day' => 'DAY', 'month' => 'MONTH', 'year' => 'YEAR']
        ]);

        $this->assertRegExp('/<option value="">DAY<\/option>/', $result);
        $this->assertRegExp('/<option value="">MONTH<\/option>/', $result);
        $this->assertRegExp('/<option value="">YEAR<\/option>/', $result);
    }

    /**
     * testFormDateTimeMulti method
     *
     * test multiple datetime element generation
     *
     * @return void
     */
    public function testFormDateTimeMulti()
    {
        extract($this->dateRegex);

        $result = $this->Form->dateTime('Contact.1.updated');
        $this->assertContains('Contact[1][updated][month]', $result);
        $this->assertContains('Contact[1][updated][day]', $result);
        $this->assertContains('Contact[1][updated][year]', $result);
        $this->assertContains('Contact[1][updated][hour]', $result);
        $this->assertContains('Contact[1][updated][minute]', $result);
    }

    /**
     * When changing the date format, the label should always focus the first select box when
     * clicked.
     *
     * @return void
     */
    public function testDateTimeLabelIdMatchesFirstInput()
    {
        $result = $this->Form->input('Model.date', ['type' => 'date']);
        $this->assertContains('<label>Date</label>', $result);

        $result = $this->Form->input('Model.date', ['type' => 'date', 'dateFormat' => 'DMY']);
        $this->assertContains('<label>Date</label>', $result);

        $result = $this->Form->input('Model.date', ['type' => 'date', 'dateFormat' => 'YMD']);
        $this->assertContains('<label>Date</label>', $result);
    }

    /**
     * testMonth method
     *
     * @return void
     */
    public function testMonth()
    {
        $result = $this->Form->month('Model.field', ['value' => '']);
        $expected = [
            ['select' => ['name' => 'Model[field][month]']],
            ['option' => ['value' => '', 'selected' => 'selected']],
            '/option',
            ['option' => ['value' => '01']],
            date('F', strtotime('2008-01-01 00:00:00')),
            '/option',
            ['option' => ['value' => '02']],
            date('F', strtotime('2008-02-01 00:00:00')),
            '/option',
            '*/select',
        ];
        $this->assertHtml($expected, $result);

        $result = $this->Form->month('Model.field', ['empty' => true, 'value' => '']);
        $expected = [
            ['select' => ['name' => 'Model[field][month]']],
            ['option' => ['selected' => 'selected', 'value' => '']],
            '/option',
            ['option' => ['value' => '01']],
            date('F', strtotime('2008-01-01 00:00:00')),
            '/option',
            ['option' => ['value' => '02']],
            date('F', strtotime('2008-02-01 00:00:00')),
            '/option',
            '*/select',
        ];
        $this->assertHtml($expected, $result);

        $result = $this->Form->month('Model.field', ['value' => '', 'monthNames' => false]);
        $expected = [
            ['select' => ['name' => 'Model[field][month]']],
            ['option' => ['selected' => 'selected', 'value' => '']],
            '/option',
            ['option' => ['value' => '01']],
            '1',
            '/option',
            ['option' => ['value' => '02']],
            '2',
            '/option',
            '*/select',
        ];
        $this->assertHtml($expected, $result);

        $monthNames = [
            '01' => 'Jan', '02' => 'Feb', '03' => 'Mar', '04' => 'Apr', '05' => 'May', '06' => 'Jun',
            '07' => 'Jul', '08' => 'Aug', '09' => 'Sep', '10' => 'Oct', '11' => 'Nov', '12' => 'Dec'
        ];
        $result = $this->Form->month('Model.field', ['value' => '1', 'monthNames' => $monthNames]);
        $expected = [
            ['select' => ['name' => 'Model[field][month]']],
            ['option' => ['value' => '']],
            '/option',
            ['option' => ['value' => '01', 'selected' => 'selected']],
            'Jan',
            '/option',
            ['option' => ['value' => '02']],
            'Feb',
            '/option',
            '*/select',
        ];
        $this->assertHtml($expected, $result);

        $this->Form->request->data['Project']['release'] = '2050-02-10';
        $result = $this->Form->month('Project.release');

        $expected = [
            ['select' => ['name' => 'Project[release][month]']],
            ['option' => ['value' => '']],
            '/option',
            ['option' => ['value' => '01']],
            'January',
            '/option',
            ['option' => ['value' => '02', 'selected' => 'selected']],
            'February',
            '/option',
            '*/select',
        ];
        $this->assertHtml($expected, $result);
    }

    /**
     * testDay method
     *
     * @return void
     */
    public function testDay()
    {
        extract($this->dateRegex);

<<<<<<< HEAD
        $result = $this->Form->day('Model.field', array('value' => ''));
        $expected = array(
            array('select' => array('name' => 'Model[field][day]')),
            array('option' => array('selected' => 'selected', 'value' => '')),
=======
        $result = $this->Form->day('Model.field', ['value' => false]);
        $expected = [
            ['select' => ['name' => 'Model[field][day]']],
            ['option' => ['selected' => 'selected', 'value' => '']],
>>>>>>> ea19e9c0
            '/option',
            ['option' => ['value' => '01']],
            '1',
            '/option',
            ['option' => ['value' => '02']],
            '2',
            '/option',
            $daysRegex,
            '/select',
        ];
        $this->assertHtml($expected, $result);

        $this->Form->request->data['Model']['field'] = '2006-10-10 23:12:32';
        $result = $this->Form->day('Model.field');
        $expected = [
            ['select' => ['name' => 'Model[field][day]']],
            ['option' => ['value' => '']],
            '/option',
            ['option' => ['value' => '01']],
            '1',
            '/option',
            ['option' => ['value' => '02']],
            '2',
            '/option',
            $daysRegex,
            ['option' => ['value' => '10', 'selected' => 'selected']],
            '10',
            '/option',
            $daysRegex,
            '/select',
        ];
        $this->assertHtml($expected, $result);

        $this->Form->request->data['Model']['field'] = '';
        $result = $this->Form->day('Model.field', ['value' => '10']);
        $expected = [
            ['select' => ['name' => 'Model[field][day]']],
            ['option' => ['value' => '']],
            '/option',
            ['option' => ['value' => '01']],
            '1',
            '/option',
            ['option' => ['value' => '02']],
            '2',
            '/option',
            $daysRegex,
            ['option' => ['value' => '10', 'selected' => 'selected']],
            '10',
            '/option',
            $daysRegex,
            '/select',
        ];
        $this->assertHtml($expected, $result);

        $this->Form->request->data['Project']['release'] = '2050-10-10';
        $result = $this->Form->day('Project.release');

        $expected = [
            ['select' => ['name' => 'Project[release][day]']],
            ['option' => ['value' => '']],
            '/option',
            ['option' => ['value' => '01']],
            '1',
            '/option',
            ['option' => ['value' => '02']],
            '2',
            '/option',
            $daysRegex,
            ['option' => ['value' => '10', 'selected' => 'selected']],
            '10',
            '/option',
            $daysRegex,
            '/select',
        ];
        $this->assertHtml($expected, $result);
    }

    /**
     * testMinute method
     *
     * @return void
     */
    public function testMinute()
    {
        extract($this->dateRegex);

        $result = $this->Form->minute('Model.field', ['value' => '']);
        $expected = [
            ['select' => ['name' => 'Model[field][minute]']],
            ['option' => ['selected' => 'selected', 'value' => '']],
            '/option',
            ['option' => ['value' => '00']],
            '00',
            '/option',
            ['option' => ['value' => '01']],
            '01',
            '/option',
            ['option' => ['value' => '02']],
            '02',
            '/option',
            $minutesRegex,
            '/select',
        ];
        $this->assertHtml($expected, $result);

        $this->Form->request->data['Model']['field'] = '2006-10-10 00:12:32';
        $result = $this->Form->minute('Model.field');
        $expected = [
            ['select' => ['name' => 'Model[field][minute]']],
            ['option' => ['value' => '']],
            '/option',
            ['option' => ['value' => '00']],
            '00',
            '/option',
            ['option' => ['value' => '01']],
            '01',
            '/option',
            ['option' => ['value' => '02']],
            '02',
            '/option',
            $minutesRegex,
            ['option' => ['value' => '12', 'selected' => 'selected']],
            '12',
            '/option',
            $minutesRegex,
            '/select',
        ];
        $this->assertHtml($expected, $result);

        $this->Form->request->data['Model']['field'] = '';
        $result = $this->Form->minute('Model.field', ['interval' => 5]);
        $expected = [
            ['select' => ['name' => 'Model[field][minute]']],
            ['option' => ['selected' => 'selected', 'value' => '']],
            '/option',
            ['option' => ['value' => '00']],
            '00',
            '/option',
            ['option' => ['value' => '05']],
            '05',
            '/option',
            ['option' => ['value' => '10']],
            '10',
            '/option',
            $minutesRegex,
            '/select',
        ];
        $this->assertHtml($expected, $result);

        $this->Form->request->data['Model']['field'] = '2006-10-10 00:10:32';
        $result = $this->Form->minute('Model.field', ['interval' => 5]);
        $expected = [
            ['select' => ['name' => 'Model[field][minute]']],
            ['option' => ['value' => '']],
            '/option',
            ['option' => ['value' => '00']],
            '00',
            '/option',
            ['option' => ['value' => '05']],
            '05',
            '/option',
            ['option' => ['value' => '10', 'selected' => 'selected']],
            '10',
            '/option',
            $minutesRegex,
            '/select',
        ];
        $this->assertHtml($expected, $result);
    }

    /**
     * Test generating an input for the meridian.
     *
     * @return void
     */
    public function testMeridian()
    {
        extract($this->dateRegex);

        $now = time();
        $result = $this->Form->meridian('Model.field', ['value' => 'am']);
        $expected = [
            ['select' => ['name' => 'Model[field][meridian]']],
            ['option' => ['value' => '']],
            '/option',
            $meridianRegex,
            ['option' => ['value' => date('a', $now), 'selected' => 'selected']],
            date('a', $now),
            '/option',
            '*/select'
        ];
        $this->assertHtml($expected, $result);
    }

    /**
     * testHour method
     *
     * @return void
     */
    public function testHour()
    {
        extract($this->dateRegex);

        $result = $this->Form->hour('Model.field', ['format' => 12, 'value' => '']);
        $expected = [
            ['select' => ['name' => 'Model[field][hour]']],
            ['option' => ['selected' => 'selected', 'value' => '']],
            '/option',
            ['option' => ['value' => '01']],
            '1',
            '/option',
            ['option' => ['value' => '02']],
            '2',
            '/option',
            $hoursRegex,
            '/select',
        ];
        $this->assertHtml($expected, $result);

        $this->Form->request->data['Model']['field'] = '2006-10-10 00:12:32';
        $result = $this->Form->hour('Model.field', ['format' => 12]);
        $expected = [
            ['select' => ['name' => 'Model[field][hour]']],
            ['option' => ['value' => '']],
            '/option',
            ['option' => ['value' => '01']],
            '1',
            '/option',
            ['option' => ['value' => '02']],
            '2',
            '/option',
            $hoursRegex,
            ['option' => ['value' => '12', 'selected' => 'selected']],
            '12',
            '/option',
            '/select',
        ];
        $this->assertHtml($expected, $result);

        $this->Form->request->data['Model']['field'] = '';
        $result = $this->Form->hour('Model.field', ['format' => 24, 'value' => '23']);
        $this->assertContains('<option value="23" selected="selected">23</option>', $result);

        $result = $this->Form->hour('Model.field', ['format' => 12, 'value' => '23']);
        $this->assertContains('<option value="11" selected="selected">11</option>', $result);

        $this->Form->request->data['Model']['field'] = '2006-10-10 00:12:32';
        $result = $this->Form->hour('Model.field', ['format' => 24]);
        $expected = [
            ['select' => ['name' => 'Model[field][hour]']],
            ['option' => ['value' => '']],
            '/option',
            ['option' => ['value' => '00', 'selected' => 'selected']],
            '0',
            '/option',
            ['option' => ['value' => '01']],
            '1',
            '/option',
            ['option' => ['value' => '02']],
            '2',
            '/option',
            $hoursRegex,
            '/select',
        ];
        $this->assertHtml($expected, $result);

        unset($this->Form->request->data['Model']['field']);
        $result = $this->Form->hour('Model.field', ['format' => 24, 'value' => 'now']);
        $thisHour = date('H');
        $optValue = date('G');
        $this->assertRegExp('/<option value="' . $thisHour . '" selected="selected">' . $optValue . '<\/option>/', $result);

        $this->Form->request->data['Model']['field'] = '2050-10-10 01:12:32';
        $result = $this->Form->hour('Model.field', ['format' => 24]);
        $expected = [
            ['select' => ['name' => 'Model[field][hour]']],
            ['option' => ['value' => '']],
            '/option',
            ['option' => ['value' => '00']],
            '0',
            '/option',
            ['option' => ['value' => '01', 'selected' => 'selected']],
            '1',
            '/option',
            ['option' => ['value' => '02']],
            '2',
            '/option',
            $hoursRegex,
            '/select',
        ];
        $this->assertHtml($expected, $result);
    }

    /**
     * testYear method
     *
     * @return void
     */
    public function testYear()
    {
        $result = $this->Form->year('Model.field', ['value' => '', 'minYear' => 2006, 'maxYear' => 2007]);
        $expected = [
            ['select' => ['name' => 'Model[field][year]']],
            ['option' => ['selected' => 'selected', 'value' => '']],
            '/option',
            ['option' => ['value' => '2007']],
            '2007',
            '/option',
            ['option' => ['value' => '2006']],
            '2006',
            '/option',
            '/select',
        ];
        $this->assertHtml($expected, $result);

        $result = $this->Form->year('Model.field', [
            'value' => '',
            'minYear' => 2006,
            'maxYear' => 2007,
            'orderYear' => 'asc'
        ]);
        $expected = [
            ['select' => ['name' => 'Model[field][year]']],
            ['option' => ['selected' => 'selected', 'value' => '']],
            '/option',
            ['option' => ['value' => '2006']],
            '2006',
            '/option',
            ['option' => ['value' => '2007']],
            '2007',
            '/option',
            '/select',
        ];
        $this->assertHtml($expected, $result);

        $this->Form->request->data['Contact']['published'] = '2006-10-10';
        $result = $this->Form->year('Contact.published', [
            'empty' => false,
            'minYear' => 2006,
            'maxYear' => 2007,
        ]);
        $expected = [
            ['select' => ['name' => 'Contact[published][year]']],
            ['option' => ['value' => '2007']],
            '2007',
            '/option',
            ['option' => ['value' => '2006', 'selected' => 'selected']],
            '2006',
            '/option',
            '/select',
        ];
        $this->assertHtml($expected, $result);
    }

    /**
     * testYearAutoExpandRange method
     *
     * @return void
     */
    public function testYearAutoExpandRange()
    {
        $this->Form->request->data['User']['birthday'] = '1930-10-10';
        $result = $this->Form->year('User.birthday');
        preg_match_all('/<option value="([\d]+)"/', $result, $matches);

        $result = $matches[1];
        $expected = range(date('Y') + 5, 1930);
        $this->assertEquals($expected, $result);

        $this->Form->request->data['Project']['release'] = '2050-10-10';
        $result = $this->Form->year('Project.release');
        preg_match_all('/<option value="([\d]+)"/', $result, $matches);

        $result = $matches[1];
        $expected = range(2050, date('Y') - 5);
        $this->assertEquals($expected, $result);

        $this->Form->request->data['Project']['release'] = '1881-10-10';
        $result = $this->Form->year('Project.release', [
            'minYear' => 1890,
            'maxYear' => 1900
        ]);
        preg_match_all('/<option value="([\d]+)"/', $result, $matches);

        $result = $matches[1];
        $expected = range(1900, 1881);
        $this->assertEquals($expected, $result);
    }

    /**
     * Test that input() accepts the type of date and passes options in.
     *
     * @return void
     */
    public function testInputDate()
    {
        $this->Form->request->data = [
            'month_year' => ['month' => date('m')],
        ];
        $this->Form->create($this->article);
        $result = $this->Form->input('month_year', [
                'label' => false,
                'type' => 'date',
                'minYear' => 2006,
                'maxYear' => 2008
        ]);
        $this->assertContains('value="' . date('m') . '" selected="selected"', $result);
        $this->assertNotContains('value="2008" selected="selected"', $result);
    }

    /**
     * Test the label option being set to false.
     *
     * @return void
     */
    public function testInputLabelFalse()
    {
        $this->Form->create($this->article);
        $result = $this->Form->input('title', ['label' => false]);
        $expected = [
            'div' => ['class' => 'input text required'],
            'input' => ['type' => 'text', 'required' => 'required', 'id' => 'title', 'name' => 'title'],
            '/div'
        ];
        $this->assertHtml($expected, $result);
    }

    /**
     * testInputDateMaxYear method
     *
     * Let's say we want to only allow users born from 2006 to 2008 to register
     * This being the first singup page, we still don't have any data
     *
     * @return void
     */
    public function testInputDateMaxYear()
    {
        $this->Form->request->data = [];
        $this->Form->create($this->article);
        $result = $this->Form->input('birthday', [
            'label' => false,
            'type' => 'date',
            'minYear' => 2006,
            'maxYear' => 2008
        ]);
        $this->assertContains('value="2008" selected="selected"', $result);
    }

    /**
     * testTextArea method
     *
     * @return void
     */
    public function testTextArea()
    {
        $this->Form->request->data = ['field' => 'some test data'];
        $result = $this->Form->textarea('field');
        $expected = [
            'textarea' => ['name' => 'field'],
            'some test data',
            '/textarea',
        ];
        $this->assertHtml($expected, $result);

        $result = $this->Form->textarea('user.bio');
        $expected = [
            'textarea' => ['name' => 'user[bio]'],
            '/textarea',
        ];
        $this->assertHtml($expected, $result);

        $this->Form->request->data = ['field' => 'some <strong>test</strong> data with <a href="#">HTML</a> chars'];
        $result = $this->Form->textarea('field');
        $expected = [
            'textarea' => ['name' => 'field'],
            htmlentities('some <strong>test</strong> data with <a href="#">HTML</a> chars'),
            '/textarea',
        ];
        $this->assertHtml($expected, $result);

        $this->Form->request->data = [
            'Model' => ['field' => 'some <strong>test</strong> data with <a href="#">HTML</a> chars']
        ];
        $result = $this->Form->textarea('Model.field', ['escape' => false]);
        $expected = [
            'textarea' => ['name' => 'Model[field]'],
            'some <strong>test</strong> data with <a href="#">HTML</a> chars',
            '/textarea',
        ];
        $this->assertHtml($expected, $result);

        $result = $this->Form->textarea('0.OtherModel.field');
        $expected = [
            'textarea' => ['name' => '0[OtherModel][field]'],
            '/textarea'
        ];
        $this->assertHtml($expected, $result);
    }

    /**
     * testTextAreaWithStupidCharacters method
     *
     * test text area with non-ascii characters
     *
     * @return void
     */
    public function testTextAreaWithStupidCharacters()
    {
        $result = $this->Form->textarea('Post.content', [
            'value' => "GREAT®",
            'rows' => '15',
            'cols' => '75'
        ]);
        $expected = [
            'textarea' => ['name' => 'Post[content]', 'rows' => '15', 'cols' => '75'],
            'GREAT®',
            '/textarea',
        ];
        $this->assertHtml($expected, $result);
    }

    /**
     * Test textareas waxlength read from schema.
     *
     * @return void
     */
    public function testTextAreaMaxLength()
    {
        $this->Form->create([
            'schema' => [
                'stuff' => ['type' => 'string', 'length' => 10],
            ]
        ]);
        $result = $this->Form->input('other', ['type' => 'textarea']);
        $expected = [
            'div' => ['class' => 'input textarea'],
                'label' => ['for' => 'other'],
                    'Other',
                '/label',
                'textarea' => ['name' => 'other', 'id' => 'other'],
                '/textarea',
            '/div'
        ];
        $this->assertTags($result, $expected);

        $result = $this->Form->input('stuff', ['type' => 'textarea']);
        $expected = [
            'div' => ['class' => 'input textarea'],
                'label' => ['for' => 'stuff'],
                    'Stuff',
                '/label',
                'textarea' => ['name' => 'stuff', 'maxlength' => 10, 'id' => 'stuff'],
                '/textarea',
            '/div'
        ];
        $this->assertTags($result, $expected);
    }

    /**
     * testHiddenField method
     *
     * @return void
     */
    public function testHiddenField()
    {
        $this->article['errors'] = [
            'field' => true
        ];
        $this->Form->request->data['field'] = 'test';
        $this->Form->create($this->article);
        $result = $this->Form->hidden('field', ['id' => 'theID']);
        $expected = [
            'input' => ['type' => 'hidden', 'class' => 'form-error', 'name' => 'field', 'id' => 'theID', 'value' => 'test']];
        $this->assertHtml($expected, $result);

        $result = $this->Form->hidden('field', ['value' => 'my value']);
        $expected = [
            'input' => ['type' => 'hidden', 'class' => 'form-error', 'name' => 'field', 'value' => 'my value']
        ];
        $this->assertHtml($expected, $result);
    }

    /**
     * testFileUploadField method
     *
     * @return void
     */
    public function testFileUploadField()
    {
        $expected = ['input' => ['type' => 'file', 'name' => 'Model[upload]']];

        $result = $this->Form->file('Model.upload');
        $this->assertHtml($expected, $result);

        $this->Form->request->data['Model']['upload'] = [
            'name' => '', 'type' => '', 'tmp_name' => '',
            'error' => 4, 'size' => 0
        ];
        $result = $this->Form->file('Model.upload');
        $this->assertHtml($expected, $result);

        $this->Form->request->data['Model']['upload'] = 'no data should be set in value';
        $result = $this->Form->file('Model.upload');
        $this->assertHtml($expected, $result);
    }

    /**
     * test File upload input on a model not used in create();
     *
     * @return void
     */
    public function testFileUploadOnOtherModel()
    {
        $this->Form->create($this->article, ['type' => 'file']);
        $result = $this->Form->file('ValidateProfile.city');
        $expected = [
            'input' => ['type' => 'file', 'name' => 'ValidateProfile[city]']
        ];
        $this->assertHtml($expected, $result);
    }

    /**
     * testButton method
     *
     * @return void
     */
    public function testButton()
    {
        $result = $this->Form->button('Hi');
        $expected = ['button' => ['type' => 'submit'], 'Hi', '/button'];
        $this->assertHtml($expected, $result);

        $result = $this->Form->button('Clear Form >', ['type' => 'reset']);
        $expected = ['button' => ['type' => 'reset'], 'Clear Form >', '/button'];
        $this->assertHtml($expected, $result);

        $result = $this->Form->button('Clear Form >', ['type' => 'reset', 'id' => 'clearForm']);
        $expected = ['button' => ['type' => 'reset', 'id' => 'clearForm'], 'Clear Form >', '/button'];
        $this->assertHtml($expected, $result);

        $result = $this->Form->button('<Clear Form>', ['type' => 'reset', 'escape' => true]);
        $expected = ['button' => ['type' => 'reset'], '&lt;Clear Form&gt;', '/button'];
        $this->assertHtml($expected, $result);

        $result = $this->Form->button('No type', ['type' => false]);
        $expected = ['button' => [], 'No type', '/button'];
        $this->assertHtml($expected, $result);

        $result = $this->Form->button('Upload Text', [
            'onClick' => "$('#postAddForm').ajaxSubmit({target: '#postTextUpload', url: '/posts/text'});return false;'",
            'escape' => false
        ]);
        $this->assertNotRegExp('/\&039/', $result);
    }

    /**
     * Test that button() makes unlocked fields by default.
     *
     * @return void
     */
    public function testButtonUnlockedByDefault()
    {
        $this->Form->request->params['_csrfToken'] = 'secured';
        $this->Form->button('Save', ['name' => 'save']);
        $this->Form->button('Clear');

        $result = $this->Form->unlockField();
        $this->assertEquals(['save'], $result);
    }

    /**
     * testPostButton method
     *
     * @return void
     */
    public function testPostButton()
    {
        $result = $this->Form->postButton('Hi', '/controller/action');
        $expected = [
            'form' => ['method' => 'post', 'action' => '/controller/action', 'accept-charset' => 'utf-8'],
            'div' => ['style' => 'display:none;'],
            'input' => ['type' => 'hidden', 'name' => '_method', 'value' => 'POST'],
            '/div',
            'button' => ['type' => 'submit'],
            'Hi',
            '/button',
            '/form'
        ];
        $this->assertHtml($expected, $result);

        $result = $this->Form->postButton('Send', '/', ['data' => ['extra' => 'value']]);
        $this->assertTrue(strpos($result, '<input type="hidden" name="extra" value="value"') !== false);
    }

    /**
     * Test using postButton with N dimensional data.
     *
     * @return void
     */
    public function testPostButtonNestedData()
    {
        $data = [
            'one' => [
                'two' => [
                    3, 4, 5
                ]
            ]
        ];
        $result = $this->Form->postButton('Send', '/', ['data' => $data]);
        $this->assertContains('<input type="hidden" name="one[two][0]" value="3"', $result);
        $this->assertContains('<input type="hidden" name="one[two][1]" value="4"', $result);
        $this->assertContains('<input type="hidden" name="one[two][2]" value="5"', $result);
    }

    /**
     * Test that postButton adds _Token fields.
     *
     * @return void
     */
    public function testSecurePostButton()
    {
        $this->Form->request->params['_csrfToken'] = 'testkey';
        $this->Form->request->params['_Token'] = ['unlockedFields' => []];

        $result = $this->Form->postButton('Delete', '/posts/delete/1');
        $expected = [
            'form' => [
                'method' => 'post', 'action' => '/posts/delete/1', 'accept-charset' => 'utf-8',
            ],
            ['div' => ['style' => 'display:none;']],
            ['input' => ['type' => 'hidden', 'name' => '_method', 'value' => 'POST']],
            ['input' => ['type' => 'hidden', 'name' => '_csrfToken', 'value' => 'testkey']],
            '/div',
            'button' => ['type' => 'submit'],
            'Delete',
            '/button',
            ['div' => ['style' => 'display:none;']],
            ['input' => ['type' => 'hidden', 'name' => '_Token[fields]', 'value' => 'preg:/[\w\d%]+/']],
            ['input' => ['type' => 'hidden', 'name' => '_Token[unlocked]', 'value' => '']],
            '/div',
            '/form',
        ];
        $this->assertHtml($expected, $result);
    }

    /**
     * testPostLink method
     *
     * @return void
     */
    public function testPostLink()
    {
        $result = $this->Form->postLink('Delete', '/posts/delete/1');
        $expected = [
            'form' => [
                'method' => 'post', 'action' => '/posts/delete/1',
                'name' => 'preg:/post_\w+/', 'style' => 'display:none;'
            ],
            'input' => ['type' => 'hidden', 'name' => '_method', 'value' => 'POST'],
            '/form',
            'a' => ['href' => '#', 'onclick' => 'preg:/document\.post_\w+\.submit\(\); event\.returnValue = false; return false;/'],
            'Delete',
            '/a'
        ];
        $this->assertHtml($expected, $result);

        $result = $this->Form->postLink('Delete', '/posts/delete/1', ['method' => 'delete']);
        $expected = [
            'form' => [
                'method' => 'post', 'action' => '/posts/delete/1',
                'name' => 'preg:/post_\w+/', 'style' => 'display:none;'
            ],
            'input' => ['type' => 'hidden', 'name' => '_method', 'value' => 'DELETE'],
            '/form',
            'a' => ['href' => '#', 'onclick' => 'preg:/document\.post_\w+\.submit\(\); event\.returnValue = false; return false;/'],
            'Delete',
            '/a'
        ];
        $this->assertHtml($expected, $result);

        $result = $this->Form->postLink('Delete', '/posts/delete/1', ['confirm' => 'Confirm?']);
        $expected = [
            'form' => [
                'method' => 'post', 'action' => '/posts/delete/1',
                'name' => 'preg:/post_\w+/', 'style' => 'display:none;'
            ],
            'input' => ['type' => 'hidden', 'name' => '_method', 'value' => 'POST'],
            '/form',
            'a' => ['href' => '#', 'onclick' => 'preg:/if \(confirm\(&quot;Confirm\?&quot;\)\) \{ document\.post_\w+\.submit\(\); \} event\.returnValue = false; return false;/'],
            'Delete',
            '/a'
        ];
        $this->assertHtml($expected, $result);

        $result = $this->Form->postLink(
            'Delete',
            '/posts/delete/1',
            ['escape' => false, 'confirm' => '\'Confirm\' this "deletion"?']
        );
        $expected = [
            'form' => [
                'method' => 'post', 'action' => '/posts/delete/1',
                'name' => 'preg:/post_\w+/', 'style' => 'display:none;'
            ],
            'input' => ['type' => 'hidden', 'name' => '_method', 'value' => 'POST'],
            '/form',
            'a' => ['href' => '#', 'onclick' => 'preg:/if \(confirm\(&quot;&#039;Confirm&#039; this \\\\&quot;deletion\\\\&quot;\?&quot;\)\) \{ document\.post_\w+\.submit\(\); \} event\.returnValue = false; return false;/'],
            'Delete',
            '/a'
        ];
        $this->assertHtml($expected, $result);

        $result = $this->Form->postLink('Delete', '/posts/delete', ['data' => ['id' => 1]]);
        $this->assertContains('<input type="hidden" name="id" value="1"', $result);

        $result = $this->Form->postLink('Delete', '/posts/delete/1', ['target' => '_blank']);
        $expected = [
            'form' => [
                'method' => 'post', 'target' => '_blank', 'action' => '/posts/delete/1',
                'name' => 'preg:/post_\w+/', 'style' => 'display:none;'
            ],
            'input' => ['type' => 'hidden', 'name' => '_method', 'value' => 'POST'],
            '/form',
            'a' => ['href' => '#', 'onclick' => 'preg:/document\.post_\w+\.submit\(\); event\.returnValue = false; return false;/'],
            'Delete',
            '/a'
        ];
        $this->assertHtml($expected, $result);

        $result = $this->Form->postLink(
            '',
            ['controller' => 'items', 'action' => 'delete', 10],
            ['class' => 'btn btn-danger', 'escape' => false, 'confirm' => 'Confirm thing']
        );
        $expected = [
            'form' => [
                'method' => 'post', 'action' => '/items/delete/10',
                'name' => 'preg:/post_\w+/', 'style' => 'display:none;'
            ],
            'input' => ['type' => 'hidden', 'name' => '_method', 'value' => 'POST'],
            '/form',
            'a' => ['class' => 'btn btn-danger', 'href' => '#', 'onclick' => 'preg:/if \(confirm\(\&quot\;Confirm thing\&quot\;\)\) \{ document\.post_\w+\.submit\(\); \} event\.returnValue = false; return false;/'],
            '/a'
        ];
        $this->assertHtml($expected, $result);
    }

    /**
     * Test that security hashes for postLink include the url.
     *
     * @return void
     */
    public function testPostLinkSecurityHash()
    {
        $hash = Security::hash(
            '/posts/delete/1' .
            serialize([]) .
            '' .
            Security::salt()
        );
        $hash .= '%3A';
        $this->Form->request->params['_Token']['key'] = 'test';

        $result = $this->Form->postLink('Delete', '/posts/delete/1');
        $expected = [
            'form' => [
                'method' => 'post', 'action' => '/posts/delete/1',
                'name', 'style' => 'display:none;'
            ],
            ['input' => ['type' => 'hidden', 'name' => '_method', 'value' => 'POST']],
            'div' => ['style' => 'display:none;'],
            ['input' => ['type' => 'hidden', 'name' => '_Token[fields]', 'value' => $hash]],
            ['input' => ['type' => 'hidden', 'name' => '_Token[unlocked]', 'value' => '']],
            '/div',
            '/form',
            'a' => ['href' => '#', 'onclick' => 'preg:/document\.post_\w+\.submit\(\); event\.returnValue = false; return false;/'],
            'Delete',
            '/a'
        ];
        $this->assertHtml($expected, $result);
    }

    /**
     * Test using postLink with N dimensional data.
     *
     * @return void
     */
    public function testPostLinkNestedData()
    {
        $data = [
            'one' => [
                'two' => [
                    3, 4, 5
                ]
                ]
        ];
        $result = $this->Form->postLink('Send', '/', ['data' => $data]);
        $this->assertContains('<input type="hidden" name="one[two][0]" value="3"', $result);
        $this->assertContains('<input type="hidden" name="one[two][1]" value="4"', $result);
        $this->assertContains('<input type="hidden" name="one[two][2]" value="5"', $result);
    }

    /**
     * test creating postLinks after a GET form.
     *
     * @return void
     */
    public function testPostLinkAfterGetForm()
    {
        $this->Form->request->params['_csrfToken'] = 'testkey';
        $this->Form->request->params['_Token'] = 'val';

        $this->Form->create($this->article, ['type' => 'get']);
        $this->Form->end();

        $result = $this->Form->postLink('Delete', '/posts/delete/1');
        $expected = [
            'form' => [
                'method' => 'post', 'action' => '/posts/delete/1',
                'name' => 'preg:/post_\w+/', 'style' => 'display:none;'
            ],
            ['input' => ['type' => 'hidden', 'name' => '_method', 'value' => 'POST']],
            ['input' => ['type' => 'hidden', 'name' => '_csrfToken', 'value' => 'testkey']],
            'div' => ['style' => 'display:none;'],
            ['input' => ['type' => 'hidden', 'name' => '_Token[fields]', 'value' => 'preg:/[\w\d%]+/']],
            ['input' => ['type' => 'hidden', 'name' => '_Token[unlocked]', 'value' => '']],
            '/div',
            '/form',
            'a' => ['href' => '#', 'onclick' => 'preg:/document\.post_\w+\.submit\(\); event\.returnValue = false; return false;/'],
            'Delete',
            '/a'
        ];
        $this->assertHtml($expected, $result);
    }

    /**
     * Test that postLink adds form tags to view block
     *
     * @return void
     */
    public function testPostLinkFormBuffer()
    {
        $result = $this->Form->postLink('Delete', '/posts/delete/1', ['block' => true]);
        $expected = [
            'a' => ['href' => '#', 'onclick' => 'preg:/document\.post_\w+\.submit\(\); event\.returnValue = false; return false;/'],
            'Delete',
            '/a'
        ];
        $this->assertHtml($expected, $result);

        $result = $this->View->fetch('postLink');
        $expected = [
            'form' => [
                'method' => 'post', 'action' => '/posts/delete/1',
                'name' => 'preg:/post_\w+/', 'style' => 'display:none;'
            ],
            'input' => ['type' => 'hidden', 'name' => '_method', 'value' => 'POST'],
            '/form'
        ];
        $this->assertHtml($expected, $result);

        $result = $this->Form->postLink(
            'Delete',
            '/posts/delete/2',
            ['block' => true, 'method' => 'DELETE']
        );
        $expected = [
            'a' => ['href' => '#', 'onclick' => 'preg:/document\.post_\w+\.submit\(\); event\.returnValue = false; return false;/'],
            'Delete',
            '/a'
        ];
        $this->assertHtml($expected, $result);

        $result = $this->View->fetch('postLink');
        $expected = [
            'form' => [
                'method' => 'post', 'action' => '/posts/delete/1',
                'name' => 'preg:/post_\w+/', 'style' => 'display:none;'
            ],
            'input' => ['type' => 'hidden', 'name' => '_method', 'value' => 'POST'],
            '/form',
            [
                'form' => [
                    'method' => 'post', 'action' => '/posts/delete/2',
                    'name' => 'preg:/post_\w+/', 'style' => 'display:none;'
                ],
            ],
            ['input' => ['type' => 'hidden', 'name' => '_method', 'value' => 'DELETE']],
            '/form'
        ];
        $this->assertHtml($expected, $result);

        $result = $this->Form->postLink('Delete', '/posts/delete/1', ['block' => 'foobar']);
        $expected = [
            'a' => ['href' => '#', 'onclick' => 'preg:/document\.post_\w+\.submit\(\); event\.returnValue = false; return false;/'],
            'Delete',
            '/a'
        ];
        $this->assertHtml($expected, $result);

        $result = $this->View->fetch('foobar');
        $expected = [
            'form' => [
                'method' => 'post', 'action' => '/posts/delete/1',
                'name' => 'preg:/post_\w+/', 'style' => 'display:none;'
            ],
            'input' => ['type' => 'hidden', 'name' => '_method', 'value' => 'POST'],
            '/form'
        ];
        $this->assertHtml($expected, $result);
    }

    /**
     * testSubmitButton method
     *
     * @return void
     */
    public function testSubmitButton()
    {
        $result = $this->Form->submit('');
        $expected = [
            'div' => ['class' => 'submit'],
            'input' => ['type' => 'submit', 'value' => ''],
            '/div'
        ];
        $this->assertHtml($expected, $result);

        $result = $this->Form->submit('Test Submit');
        $expected = [
            'div' => ['class' => 'submit'],
            'input' => ['type' => 'submit', 'value' => 'Test Submit'],
            '/div'
        ];
        $this->assertHtml($expected, $result);

        $result = $this->Form->submit('Next >');
        $expected = [
            'div' => ['class' => 'submit'],
            'input' => ['type' => 'submit', 'value' => 'Next &gt;'],
            '/div'
        ];
        $this->assertHtml($expected, $result);

        $result = $this->Form->submit('Next >', ['escape' => false]);
        $expected = [
            'div' => ['class' => 'submit'],
            'input' => ['type' => 'submit', 'value' => 'Next >'],
            '/div'
        ];
        $this->assertHtml($expected, $result);

        $result = $this->Form->submit('Reset!', ['type' => 'reset']);
        $expected = [
            'div' => ['class' => 'submit'],
            'input' => ['type' => 'reset', 'value' => 'Reset!'],
            '/div'
        ];
        $this->assertHtml($expected, $result);
    }

    /**
     * test image submit types.
     *
     * @return void
     */
    public function testSubmitImage()
    {
        $result = $this->Form->submit('http://example.com/cake.power.gif');
        $expected = [
            'div' => ['class' => 'submit'],
            'input' => ['type' => 'image', 'src' => 'http://example.com/cake.power.gif'],
            '/div'
        ];
        $this->assertHtml($expected, $result);

        $result = $this->Form->submit('/relative/cake.power.gif');
        $expected = [
            'div' => ['class' => 'submit'],
            'input' => ['type' => 'image', 'src' => 'relative/cake.power.gif'],
            '/div'
        ];
        $this->assertHtml($expected, $result);

        $result = $this->Form->submit('cake.power.gif');
        $expected = [
            'div' => ['class' => 'submit'],
            'input' => ['type' => 'image', 'src' => 'img/cake.power.gif'],
            '/div'
        ];
        $this->assertHtml($expected, $result);

        $result = $this->Form->submit('Not.an.image');
        $expected = [
            'div' => ['class' => 'submit'],
            'input' => ['type' => 'submit', 'value' => 'Not.an.image'],
            '/div'
        ];
        $this->assertHtml($expected, $result);
    }

    /**
     * Submit buttons should be unlocked by default as there could be multiples, and only one will
     * be submitted at a time.
     *
     * @return void
     */
    public function testSubmitUnlockedByDefault()
    {
        $this->Form->request->params['_Token'] = 'secured';
        $this->Form->submit('Go go');
        $this->Form->submit('Save', ['name' => 'save']);

        $result = $this->Form->unlockField();
        $this->assertEquals(['save'], $result, 'Only submits with name attributes should be unlocked.');
    }

    /**
     * Test submit image with timestamps.
     *
     * @return void
     */
    public function testSubmitImageTimestamp()
    {
        Configure::write('Asset.timestamp', 'force');

        $result = $this->Form->submit('cake.power.gif');
        $expected = [
            'div' => ['class' => 'submit'],
            'input' => ['type' => 'image', 'src' => 'preg:/img\/cake\.power\.gif\?\d*/'],
            '/div'
        ];
        $this->assertHtml($expected, $result);
    }

    /**
     * test that datetime() works with GET style forms.
     *
     * @return void
     */
    public function testDateTimeWithGetForms()
    {
        extract($this->dateRegex);
        $this->Form->create($this->article, ['type' => 'get']);
        $result = $this->Form->datetime('created');

        $this->assertContains('name="created[year]"', $result, 'year name attribute is wrong.');
        $this->assertContains('name="created[month]"', $result, 'month name attribute is wrong.');
        $this->assertContains('name="created[day]"', $result, 'day name attribute is wrong.');
        $this->assertContains('name="created[hour]"', $result, 'hour name attribute is wrong.');
        $this->assertContains('name="created[minute]"', $result, 'min name attribute is wrong.');
    }

    /**
     * testForMagicInputNonExistingNorValidated method
     *
     * @return void
     */
    public function testForMagicInputNonExistingNorValidated()
    {
        $result = $this->Form->create($this->article);
        $this->Form->templates(['inputContainer' => '{{content}}']);
        $result = $this->Form->input('non_existing_nor_validated');
        $expected = [
            'label' => ['for' => 'non-existing-nor-validated'],
            'Non Existing Nor Validated',
            '/label',
            'input' => [
                'type' => 'text', 'name' => 'non_existing_nor_validated',
                'id' => 'non-existing-nor-validated'
            ]
        ];
        $this->assertHtml($expected, $result);

        $result = $this->Form->input('non_existing_nor_validated', [
            'val' => 'my value'
        ]);
        $expected = [
            'label' => ['for' => 'non-existing-nor-validated'],
            'Non Existing Nor Validated',
            '/label',
            'input' => [
                'type' => 'text', 'name' => 'non_existing_nor_validated',
                'value' => 'my value', 'id' => 'non-existing-nor-validated'
            ]
        ];
        $this->assertHtml($expected, $result);

        $this->Form->request->data = ['non_existing_nor_validated' => 'CakePHP magic'];
        $result = $this->Form->input('non_existing_nor_validated');
        $expected = [
            'label' => ['for' => 'non-existing-nor-validated'],
            'Non Existing Nor Validated',
            '/label',
            'input' => [
                'type' => 'text', 'name' => 'non_existing_nor_validated',
                'value' => 'CakePHP magic', 'id' => 'non-existing-nor-validated'
            ]
        ];
        $this->assertHtml($expected, $result);
    }

    /**
     * testFormMagicInputLabel method
     *
     * @return void
     */
    public function testFormMagicInputLabel()
    {
        TableRegistry::get('Contacts', [
            'className' => __NAMESPACE__ . '\ContactsTable'
        ]);
        $this->Form->create([], ['context' => ['table' => 'Contacts']]);
        $this->Form->templates(['inputContainer' => '{{content}}']);

        $result = $this->Form->input('Contacts.name', ['label' => 'My label']);
        $expected = [
            'label' => ['for' => 'contacts-name'],
            'My label',
            '/label',
            'input' => [
                'type' => 'text', 'name' => 'Contacts[name]',
                'id' => 'contacts-name', 'maxlength' => '255'
            ]
        ];
        $this->assertHtml($expected, $result);

        $result = $this->Form->input('name', [
            'label' => ['class' => 'mandatory']
        ]);
        $expected = [
            'label' => ['for' => 'name', 'class' => 'mandatory'],
            'Name',
            '/label',
            'input' => [
                'type' => 'text', 'name' => 'name',
                'id' => 'name', 'maxlength' => '255'
            ]
        ];
        $this->assertHtml($expected, $result);

        $result = $this->Form->input('name', [
            'div' => false,
            'label' => ['class' => 'mandatory', 'text' => 'My label']
        ]);
        $expected = [
            'label' => ['for' => 'name', 'class' => 'mandatory'],
            'My label',
            '/label',
            'input' => [
                'type' => 'text', 'name' => 'name',
                'id' => 'name', 'maxlength' => '255'
            ]
        ];
        $this->assertHtml($expected, $result);

        $result = $this->Form->input('Contact.name', [
            'div' => false, 'id' => 'my_id', 'label' => ['for' => 'my_id']
        ]);
        $expected = [
            'label' => ['for' => 'my_id'],
            'Name',
            '/label',
            'input' => [
                'type' => 'text', 'name' => 'Contact[name]',
                'id' => 'my_id', 'maxlength' => '255'
            ]
        ];
        $this->assertHtml($expected, $result);

        $result = $this->Form->input('1.id');
        $expected = ['input' => [
            'type' => 'hidden', 'name' => '1[id]',
            'id' => '1-id'
        ]];
        $this->assertHtml($expected, $result);

        $result = $this->Form->input("1.name");
        $expected = [
            'label' => ['for' => '1-name'],
            'Name',
            '/label',
            'input' => [
                'type' => 'text', 'name' => '1[name]',
                'id' => '1-name', 'maxlength' => '255'
            ]
        ];
        $this->assertHtml($expected, $result);
    }

    /**
     * testFormEnd method
     *
     * @return void
     */
    public function testFormEnd()
    {
        $this->assertEquals('</form>', $this->Form->end());
    }

    /**
     * Test the generation of fields for a multi record form.
     *
     * @return void
     */
    public function testMultiRecordForm()
    {
        $this->loadFixtures('Articles', 'Comments');
        $articles = TableRegistry::get('Articles');
        $articles->hasMany('Comments');

        $comment = new Entity(['comment' => 'Value']);
        $article = new Article(['comments' => [$comment]]);
        $this->Form->create([$article]);
        $result = $this->Form->input('0.comments.1.comment');
        $expected = [
            'div' => ['class' => 'input textarea'],
                'label' => ['for' => '0-comments-1-comment'],
                    'Comment',
                '/label',
                'textarea' => [
                    'name',
                    'id' => '0-comments-1-comment',
                ],
                '/textarea',
            '/div'
        ];
        $this->assertHtml($expected, $result);

        $result = $this->Form->input('0.comments.0.comment');
        $expected = [
            'div' => ['class' => 'input textarea'],
                'label' => ['for' => '0-comments-0-comment'],
                    'Comment',
                '/label',
                'textarea' => [
                    'name',
                    'id' => '0-comments-0-comment'
                ],
                'Value',
                '/textarea',
            '/div'
        ];
        $this->assertHtml($expected, $result);

        $comment->errors('comment', ['Not valid']);
        $result = $this->Form->input('0.comments.0.comment');
        $expected = [
            'div' => ['class' => 'input textarea error'],
                'label' => ['for' => '0-comments-0-comment'],
                    'Comment',
                '/label',
                'textarea' => [
                    'name',
                    'class' => 'form-error',
                    'id' => '0-comments-0-comment'
                ],
                'Value',
                '/textarea',
                ['div' => ['class' => 'error-message']],
                'Not valid',
                '/div',
            '/div'
        ];
        $this->assertHtml($expected, $result);

        TableRegistry::get('Comments')
            ->validator('default')
            ->allowEmpty('comment', false);
        $result = $this->Form->input('0.comments.1.comment');
        $expected = [
            'div' => ['class' => 'input textarea required'],
                'label' => ['for' => '0-comments-1-comment'],
                    'Comment',
                '/label',
                'textarea' => [
                    'name',
                    'required' => 'required',
                    'id' => '0-comments-1-comment'
                ],
                '/textarea',
            '/div'
        ];
        $this->assertHtml($expected, $result);
    }

    /**
     * test that some html5 inputs + FormHelper::__call() work
     *
     * @return void
     */
    public function testHtml5Inputs()
    {
        $result = $this->Form->email('User.email');
        $expected = [
            'input' => ['type' => 'email', 'name' => 'User[email]']
        ];
        $this->assertHtml($expected, $result);

        $result = $this->Form->search('User.query');
        $expected = [
            'input' => ['type' => 'search', 'name' => 'User[query]']
        ];
        $this->assertHtml($expected, $result);

        $result = $this->Form->search('User.query', ['value' => 'test']);
        $expected = [
            'input' => ['type' => 'search', 'name' => 'User[query]', 'value' => 'test']
        ];
        $this->assertHtml($expected, $result);

        $result = $this->Form->search('User.query', ['type' => 'text', 'value' => 'test']);
        $expected = [
            'input' => ['type' => 'text', 'name' => 'User[query]', 'value' => 'test']
        ];
        $this->assertHtml($expected, $result);
    }

    /**
     * Test accessing html5 inputs through input().
     *
     * @return void
     */
    public function testHtml5InputWithInput()
    {
        $this->Form->create();
        $this->Form->templates(['inputContainer' => '{{content}}']);
        $result = $this->Form->input('website', [
            'type' => 'url',
            'val' => 'http://domain.tld',
            'label' => false
        ]);
        $expected = [
            'input' => ['type' => 'url', 'name' => 'website', 'id' => 'website', 'value' => 'http://domain.tld']
        ];
        $this->assertHtml($expected, $result);
    }

    /**
     * Test errors when field name is missing.
     *
     * @expectedException \Cake\Core\Exception\Exception
     * @return void
     */
    public function testHtml5InputException()
    {
        $this->Form->email();
    }

    /**
     * Tests that formhelper sets required attributes.
     *
     * @return void
     */
    public function testRequiredAttribute()
    {
        $this->article['required'] = [
            'title' => true,
            'body' => false,
        ];
        $this->Form->create($this->article);

        $result = $this->Form->input('title');
        $expected = [
            'div' => ['class' => 'input text required'],
            'label' => ['for' => 'title'],
            'Title',
            '/label',
            'input' => [
                'type' => 'text',
                'name' => 'title',
                'id' => 'title',
                'required' => 'required',
            ],
            '/div'
        ];
        $this->assertHtml($expected, $result);

        $result = $this->Form->input('title', ['required' => false]);
        $this->assertNotContains('required', $result);

        $result = $this->Form->input('body');
        $expected = [
            'div' => ['class' => 'input text'],
            'label' => ['for' => 'body'],
            'Body',
            '/label',
            'input' => [
                'type' => 'text',
                'name' => 'body',
                'id' => 'body',
            ],
            '/div'
        ];
        $this->assertHtml($expected, $result);

        $result = $this->Form->input('body', ['required' => true]);
        $this->assertContains('required', $result);
    }

    /**
     * Tests that it is possible to put inputs outside of the label
     *
     * @return void
     */
    public function testInputsNotNested()
    {
        $this->Form->templates([
            'nestingLabel' => '{{hidden}}{{input}}<label{{attrs}}>{{text}}</label>',
            'formGroup' => '{{input}}{{label}}',
        ]);
        $result = $this->Form->input('foo', ['type' => 'checkbox']);
        $expected = [
            'div' => ['class' => 'input checkbox'],
            ['input' => ['type' => 'hidden', 'name' => 'foo', 'value' => '0']],
            ['input' => ['type' => 'checkbox', 'name' => 'foo', 'id' => 'foo', 'value' => '1']],
            'label' => ['for' => 'foo'],
                'Foo',
            '/label',
            '/div'
        ];
        $this->assertHtml($expected, $result);

        $result = $this->Form->input('foo', ['type' => 'checkbox', 'label' => false]);
        $expected = [
            'div' => ['class' => 'input checkbox'],
            ['input' => ['type' => 'hidden', 'name' => 'foo', 'value' => '0']],
            ['input' => ['type' => 'checkbox', 'name' => 'foo', 'id' => 'foo', 'value' => '1']],
            '/div'
        ];
        $this->assertHtml($expected, $result);

        $result = $this->Form->input('confirm', [
            'type' => 'radio',
            'options' => ['Y' => 'Yes', 'N' => 'No']
        ]);
        $expected = [
            'div' => ['class' => 'input radio'],
            ['input' => ['type' => 'hidden', 'name' => 'confirm', 'value' => '']],
            ['input' => ['type' => 'radio', 'name' => 'confirm', 'id' => 'confirm-y', 'value' => 'Y']],
            ['label' => ['for' => 'confirm-y']],
            'Yes',
            '/label',
            ['input' => ['type' => 'radio', 'name' => 'confirm', 'id' => 'confirm-n', 'value' => 'N']],
            ['label' => ['for' => 'confirm-n']],
            'No',
            '/label',
            '<label',
            'Confirm',
            '/label',
            '/div',
        ];
        $this->assertHtml($expected, $result);

        $result = $this->Form->select('category', ['1', '2'], [
            'multiple' => 'checkbox',
            'name' => 'fish',
        ]);
        $expected = [
            'input' => ['type' => 'hidden', 'name' => 'fish', 'value' => ''],
            ['div' => ['class' => 'checkbox']],
                ['input' => ['type' => 'checkbox', 'name' => 'fish[]', 'value' => '0', 'id' => 'fish-0']],
                ['label' => ['for' => 'fish-0']],
                    '1',
                '/label',
            '/div',
            ['div' => ['class' => 'checkbox']],
                ['input' => ['type' => 'checkbox', 'name' => 'fish[]', 'value' => '1', 'id' => 'fish-1']],
                ['label' => ['for' => 'fish-1']],
                    '2',
                '/label',
            '/div'
        ];
        $this->assertHtml($expected, $result);
    }

    /**
     * Test that *Container templates are used by input.
     *
     * @return void
     */
    public function testInputContainerTemplates()
    {
        $this->Form->templates([
            'checkboxContainer' => '<div class="check">{{content}}</div>',
            'radioContainer' => '<div class="rad">{{content}}</div>',
            'radioContainerError' => '<div class="rad err">{{content}}</div>',
            'datetimeContainer' => '<div class="dt">{{content}}</div>',
        ]);

        $this->article['errors'] = [
            'Article' => ['published' => 'error message']
        ];
        $this->Form->create($this->article);

        $result = $this->Form->input('accept', [
            'type' => 'checkbox'
        ]);
        $expected = [
            'div' => ['class' => 'check'],
            ['input' => ['type' => 'hidden', 'name' => 'accept', 'value' => 0]],
            'label' => ['for' => 'accept'],
            ['input' => ['id' => 'accept', 'type' => 'checkbox', 'name' => 'accept', 'value' => 1]],
            'Accept',
            '/label',
            '/div'
        ];
        $this->assertHtml($expected, $result);

        $result = $this->Form->input('accept', [
            'type' => 'radio',
            'options' => ['Y', 'N']
        ]);
        $this->assertContains('<div class="rad">', $result);

        $result = $this->Form->input('Article.published', [
            'type' => 'radio',
            'options' => ['Y', 'N']
        ]);
        $this->assertContains('<div class="rad err">', $result);

        $result = $this->Form->input('Article.created', [
            'type' => 'datetime',
        ]);
        $this->assertContains('<div class="dt">', $result);
    }

    /**
     * Test resetting templates.
     *
     * @return void
     */
    public function testResetTemplates()
    {
        $this->Form->templates(['input' => '<input>']);
        $this->assertEquals('<input>', $this->Form->templater()->get('input'));

        $this->assertNull($this->Form->resetTemplates());
        $this->assertNotEquals('<input>', $this->Form->templater()->get('input'));
    }

    /**
     * Test the context method.
     *
     * @return void
     */
    public function testContext()
    {
        $result = $this->Form->context();
        $this->assertInstanceOf('Cake\View\Form\ContextInterface', $result);

        $mock = $this->getMock('Cake\View\Form\ContextInterface');
        $this->assertSame($mock, $this->Form->context($mock));
        $this->assertSame($mock, $this->Form->context());
    }
}<|MERGE_RESOLUTION|>--- conflicted
+++ resolved
@@ -5172,17 +5172,10 @@
     {
         extract($this->dateRegex);
 
-<<<<<<< HEAD
-        $result = $this->Form->day('Model.field', array('value' => ''));
-        $expected = array(
-            array('select' => array('name' => 'Model[field][day]')),
-            array('option' => array('selected' => 'selected', 'value' => '')),
-=======
-        $result = $this->Form->day('Model.field', ['value' => false]);
+        $result = $this->Form->day('Model.field', ['value' => '']);
         $expected = [
             ['select' => ['name' => 'Model[field][day]']],
             ['option' => ['selected' => 'selected', 'value' => '']],
->>>>>>> ea19e9c0
             '/option',
             ['option' => ['value' => '01']],
             '1',
