--- conflicted
+++ resolved
@@ -1,17 +1,17 @@
 <?php
 /**
- * CakePHP(tm) : Rapid Development Framework (http://cakephp.org)
- * Copyright (c) Cake Software Foundation, Inc. (http://cakefoundation.org)
- *
- * Licensed under The MIT License
- * For full copyright and license information, please see the LICENSE.txt
- * Redistributions of files must retain the above copyright notice.
- *
- * @copyright     Copyright (c) Cake Software Foundation, Inc. (http://cakefoundation.org)
- * @link          http://cakephp.org CakePHP Project
- * @since         1.2.0
- * @license       http://www.opensource.org/licenses/mit-license.php MIT License
- */
+* CakePHP(tm) : Rapid Development Framework (http://cakephp.org)
+* Copyright (c) Cake Software Foundation, Inc. (http://cakefoundation.org)
+*
+* Licensed under The MIT License
+* For full copyright and license information, please see the LICENSE.txt
+* Redistributions of files must retain the above copyright notice.
+*
+* @copyright     Copyright (c) Cake Software Foundation, Inc. (http://cakefoundation.org)
+* @link          http://cakephp.org CakePHP Project
+* @since         1.2.0
+* @license       http://www.opensource.org/licenses/mit-license.php MIT License
+*/
 namespace Cake\Test\TestCase\Error;
 
 use Cake\Controller\Controller;
@@ -21,8 +21,8 @@
 use Cake\TestSuite\TestCase;
 
 /**
- * DebuggerTestCaseDebugger class
- */
+* DebuggerTestCaseDebugger class
+*/
 class DebuggerTestCaseDebugger extends Debugger
 {
 }
@@ -592,8 +592,9 @@
     }
 
     /**
-<<<<<<< HEAD
      * Tests reading the output mask settings.
+     *
+     * @return void
      */
     public function testSetOutputMask()
     {
@@ -630,7 +631,9 @@
         $result = Debugger::exportVar($object);
         $expected = "object(Cake\\Test\\TestCase\\Error\\SecurityThing){password=>[**********]}";
         $this->assertEquals($expected, preg_replace('/\s+/', '', $result));
-=======
+    }
+
+    /**
      * test testPrintVar()
      *
      * @return void
@@ -795,6 +798,5 @@
 EXPECTED;
         $expected = sprintf($expected, str_replace(CAKE_CORE_INCLUDE_PATH, '', __FILE__), __LINE__ - 9);
         $this->assertEquals($expected, $result);
->>>>>>> 9e41f111
     }
 }