--- conflicted
+++ resolved
@@ -23,14 +23,11 @@
 
 class RouteCollectionTest extends TestCase
 {
-<<<<<<< HEAD
-=======
     /**
      * @var \Cake\Routing\RouteCollection
      */
     protected $collection;
 
->>>>>>> f385da71
     /**
      * Setup method
      *
