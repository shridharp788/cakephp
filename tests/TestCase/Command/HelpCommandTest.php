--- conflicted
+++ resolved
@@ -37,12 +37,8 @@
     {
         parent::setUp();
         $this->setAppNamespace();
-<<<<<<< HEAD
         $this->useCommandRunner();
         Plugin::getCollection()->clear();
-=======
-        $this->useCommandRunner(true);
->>>>>>> 6dfc5a43
         $app = $this->getMockForAbstractClass(
             BaseApplication::class,
             ['']
