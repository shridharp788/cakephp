--- conflicted
+++ resolved
@@ -490,13 +490,8 @@
     {
         $Controller = new Controller(null, new Response());
 
-<<<<<<< HEAD
         $Controller->getEventManager()->on('Controller.beforeRedirect', function (Event $event, $url, Response $response) {
-            $response->location('http://book.cakephp.org');
-=======
-        $Controller->eventManager()->on('Controller.beforeRedirect', function (Event $event, $url, Response $response) {
             $response->location('https://book.cakephp.org');
->>>>>>> b4786b34
         });
 
         $response = $Controller->redirect('http://cakephp.org', 301);
