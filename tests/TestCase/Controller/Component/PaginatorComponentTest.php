--- conflicted
+++ resolved
@@ -677,13 +677,8 @@
             'direction' => 'herp'
         ]);
         $this->Paginator->paginate($table);
-<<<<<<< HEAD
-        $this->assertEquals('PaginatorPosts.id', $this->controller->request->getParam('paging.PaginatorPosts.sort'));
+        $this->assertEquals('id', $this->controller->request->getParam('paging.PaginatorPosts.sort'));
         $this->assertEquals('asc', $this->controller->request->getParam('paging.PaginatorPosts.direction'));
-=======
-        $this->assertEquals('id', $this->request->params['paging']['PaginatorPosts']['sort']);
-        $this->assertEquals('asc', $this->request->params['paging']['PaginatorPosts']['direction']);
->>>>>>> e661cf14
     }
 
     /**
