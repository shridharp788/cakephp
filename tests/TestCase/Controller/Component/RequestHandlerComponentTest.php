--- conflicted
+++ resolved
@@ -20,11 +20,7 @@
 use Cake\Event\Event;
 use Cake\Http\Response;
 use Cake\Http\ServerRequest;
-<<<<<<< HEAD
-=======
-use Cake\Routing\DispatcherFactory;
 use Cake\Routing\RouteBuilder;
->>>>>>> 44c48e60
 use Cake\Routing\Router;
 use Cake\TestSuite\TestCase;
 use Cake\View\AjaxView;
@@ -101,11 +97,7 @@
         $this->RequestHandler = $this->Controller->components()->load(RequestHandlerComponentExt::class);
         $this->request = $request;
 
-<<<<<<< HEAD
-        Router::scope('/', function ($routes): void {
-=======
-        Router::scope('/', function (RouteBuilder $routes) {
->>>>>>> 44c48e60
+        Router::scope('/', function (RouteBuilder $routes): void {
             $routes->setExtensions('json');
             $routes->fallbacks('InflectedRoute');
         });
@@ -365,56 +357,6 @@
     }
 
     /**
-<<<<<<< HEAD
-=======
-     * test addInputType method
-     *
-     * @group deprecated
-     * @return void
-     */
-    public function testDeprecatedAddInputType()
-    {
-        $this->deprecated(function () {
-            $this->RequestHandler->addInputType('csv', ['str_getcsv']);
-            $result = $this->RequestHandler->getConfig('inputTypeMap');
-            $this->assertArrayHasKey('csv', $result);
-        });
-    }
-
-    /**
-     * testViewClassMap method
-     *
-     * @group deprecated
-     * @return void
-     */
-    public function testViewClassMapMethod()
-    {
-        $this->deprecated(function () {
-            $this->RequestHandler->setConfig(['viewClassMap' => ['json' => 'CustomJson']]);
-            $result = $this->RequestHandler->viewClassMap();
-            $expected = [
-                'json' => 'CustomJson',
-                'xml' => 'Xml',
-                'ajax' => 'Ajax'
-            ];
-            $this->assertEquals($expected, $result);
-
-            $result = $this->RequestHandler->viewClassMap('xls', 'Excel.Excel');
-            $expected = [
-                'json' => 'CustomJson',
-                'xml' => 'Xml',
-                'ajax' => 'Ajax',
-                'xls' => 'Excel.Excel'
-            ];
-            $this->assertEquals($expected, $result);
-
-            $this->RequestHandler->renderAs($this->Controller, 'json');
-            $this->assertEquals('TestApp\View\CustomJsonView', $this->Controller->viewBuilder()->getClassName());
-        });
-    }
-
-    /**
->>>>>>> 44c48e60
      * Verify that isAjax is set on the request params for ajax requests
      *
      * @return void
@@ -438,12 +380,7 @@
     public function testAutoAjaxLayout(): void
     {
         $event = new Event('Controller.startup', $this->Controller);
-<<<<<<< HEAD
         $this->Controller->setRequest($this->request->withHeader('X-Requested-With', 'XMLHttpRequest'));
-        $this->RequestHandler->initialize([]);
-=======
-        $this->Controller->request = $this->request->withHeader('X-Requested-With', 'XMLHttpRequest');
->>>>>>> 44c48e60
         $this->RequestHandler->startup($event);
         $event = new Event('Controller.beforeRender', $this->Controller);
         $this->RequestHandler->beforeRender($event);
@@ -453,12 +390,7 @@
         $this->assertEquals('ajax', $view->getLayout());
 
         $this->_init();
-<<<<<<< HEAD
         $this->Controller->setRequest($this->Controller->getRequest()->withParam('_ext', 'js'));
-        $this->RequestHandler->initialize([]);
-=======
-        $this->Controller->request = $this->Controller->request->withParam('_ext', 'js');
->>>>>>> 44c48e60
         $this->RequestHandler->startup($event);
         $this->assertNotEquals(AjaxView::class, $this->Controller->viewBuilder()->getClassName());
     }
@@ -782,71 +714,9 @@
         $stream->write('{"new": "data"}');
         $this->Controller->setRequest($this->Controller->getRequest()
             ->withBody($stream)
-<<<<<<< HEAD
             ->withParsedBody(['old' => 'news']));
         $this->RequestHandler->startup($event);
         $this->assertEquals(['old' => 'news'], $this->Controller->getRequest()->getData());
-=======
-            ->withParsedBody(['old' => 'news']);
-        $this->RequestHandler->startup($event);
-        $this->assertEquals(['old' => 'news'], $this->Controller->request->getData());
-    }
-
-    /**
-     * test beforeRedirect when disabled.
-     *
-     * @return void
-     * @triggers Controller.startup $this->Controller
-     */
-    public function testBeforeRedirectDisabled()
-    {
-        static::setAppNamespace();
-        Router::connect('/:controller/:action');
-        $this->Controller->request = $this->Controller->request->withHeader('X-Requested-With', 'XMLHttpRequest');
-
-        $event = new Event('Controller.startup', $this->Controller);
-        $this->RequestHandler->setConfig('enableBeforeRedirect', false);
-        $this->RequestHandler->startup($event);
-        $this->assertNull($this->RequestHandler->beforeRedirect($event, '/posts/index', $this->Controller->response));
-    }
-
-    /**
-     * testNonAjaxRedirect method
-     *
-     * @group deprecated
-     * @return void
-     * @triggers Controller.startup $this->Controller
-     */
-    public function testNonAjaxRedirect()
-    {
-        $this->deprecated(function () {
-            $event = new Event('Controller.startup', $this->Controller);
-            $this->RequestHandler->startup($event);
-            $this->assertNull($this->RequestHandler->beforeRedirect($event, '/', $this->Controller->response));
-        });
-    }
-
-    /**
-     * test that redirects with ajax and no URL don't do anything.
-     *
-     * @group deprecated
-     * @return void
-     * @triggers Controller.startup $this->Controller
-     */
-    public function testAjaxRedirectWithNoUrl()
-    {
-        $this->deprecated(function () {
-            $_SERVER['HTTP_X_REQUESTED_WITH'] = 'XMLHttpRequest';
-            $event = new Event('Controller.startup', $this->Controller);
-            $this->Controller->response = $this->getMockBuilder('Cake\Http\Response')->getMock();
-
-            $this->Controller->response->expects($this->never())
-                ->method('body');
-
-            $this->RequestHandler->startup($event);
-            $this->assertNull($this->RequestHandler->beforeRedirect($event, null, $this->Controller->response));
-        });
->>>>>>> 44c48e60
     }
 
     /**
