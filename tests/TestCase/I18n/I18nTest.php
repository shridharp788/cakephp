<?php
declare(strict_types=1);
/**
 * CakePHP(tm) : Rapid Development Framework (https://cakephp.org)
 * Copyright (c) Cake Software Foundation, Inc. (https://cakefoundation.org)
 *
 * Licensed under The MIT License
 * For full copyright and license information, please see the LICENSE.txt
 * Redistributions of files must retain the above copyright notice
 *
 * @copyright     Copyright (c) Cake Software Foundation, Inc. (https://cakefoundation.org)
 * @link          https://cakephp.org CakePHP(tm) Project
 * @since         1.2.0
 * @license       https://opensource.org/licenses/mit-license.php MIT License
 */
namespace Cake\Test\TestCase\I18n;

use Aura\Intl\Package;
use Cake\Cache\Cache;
use Cake\Core\Plugin;
use Cake\I18n\I18n;
use Cake\TestSuite\TestCase;
use Locale;

/**
 * I18nTest class
 */
class I18nTest extends TestCase
{
    /**
     * Used to restore the internal locale after tests
     *
     * @var string
     */
    public $locale;

    /**
     * Set Up
     *
     * @return void
     */
    public function setUp()
    {
        parent::setUp();
        $this->locale = Locale::getDefault() ?: I18n::DEFAULT_LOCALE;
    }

    /**
     * Tear down method
     *
     * @return void
     */
    public function tearDown()
    {
        parent::tearDown();
        I18n::clear();
        I18n::setDefaultFormatter('default');
        I18n::setLocale($this->locale);
<<<<<<< HEAD
        Plugin::getCollection()->clear();
        Cache::clear('_cake_core_');
=======
        $this->clearPlugins();
        Cache::clear(false, '_cake_core_');
>>>>>>> 6dfc5a43
    }

    /**
     * Tests that the default locale is set correctly
     *
     * @return void
     */
    public function testDefaultLocale()
    {
        $newLocale = 'de_DE';
        I18n::setLocale($newLocale);
        $this->assertEquals($newLocale, I18n::getLocale());
        $this->assertEquals($this->locale, I18n::getDefaultLocale());
    }

    /**
     * Tests that a default translator is created and messages are parsed
     * correctly
     *
     * @return void
     */
    public function testGetDefaultTranslator()
    {
        $translator = I18n::getTranslator();
        $this->assertInstanceOf('Aura\Intl\TranslatorInterface', $translator);
        $this->assertEquals('%d is 1 (po translated)', $translator->translate('%d = 1'));
        $this->assertSame($translator, I18n::getTranslator(), 'backwards compat works');
    }

    /**
     * Tests that the translator can automatically load messages from a .mo file
     *
     * @return void
     */
    public function testGetTranslatorLoadMoFile()
    {
        $translator = I18n::getTranslator('default', 'es_ES');
        $this->assertEquals('Plural Rule 6 (translated)', $translator->translate('Plural Rule 1'));
    }

    /**
     * Tests that plural rules are correctly used for the English language
     * using the sprintf formatter
     *
     * @return void
     */
    public function testPluralSelection()
    {
        I18n::setDefaultFormatter('sprintf');
        $translator = I18n::getTranslator(); // en_US
        $result = $translator->translate('%d = 0 or > 1', ['_count' => 1]);
        $this->assertEquals('1 is 1 (po translated)', $result);

        $result = $translator->translate('%d = 0 or > 1', ['_count' => 2]);
        $this->assertEquals('2 is 2-4 (po translated)', $result);
    }

    /**
     * Tests that plural rules are correctly used for the English language
     * using the basic formatter
     *
     * @return void
     */
    public function testPluralSelectionBasicFormatter()
    {
        $translator = I18n::getTranslator('special');
        $result = $translator->translate('There are {0} things', ['_count' => 2, 'plenty']);
        $this->assertEquals('There are plenty things', $result);

        $result = $translator->translate('There are {0} things', ['_count' => 1]);
        $this->assertEquals('There is only one', $result);
    }

    /**
     * Test plural rules are used for non-english languages
     *
     * @return void
     */
    public function testPluralSelectionRussian()
    {
        $translator = I18n::getTranslator('default', 'ru');
        $result = $translator->translate('{0} months', ['_count' => 1, 1]);
        $this->assertEquals('1 months ends in 1, not 11', $result);

        $result = $translator->translate('{0} months', ['_count' => 2, 2]);
        $this->assertEquals('2 months ends in 2-4, not 12-14', $result);

        $result = $translator->translate('{0} months', ['_count' => 7, 7]);
        $this->assertEquals('7 months everything else', $result);
    }

    /**
     * Tests that custom translation packages can be created on the fly and used later on
     *
     * @return void
     */
    public function testCreateCustomTranslationPackage()
    {
        I18n::setTranslator('custom', function () {
            $package = new Package('default');
            $package->setMessages([
                'Cow' => 'Le moo',
            ]);

            return $package;
        }, 'fr_FR');

        $translator = I18n::getTranslator('custom', 'fr_FR');
        $this->assertEquals('Le moo', $translator->translate('Cow'));
    }

    /**
     * Tests that messages can also be loaded from plugins by using the
     * domain = plugin_name convention
     *
     * @return void
     */
    public function testPluginMesagesLoad()
    {
        $this->loadPlugins([
            'TestPlugin',
            'Company/TestPluginThree',
        ]);

        $translator = I18n::getTranslator('test_plugin');
        $this->assertEquals(
            'Plural Rule 1 (from plugin)',
            $translator->translate('Plural Rule 1')
        );

        $translator = I18n::getTranslator('company/test_plugin_three');
        $this->assertEquals(
            'String 1 (from plugin three)',
            $translator->translate('String 1')
        );
    }

    /**
     * Tests that messages messages from a plugin can be automatically
     * overridden by messages in app
     *
     * @return void
     */
    public function testPluginOverride()
    {
        $this->loadPlugins(['TestTheme']);
        $translator = I18n::getTranslator('test_theme');
        $this->assertEquals(
            'translated',
            $translator->translate('A Message')
        );
    }

    /**
     * Tests the locale method
     *
     * @return void
     */
    public function testGetDefaultLocale()
    {
        $this->assertEquals('en_US', I18n::getLocale());
        $this->assertEquals('en_US', ini_get('intl.default_locale'));
        I18n::setLocale('fr_FR');
        $this->assertEquals('fr_FR', I18n::getLocale());
        $this->assertEquals('fr_FR', ini_get('intl.default_locale'));
    }

    /**
     * Tests that changing the default locale also changes the way translators
     * are fetched
     *
     * @return void
     */
    public function testGetTranslatorByDefaultLocale()
    {
        I18n::setTranslator('custom', function () {
            $package = new Package('default');
            $package->setMessages([
                'Cow' => 'Le moo',
            ]);

            return $package;
        }, 'fr_FR');

        I18n::setLocale('fr_FR');
        $translator = I18n::getTranslator('custom');
        $this->assertEquals('Le moo', $translator->translate('Cow'));
    }

    /**
     * Tests the __() function
     *
     * @return void
     */
    public function testBasicTranslateFunction()
    {
        I18n::setDefaultFormatter('sprintf');
        $this->assertEquals('%d is 1 (po translated)', __('%d = 1'));
        $this->assertEquals('1 is 1 (po translated)', __('%d = 1', 1));
        $this->assertEquals('1 is 1 (po translated)', __('%d = 1', [1]));
        $this->assertEquals('The red dog, and blue cat', __('The %s dog, and %s cat', ['red', 'blue']));
        $this->assertEquals('The red dog, and blue cat', __('The %s dog, and %s cat', 'red', 'blue'));
    }

    /**
     * Tests the __() functions with explicit null params
     *
     * @return void
     */
    public function testBasicTranslateFunctionsWithNullParam()
    {
        $this->assertEquals('text {0}', __('text {0}'));
        $this->assertEquals('text ', __('text {0}', null));

        $this->assertEquals('text {0}', __n('text {0}', 'texts {0}', 1));
        $this->assertEquals('text ', __n('text {0}', 'texts {0}', 1, null));

        $this->assertEquals('text {0}', __d('default', 'text {0}'));
        $this->assertEquals('text ', __d('default', 'text {0}', null));

        $this->assertEquals('text {0}', __dn('default', 'text {0}', 'texts {0}', 1));
        $this->assertEquals('text ', __dn('default', 'text {0}', 'texts {0}', 1, null));

        $this->assertEquals('text {0}', __x('default', 'text {0}'));
        $this->assertEquals('text ', __x('default', 'text {0}', null));

        $this->assertEquals('text {0}', __xn('default', 'text {0}', 'texts {0}', 1));
        $this->assertEquals('text ', __xn('default', 'text {0}', 'texts {0}', 1, null));

        $this->assertEquals('text {0}', __dx('default', 'words', 'text {0}'));
        $this->assertEquals('text ', __dx('default', 'words', 'text {0}', null));

        $this->assertEquals('text {0}', __dxn('default', 'words', 'text {0}', 'texts {0}', 1));
        $this->assertEquals('text ', __dxn('default', 'words', 'text {0}', 'texts {0}', 1, null));
    }

    /**
     * Tests the __() function on a plural key works
     *
     * @return void
     */
    public function testBasicTranslateFunctionPluralData()
    {
        I18n::setDefaultFormatter('sprintf');
        $this->assertEquals('%d is 1 (po translated)', __('%d = 0 or > 1'));
    }

    /**
     * Tests the __n() function
     *
     * @return void
     */
    public function testBasicTranslatePluralFunction()
    {
        I18n::setDefaultFormatter('sprintf');
        $result = __n('singular msg', '%d = 0 or > 1', 1);
        $this->assertEquals('1 is 1 (po translated)', $result);

        $result = __n('singular msg', '%d = 0 or > 1', 2);
        $this->assertEquals('2 is 2-4 (po translated)', $result);

        $result = __n('%s %s and %s are good', '%s and %s are best', 1, ['red', 'blue']);
        $this->assertEquals('1 red and blue are good', $result);

        $result = __n('%s %s and %s are good', '%s and %s are best', 1, 'red', 'blue');
        $this->assertEquals('1 red and blue are good', $result);
    }

    /**
     * Tests the __n() function on singular keys
     *
     * @return void
     */
    public function testBasicTranslatePluralFunctionSingularMessage()
    {
        I18n::setDefaultFormatter('sprintf');
        $result = __n('No translation needed', 'not used', 1);
        $this->assertEquals('No translation needed', $result);
    }

    /**
     * Tests the __d() function
     *
     * @return void
     */
    public function testBasicDomainFunction()
    {
        I18n::setTranslator('custom', function () {
            $package = new Package('default');
            $package->setMessages([
                'Cow' => 'Le moo',
                'The {0} is tasty' => 'The {0} is delicious',
                'Average price {0}' => 'Price Average {0}',
                'Unknown' => '',
            ]);

            return $package;
        }, 'en_US');
        $this->assertEquals('Le moo', __d('custom', 'Cow'));
        $this->assertEquals('Unknown', __d('custom', 'Unknown'));

        $result = __d('custom', 'The {0} is tasty', ['fruit']);
        $this->assertEquals('The fruit is delicious', $result);

        $result = __d('custom', 'The {0} is tasty', 'fruit');
        $this->assertEquals('The fruit is delicious', $result);

        $result = __d('custom', 'Average price {0}', ['9.99']);
        $this->assertEquals('Price Average 9.99', $result);
    }

    /**
     * Tests the __dn() function
     *
     * @return void
     */
    public function testBasicDomainPluralFunction()
    {
        I18n::setTranslator('custom', function () {
            $package = new Package('default');
            $package->setMessages([
                'Cow' => 'Le Moo',
                'Cows' => [
                    'Le Moo',
                    'Les Moos',
                ],
                '{0} years' => [
                    '',
                    '',
                ],
            ]);

            return $package;
        }, 'en_US');
        $this->assertEquals('Le Moo', __dn('custom', 'Cow', 'Cows', 1));
        $this->assertEquals('Les Moos', __dn('custom', 'Cow', 'Cows', 2));
        $this->assertEquals('{0} years', __dn('custom', '{0} year', '{0} years', 1));
        $this->assertEquals('{0} years', __dn('custom', '{0} year', '{0} years', 2));
    }

    /**
     * Tests the __x() function
     *
     * @return void
     */
    public function testBasicContextFunction()
    {
        I18n::setTranslator('default', function () {
            $package = new Package('default');
            $package->setMessages([
                'letter' => [
                    '_context' => [
                        'character' => 'The letter {0}',
                        'communication' => 'She wrote a letter to {0}',
                    ],
                ],
                'letters' => [
                    '_context' => [
                        'character' => [
                            'The letter {0}',
                            'The letters {0} and {1}',
                        ],
                        'communication' => [
                            'She wrote a letter to {0}',
                            'She wrote a letter to {0} and {1}',
                        ],
                    ],
                ],
            ]);

            return $package;
        }, 'en_US');

        $this->assertEquals('The letters A and B', __x('character', 'letters', ['A', 'B']));
        $this->assertEquals('The letter A', __x('character', 'letter', ['A']));

        $this->assertEquals('The letters A and B', __x('character', 'letters', 'A', 'B'));
        $this->assertEquals('The letter A', __x('character', 'letter', 'A'));

        $this->assertEquals(
            'She wrote a letter to Thomas and Sara',
            __x('communication', 'letters', ['Thomas', 'Sara'])
        );
        $this->assertEquals(
            'She wrote a letter to Thomas',
            __x('communication', 'letter', ['Thomas'])
        );

        $this->assertEquals(
            'She wrote a letter to Thomas and Sara',
            __x('communication', 'letters', 'Thomas', 'Sara')
        );
        $this->assertEquals(
            'She wrote a letter to Thomas',
            __x('communication', 'letter', 'Thomas')
        );
    }

    /**
     * Tests the __x() function with no msgstr
     *
     * @return void
     */
    public function testBasicContextFunctionNoString()
    {
        I18n::setTranslator('default', function () {
            $package = new Package('default');
            $package->setMessages([
                'letter' => [
                    '_context' => [
                        'character' => '',
                    ],
                ],
            ]);

            return $package;
        }, 'en_US');

        $this->assertEquals('letter', __x('character', 'letter'));
        $this->assertEquals('letter', __x('unknown', 'letter'));
    }

    /**
     * Tests the __x() function with an invalid context
     *
     * @return void
     */
    public function testBasicContextFunctionInvalidContext()
    {
        I18n::setTranslator('default', function () {
            $package = new Package('default');
            $package->setMessages([
                'letter' => [
                    '_context' => [
                        'noun' => 'a paper letter',
                    ],
                ],
            ]);

            return $package;
        }, 'en_US');

        $this->assertEquals('letter', __x('garbage', 'letter'));
        $this->assertEquals('a paper letter', __('letter'));
    }

    /**
     * Tests the __xn() function
     *
     * @return void
     */
    public function testPluralContextFunction()
    {
        I18n::setTranslator('default', function () {
            $package = new Package('default');
            $package->setMessages([
                'letter' => [
                    '_context' => [
                        'character' => 'The letter {0}',
                        'communication' => 'She wrote a letter to {0}',
                    ],
                ],
                'letters' => [
                    '_context' => [
                        'character' => [
                            'The letter {0}',
                            'The letters {0} and {1}',
                        ],
                        'communication' => [
                            'She wrote a letter to {0}',
                            'She wrote a letter to {0} and {1}',
                        ],
                    ],
                ],
            ]);

            return $package;
        }, 'en_US');
        $this->assertEquals('The letters A and B', __xn('character', 'letter', 'letters', 2, ['A', 'B']));
        $this->assertEquals('The letter A', __xn('character', 'letter', 'letters', 1, ['A']));

        $this->assertEquals(
            'She wrote a letter to Thomas and Sara',
            __xn('communication', 'letter', 'letters', 2, ['Thomas', 'Sara'])
        );
        $this->assertEquals(
            'She wrote a letter to Thomas',
            __xn('communication', 'letter', 'letters', 1, ['Thomas'])
        );

        $this->assertEquals(
            'She wrote a letter to Thomas and Sara',
            __xn('communication', 'letter', 'letters', 2, 'Thomas', 'Sara')
        );
        $this->assertEquals(
            'She wrote a letter to Thomas',
            __xn('communication', 'letter', 'letters', 1, 'Thomas')
        );
    }

    /**
     * Tests the __dx() function
     *
     * @return void
     */
    public function testDomainContextFunction()
    {
        I18n::setTranslator('custom', function () {
            $package = new Package('default');
            $package->setMessages([
                'letter' => [
                    '_context' => [
                        'character' => 'The letter {0}',
                        'communication' => 'She wrote a letter to {0}',
                    ],
                ],
                'letters' => [
                    '_context' => [
                        'character' => [
                            'The letter {0}',
                            'The letters {0} and {1}',
                        ],
                        'communication' => [
                            'She wrote a letter to {0}',
                            'She wrote a letter to {0} and {1}',
                        ],
                    ],
                ],
            ]);

            return $package;
        }, 'en_US');

        $this->assertEquals('The letters A and B', __dx('custom', 'character', 'letters', ['A', 'B']));
        $this->assertEquals('The letter A', __dx('custom', 'character', 'letter', ['A']));

        $this->assertEquals(
            'She wrote a letter to Thomas and Sara',
            __dx('custom', 'communication', 'letters', ['Thomas', 'Sara'])
        );
        $this->assertEquals(
            'She wrote a letter to Thomas',
            __dx('custom', 'communication', 'letter', ['Thomas'])
        );

        $this->assertEquals(
            'She wrote a letter to Thomas and Sara',
            __dx('custom', 'communication', 'letters', 'Thomas', 'Sara')
        );
        $this->assertEquals(
            'She wrote a letter to Thomas',
            __dx('custom', 'communication', 'letter', 'Thomas')
        );
    }

    /**
     * Tests the __dxn() function
     *
     * @return void
     */
    public function testDomainPluralContextFunction()
    {
        I18n::setTranslator('custom', function () {
            $package = new Package('default');
            $package->setMessages([
                'letter' => [
                    '_context' => [
                        'character' => 'The letter {0}',
                        'communication' => 'She wrote a letter to {0}',
                    ],
                ],
                'letters' => [
                    '_context' => [
                        'character' => [
                            'The letter {0}',
                            'The letters {0} and {1}',
                        ],
                        'communication' => [
                            'She wrote a letter to {0}',
                            'She wrote a letter to {0} and {1}',
                        ],
                    ],
                ],
            ]);

            return $package;
        }, 'en_US');
        $this->assertEquals(
            'The letters A and B',
            __dxn('custom', 'character', 'letter', 'letters', 2, ['A', 'B'])
        );
        $this->assertEquals(
            'The letter A',
            __dxn('custom', 'character', 'letter', 'letters', 1, ['A'])
        );

        $this->assertEquals(
            'She wrote a letter to Thomas and Sara',
            __dxn('custom', 'communication', 'letter', 'letters', 2, ['Thomas', 'Sara'])
        );
        $this->assertEquals(
            'She wrote a letter to Thomas',
            __dxn('custom', 'communication', 'letter', 'letters', 1, ['Thomas'])
        );

        $this->assertEquals(
            'She wrote a letter to Thomas and Sara',
            __dxn('custom', 'communication', 'letter', 'letters', 2, 'Thomas', 'Sara')
        );
        $this->assertEquals(
            'She wrote a letter to Thomas',
            __dxn('custom', 'communication', 'letter', 'letters', 1, 'Thomas')
        );
    }

    /**
     * Tests that translators are cached for performance
     *
     * @return void
     */
    public function testTranslatorCache()
    {
        $english = I18n::getTranslator();
        $spanish = I18n::getTranslator('default', 'es_ES');

        $cached = Cache::read('translations.default.en_US', '_cake_core_');
        $this->assertEquals($english, $cached);

        $cached = Cache::read('translations.default.es_ES', '_cake_core_');
        $this->assertEquals($spanish, $cached);

        $this->assertSame($english, I18n::getTranslator());
        $this->assertSame($spanish, I18n::getTranslator('default', 'es_ES'));
        $this->assertSame($english, I18n::getTranslator());
    }

    /**
     * Tests that it is possible to register a generic translators factory for a domain
     * instead of having to create them manually
     *
     * @return void
     */
    public function testLoaderFactory()
    {
        I18n::config('custom', function ($name, $locale) {
            $this->assertEquals('custom', $name);
            $package = new Package('default');

            if ($locale === 'fr_FR') {
                $package->setMessages([
                'Cow' => 'Le Moo',
                'Cows' => [
                    'Le Moo',
                    'Les Moos',
                    ],
                ]);
            }

            if ($locale === 'es_ES') {
                $package->setMessages([
                'Cow' => 'El Moo',
                'Cows' => [
                    'El Moo',
                    'Los Moos',
                    ],
                ]);
            }

            return $package;
        });

        $translator = I18n::getTranslator('custom', 'fr_FR');
        $this->assertEquals('Le Moo', $translator->translate('Cow'));
        $this->assertEquals('Les Moos', $translator->translate('Cows', ['_count' => 2]));

        $translator = I18n::getTranslator('custom', 'es_ES');
        $this->assertEquals('El Moo', $translator->translate('Cow'));
        $this->assertEquals('Los Moos', $translator->translate('Cows', ['_count' => 2]));

        $translator = I18n::getTranslator();
        $this->assertEquals('%d is 1 (po translated)', $translator->translate('%d = 1'));
    }

    /**
     * Tests that it is possible to register a fallback translators factory
     *
     * @return void
     */
    public function testFallbackLoaderFactory()
    {
        I18n::config('_fallback', function ($name) {
            $package = new Package('default');

            if ($name === 'custom') {
                $package->setMessages([
                    'Cow' => 'Le Moo custom',
                ]);
            } else {
                $package->setMessages([
                    'Cow' => 'Le Moo default',
                ]);
            }

            return $package;
        });

        $translator = I18n::getTranslator('custom');
        $this->assertEquals('Le Moo custom', $translator->translate('Cow'));

        $translator = I18n::getTranslator();
        $this->assertEquals('Le Moo default', $translator->translate('Cow'));
    }

    /**
     * Tests that missing translations will get fallbacked to the default translator
     *
     * @return void
     */
    public function testFallbackTranslator()
    {
        I18n::setTranslator('default', function () {
            $package = new Package('default');
            $package->setMessages([
                'Dog' => 'Le bark',
            ]);

            return $package;
        }, 'fr_FR');

        I18n::setTranslator('custom', function () {
            $package = new Package('default');
            $package->setMessages([
                'Cow' => 'Le moo',
            ]);

            return $package;
        }, 'fr_FR');

        $translator = I18n::getTranslator('custom', 'fr_FR');
        $this->assertEquals('Le moo', $translator->translate('Cow'));
        $this->assertEquals('Le bark', $translator->translate('Dog'));
    }

    /**
     * Test that the translation fallback can be disabled
     *
     * @return void
     */
    public function testFallbackTranslatorDisabled()
    {
        I18n::useFallback(false);

        I18n::setTranslator('default', function () {
            $package = new Package('default');
            $package->setMessages(['Dog' => 'Le bark']);

            return $package;
        }, 'fr_FR');

        I18n::setTranslator('custom', function () {
            $package = new Package('default');
            $package->setMessages(['Cow' => 'Le moo']);

            return $package;
        }, 'fr_FR');

        $translator = I18n::getTranslator('custom', 'fr_FR');
        $this->assertEquals('Le moo', $translator->translate('Cow'));
        $this->assertEquals('Dog', $translator->translate('Dog'));
    }

    /**
     * Tests that it is possible to register a generic translators factory for a domain
     * instead of having to create them manually
     *
     * @return void
     */
    public function testFallbackTranslatorWithFactory()
    {
        I18n::setTranslator('default', function () {
            $package = new Package('default');
            $package->setMessages([
                'Dog' => 'Le bark',
            ]);

            return $package;
        }, 'fr_FR');
        I18n::config('custom', function ($name, $locale) {
            $this->assertEquals('custom', $name);
            $package = new Package('default');
            $package->setMessages([
                'Cow' => 'Le moo',
            ]);

            return $package;
        });

        $translator = I18n::getTranslator('custom', 'fr_FR');
        $this->assertEquals('Le moo', $translator->translate('Cow'));
        $this->assertEquals('Le bark', $translator->translate('Dog'));
    }

    /**
     * Tests the __() function on empty translations
     *
     * @return void
     */
    public function testEmptyTranslationString()
    {
        I18n::setDefaultFormatter('sprintf');
        $result = __('No translation needed');
        $this->assertEquals('No translation needed', $result);
    }

    /**
     * Tests that a plurals from a domain get translated correctly
     *
     * @return void
     */
    public function testPluralTranslationsFromDomain()
    {
        I18n::setLocale('de');
        $this->assertEquals('Standorte', __dn('wa', 'Location', 'Locations', 0));
        $this->assertEquals('Standort', __dn('wa', 'Location', 'Locations', 1));
        $this->assertEquals('Standorte', __dn('wa', 'Location', 'Locations', 2));
    }
}<|MERGE_RESOLUTION|>--- conflicted
+++ resolved
@@ -56,13 +56,8 @@
         I18n::clear();
         I18n::setDefaultFormatter('default');
         I18n::setLocale($this->locale);
-<<<<<<< HEAD
-        Plugin::getCollection()->clear();
+        $this->clearPlugins();
         Cache::clear('_cake_core_');
-=======
-        $this->clearPlugins();
-        Cache::clear(false, '_cake_core_');
->>>>>>> 6dfc5a43
     }
 
     /**
