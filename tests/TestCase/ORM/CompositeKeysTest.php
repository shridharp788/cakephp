--- conflicted
+++ resolved
@@ -113,13 +113,9 @@
      */
     public function testSaveNewErrorCompositeKeyNoIncrement()
     {
-<<<<<<< HEAD
-        $articles = $this->getTableLocator()->get('SiteArticles');
-=======
         $this->expectException(\RuntimeException::class);
         $this->expectExceptionMessage('Cannot insert row, some of the primary key values are missing');
-        $articles = TableRegistry::get('SiteArticles');
->>>>>>> 41ecd041
+        $articles = $this->getTableLocator()->get('SiteArticles');
         $article = $articles->newEntity(['site_id' => 1, 'author_id' => 1, 'title' => 'testing']);
         $articles->save($article);
     }
