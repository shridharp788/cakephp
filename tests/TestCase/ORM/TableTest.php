<?php
/**
 * CakePHP(tm) : Rapid Development Framework (https://cakephp.org)
 * Copyright (c) Cake Software Foundation, Inc. (https://cakefoundation.org)
 *
 * Licensed under The MIT License
 * For full copyright and license information, please see the LICENSE.txt
 * Redistributions of files must retain the above copyright notice.
 *
 * @copyright     Copyright (c) Cake Software Foundation, Inc. (https://cakefoundation.org)
 * @link          https://cakephp.org CakePHP(tm) Project
 * @since         3.0.0
 * @license       https://opensource.org/licenses/mit-license.php MIT License
 */
namespace Cake\Test\TestCase\ORM;

use ArrayObject;
use Cake\Collection\Collection;
use Cake\Core\Plugin;
use Cake\Database\Exception;
use Cake\Database\Expression\QueryExpression;
use Cake\Database\Schema\TableSchema;
use Cake\Database\TypeMap;
use Cake\Datasource\ConnectionManager;
use Cake\Datasource\EntityInterface;
use Cake\Event\Event;
use Cake\Event\EventManager;
use Cake\I18n\Time;
use Cake\ORM\AssociationCollection;
use Cake\ORM\Association\BelongsTo;
use Cake\ORM\Association\BelongsToMany;
use Cake\ORM\Association\HasMany;
use Cake\ORM\Association\HasOne;
use Cake\ORM\Entity;
use Cake\ORM\Query;
use Cake\ORM\RulesChecker;
use Cake\ORM\SaveOptionsBuilder;
use Cake\ORM\Table;
use Cake\TestSuite\TestCase;
use Cake\Validation\Validator;

/**
 * Used to test correct class is instantiated when using $this->getTableLocator()->get();
 */
class UsersTable extends Table
{

}

/**
 * Tests Table class
 */
class TableTest extends TestCase
{

    public $fixtures = [
        'core.articles',
        'core.tags',
        'core.articles_tags',
        'core.authors',
        'core.categories',
        'core.comments',
        'core.groups',
        'core.groups_members',
        'core.members',
        'core.polymorphic_tagged',
        'core.site_articles',
        'core.users'
    ];

    /**
     * Handy variable containing the next primary key that will be inserted in the
     * users table
     *
     * @var int
     */
    public static $nextUserId = 5;

    public function setUp()
    {
        parent::setUp();
        $this->connection = ConnectionManager::get('test');
        static::setAppNamespace();

        $this->usersTypeMap = new TypeMap([
            'Users.id' => 'integer',
            'id' => 'integer',
            'Users__id' => 'integer',
            'Users.username' => 'string',
            'Users__username' => 'string',
            'username' => 'string',
            'Users.password' => 'string',
            'Users__password' => 'string',
            'password' => 'string',
            'Users.created' => 'timestamp',
            'Users__created' => 'timestamp',
            'created' => 'timestamp',
            'Users.updated' => 'timestamp',
            'Users__updated' => 'timestamp',
            'updated' => 'timestamp',
        ]);
        $this->articlesTypeMap = new TypeMap([
            'Articles.id' => 'integer',
            'Articles__id' => 'integer',
            'id' => 'integer',
            'Articles.title' => 'string',
            'Articles__title' => 'string',
            'title' => 'string',
            'Articles.author_id' => 'integer',
            'Articles__author_id' => 'integer',
            'author_id' => 'integer',
            'Articles.body' => 'text',
            'Articles__body' => 'text',
            'body' => 'text',
            'Articles.published' => 'string',
            'Articles__published' => 'string',
            'published' => 'string',
        ]);
    }

    /**
     * teardown method
     *
     * @return void
     */
    public function tearDown()
    {
        parent::tearDown();
        $this->getTableLocator()->clear();
    }

    /**
     * Tests the table method
     *
     * @return void
     */
    public function testTableMethod()
    {
        $table = new Table(['table' => 'users']);
        $this->assertEquals('users', $table->table());

        $table = new UsersTable;
        $this->assertEquals('users', $table->table());

        $table = $this->getMockBuilder('\Cake\ORM\Table')
            ->setMethods(['find'])
            ->setMockClassName('SpecialThingsTable')
            ->getMock();
        $this->assertEquals('special_things', $table->table());

        $table = new Table(['alias' => 'LoveBoats']);
        $this->assertEquals('love_boats', $table->table());

        $table->table('other');
        $this->assertEquals('other', $table->table());

        $table->table('database.other');
        $this->assertEquals('database.other', $table->table());
    }

    /**
     * Tests the alias method
     *
     * @return void
     */
    public function testAliasMethod()
    {
        $table = new Table(['alias' => 'users']);
        $this->assertEquals('users', $table->alias());

        $table = new Table(['table' => 'stuffs']);
        $this->assertEquals('stuffs', $table->alias());

        $table = new UsersTable;
        $this->assertEquals('Users', $table->alias());

        $table = $this->getMockBuilder('\Cake\ORM\Table')
            ->setMethods(['find'])
            ->setMockClassName('SpecialThingTable')
            ->getMock();
        $this->assertEquals('SpecialThing', $table->alias());

        $table->alias('AnotherOne');
        $this->assertEquals('AnotherOne', $table->alias());
    }

    /**
     * Test that aliasField() works.
     *
     * @return void
     */
    public function testAliasField()
    {
        $table = new Table(['alias' => 'Users']);
        $this->assertEquals('Users.id', $table->aliasField('id'));

        $this->assertEquals('Users.id', $table->aliasField('Users.id'));
    }

    /**
     * Tests connection method
     *
     * @return void
     */
    public function testConnection()
    {
        $table = new Table(['table' => 'users']);
        $this->assertNull($table->connection());
        $table->connection($this->connection);
        $this->assertSame($this->connection, $table->connection());
    }

    /**
     * Tests primaryKey method
     *
     * @return void
     */
    public function testPrimaryKey()
    {
        $table = new Table([
            'table' => 'users',
            'schema' => [
                'id' => ['type' => 'integer'],
                '_constraints' => ['primary' => ['type' => 'primary', 'columns' => ['id']]]
            ]
        ]);
        $this->assertEquals('id', $table->primaryKey());
        $table->primaryKey('thingID');
        $this->assertEquals('thingID', $table->primaryKey());

        $table->primaryKey(['thingID', 'user_id']);
        $this->assertEquals(['thingID', 'user_id'], $table->primaryKey());
    }

    /**
     * Tests that name will be selected as a displayField
     *
     * @return void
     */
    public function testDisplayFieldName()
    {
        $table = new Table([
            'table' => 'users',
            'schema' => [
                'foo' => ['type' => 'string'],
                'name' => ['type' => 'string']
            ]
        ]);
        $this->assertEquals('name', $table->displayField());
    }

    /**
     * Tests that title will be selected as a displayField
     *
     * @return void
     */
    public function testDisplayFieldTitle()
    {
        $table = new Table([
            'table' => 'users',
            'schema' => [
                'foo' => ['type' => 'string'],
                'title' => ['type' => 'string']
            ]
        ]);
        $this->assertEquals('title', $table->displayField());
    }

    /**
     * Tests that no displayField will fallback to primary key
     *
     * @return void
     */
    public function testDisplayFallback()
    {
        $table = new Table([
            'table' => 'users',
            'schema' => [
                'id' => ['type' => 'string'],
                'foo' => ['type' => 'string'],
                '_constraints' => ['primary' => ['type' => 'primary', 'columns' => ['id']]]
            ]
        ]);
        $this->assertEquals('id', $table->displayField());
    }

    /**
     * Tests that displayField can be changed
     *
     * @return void
     */
    public function testDisplaySet()
    {
        $table = new Table([
            'table' => 'users',
            'schema' => [
                'id' => ['type' => 'string'],
                'foo' => ['type' => 'string'],
                '_constraints' => ['primary' => ['type' => 'primary', 'columns' => ['id']]]
            ]
        ]);
        $this->assertEquals('id', $table->displayField());
        $table->displayField('foo');
        $this->assertEquals('foo', $table->displayField());
    }

    /**
     * Tests schema method
     *
     * @return void
     */
    public function testSchema()
    {
        $schema = $this->connection->getSchemaCollection()->describe('users');
        $table = new Table([
            'table' => 'users',
            'connection' => $this->connection,
        ]);
        $this->assertEquals($schema, $table->schema());

        $table = new Table(['table' => 'stuff']);
        $table->schema($schema);
        $this->assertSame($schema, $table->schema());

        $table = new Table(['table' => 'another']);
        $schema = ['id' => ['type' => 'integer']];
        $table->schema($schema);
        $this->assertEquals(
            new TableSchema('another', $schema),
            $table->schema()
        );
    }

    /**
     * Tests that _initializeSchema can be used to alter the database schema
     *
     * @return void
     */
    public function testSchemaInitialize()
    {
        $schema = $this->connection->getSchemaCollection()->describe('users');
        $table = $this->getMockBuilder('Cake\ORM\Table')
            ->setMethods(['_initializeSchema'])
            ->setConstructorArgs([['table' => 'users', 'connection' => $this->connection]])
            ->getMock();
        $table->expects($this->once())
            ->method('_initializeSchema')
            ->with($schema)
            ->will($this->returnCallback(function ($schema) {
                $schema->setColumnType('username', 'integer');

                return $schema;
            }));
        $result = $table->schema();
        $schema->setColumnType('username', 'integer');
        $this->assertEquals($schema, $result);
        $this->assertEquals($schema, $table->schema(), '_initializeSchema should be called once');
    }

    /**
     * Tests that all fields for a table are added by default in a find when no
     * other fields are specified
     *
     * @return void
     */
    public function testFindAllNoFieldsAndNoHydration()
    {
        $table = new Table([
            'table' => 'users',
            'connection' => $this->connection,
        ]);
        $results = $table
            ->find('all')
            ->where(['id IN' => [1, 2]])
            ->order('id')
            ->hydrate(false)
            ->toArray();
        $expected = [
            [
                'id' => 1,
                'username' => 'mariano',
                'password' => '$2a$10$u05j8FjsvLBNdfhBhc21LOuVMpzpabVXQ9OpC2wO3pSO0q6t7HHMO',
                'created' => new Time('2007-03-17 01:16:23'),
                'updated' => new Time('2007-03-17 01:18:31'),
            ],
            [
                'id' => 2,
                'username' => 'nate',
                'password' => '$2a$10$u05j8FjsvLBNdfhBhc21LOuVMpzpabVXQ9OpC2wO3pSO0q6t7HHMO',
                'created' => new Time('2008-03-17 01:18:23'),
                'updated' => new Time('2008-03-17 01:20:31'),
            ],
        ];
        $this->assertEquals($expected, $results);
    }

    /**
     * Tests that it is possible to select only a few fields when finding over a table
     *
     * @return void
     */
    public function testFindAllSomeFieldsNoHydration()
    {
        $table = new Table([
            'table' => 'users',
            'connection' => $this->connection,
        ]);
        $results = $table->find('all')
            ->select(['username', 'password'])
            ->hydrate(false)
            ->order('username')->toArray();
        $expected = [
            ['username' => 'garrett', 'password' => '$2a$10$u05j8FjsvLBNdfhBhc21LOuVMpzpabVXQ9OpC2wO3pSO0q6t7HHMO'],
            ['username' => 'larry', 'password' => '$2a$10$u05j8FjsvLBNdfhBhc21LOuVMpzpabVXQ9OpC2wO3pSO0q6t7HHMO'],
            ['username' => 'mariano', 'password' => '$2a$10$u05j8FjsvLBNdfhBhc21LOuVMpzpabVXQ9OpC2wO3pSO0q6t7HHMO'],
            ['username' => 'nate', 'password' => '$2a$10$u05j8FjsvLBNdfhBhc21LOuVMpzpabVXQ9OpC2wO3pSO0q6t7HHMO'],
        ];
        $this->assertSame($expected, $results);

        $results = $table->find('all')
            ->select(['foo' => 'username', 'password'])
            ->order('username')
            ->hydrate(false)
            ->toArray();
        $expected = [
            ['foo' => 'garrett', 'password' => '$2a$10$u05j8FjsvLBNdfhBhc21LOuVMpzpabVXQ9OpC2wO3pSO0q6t7HHMO'],
            ['foo' => 'larry', 'password' => '$2a$10$u05j8FjsvLBNdfhBhc21LOuVMpzpabVXQ9OpC2wO3pSO0q6t7HHMO'],
            ['foo' => 'mariano', 'password' => '$2a$10$u05j8FjsvLBNdfhBhc21LOuVMpzpabVXQ9OpC2wO3pSO0q6t7HHMO'],
            ['foo' => 'nate', 'password' => '$2a$10$u05j8FjsvLBNdfhBhc21LOuVMpzpabVXQ9OpC2wO3pSO0q6t7HHMO'],
        ];
        $this->assertSame($expected, $results);
    }

    /**
     * Tests that the query will automatically casts complex conditions to the correct
     * types when the columns belong to the default table
     *
     * @return void
     */
    public function testFindAllConditionAutoTypes()
    {
        $table = new Table([
            'table' => 'users',
            'connection' => $this->connection,
        ]);
        $query = $table->find('all')
            ->select(['id', 'username'])
            ->where(['created >=' => new Time('2010-01-22 00:00')])
            ->hydrate(false)
            ->order('id');
        $expected = [
            ['id' => 3, 'username' => 'larry'],
            ['id' => 4, 'username' => 'garrett']
        ];
        $this->assertSame($expected, $query->toArray());

        $query->orWhere(['users.created' => new Time('2008-03-17 01:18:23')]);
        $expected = [
            ['id' => 2, 'username' => 'nate'],
            ['id' => 3, 'username' => 'larry'],
            ['id' => 4, 'username' => 'garrett']
        ];
        $this->assertSame($expected, $query->toArray());
    }

    /**
     * Test that beforeFind events can mutate the query.
     *
     * @return void
     */
    public function testFindBeforeFindEventMutateQuery()
    {
        $table = new Table([
            'table' => 'users',
            'connection' => $this->connection,
        ]);
        $table->getEventManager()->on(
            'Model.beforeFind',
            function (Event $event, $query, $options) {
                $query->limit(1);
            }
        );

        $result = $table->find('all')->all();
        $this->assertCount(1, $result, 'Should only have 1 record, limit 1 applied.');
    }

    /**
     * Test that beforeFind events are fired and can stop the find and
     * return custom results.
     *
     * @return void
     */
    public function testFindBeforeFindEventOverrideReturn()
    {
        $table = new Table([
            'table' => 'users',
            'connection' => $this->connection,
        ]);
        $expected = ['One', 'Two', 'Three'];
        $table->getEventManager()->on(
            'Model.beforeFind',
            function (Event $event, $query, $options) use ($expected) {
                $query->setResult($expected);
                $event->stopPropagation();
            }
        );

        $query = $table->find('all');
        $query->limit(1);
        $this->assertEquals($expected, $query->all()->toArray());
    }

    /**
     * Test that the getAssociation() method supports the dot syntax.
     *
     * @return void
     */
    public function testAssociationDotSyntax()
    {
        $groups = TableRegistry::get('Groups');
        $members = TableRegistry::get('Members');
        $groupsMembers = TableRegistry::get('GroupsMembers');

        $groups->belongsToMany('Members');
        $groups->hasMany('GroupsMembers');
        $groupsMembers->belongsTo('Members');
        $members->belongsToMany('Groups');

        $association = $groups->getAssociation('GroupsMembers.Members.Groups');
        $this->assertInstanceOf(BelongsToMany::class, $association);
        $this->assertSame(
            $groups->getAssociation('GroupsMembers')->getAssociation('Members')->getAssociation('Groups'),
            $association
        );
    }

    /**
     * Tests that belongsTo() creates and configures correctly the association
     *
     * @return void
     */
    public function testBelongsTo()
    {
        $options = ['foreignKey' => 'fake_id', 'conditions' => ['a' => 'b']];
        $table = new Table(['table' => 'dates']);
        $belongsTo = $table->belongsTo('user', $options);
        $this->assertInstanceOf(BelongsTo::class, $belongsTo);
        $this->assertSame($belongsTo, $table->getAssociation('user'));
        $this->assertEquals('user', $belongsTo->getName());
        $this->assertEquals('fake_id', $belongsTo->getForeignKey());
        $this->assertEquals(['a' => 'b'], $belongsTo->getConditions());
        $this->assertSame($table, $belongsTo->getSource());
    }

    /**
     * Tests that hasOne() creates and configures correctly the association
     *
     * @return void
     */
    public function testHasOne()
    {
        $options = ['foreignKey' => 'user_id', 'conditions' => ['b' => 'c']];
        $table = new Table(['table' => 'users']);
        $hasOne = $table->hasOne('profile', $options);
        $this->assertInstanceOf(HasOne::class, $hasOne);
        $this->assertSame($hasOne, $table->getAssociation('profile'));
        $this->assertEquals('profile', $hasOne->getName());
        $this->assertEquals('user_id', $hasOne->getForeignKey());
        $this->assertEquals(['b' => 'c'], $hasOne->getConditions());
        $this->assertSame($table, $hasOne->getSource());
    }

    /**
     * Test has one with a plugin model
     *
     * @return void
     */
    public function testHasOnePlugin()
    {
        $options = ['className' => 'TestPlugin.Comments'];
        $table = new Table(['table' => 'users']);

        $hasOne = $table->hasOne('Comments', $options);
        $this->assertInstanceOf(HasOne::class, $hasOne);
        $this->assertSame('Comments', $hasOne->getName());

        $hasOneTable = $hasOne->getTarget();
        $this->assertSame('Comments', $hasOne->getAlias());
        $this->assertSame('TestPlugin.Comments', $hasOne->getRegistryAlias());

        $options = ['className' => 'TestPlugin.Comments'];
        $table = new Table(['table' => 'users']);

        $hasOne = $table->hasOne('TestPlugin.Comments', $options);
        $this->assertInstanceOf(HasOne::class, $hasOne);
        $this->assertSame('Comments', $hasOne->getName());

        $hasOneTable = $hasOne->getTarget();
        $this->assertSame('Comments', $hasOne->getAlias());
        $this->assertSame('TestPlugin.Comments', $hasOne->getRegistryAlias());
    }

    /**
     * testNoneUniqueAssociationsSameClass
     *
     * @return void
     */
    public function testNoneUniqueAssociationsSameClass()
    {
        $Users = new Table(['table' => 'users']);
        $options = ['className' => 'Comments'];
        $Users->hasMany('Comments', $options);

        $Articles = new Table(['table' => 'articles']);
        $options = ['className' => 'Comments'];
        $Articles->hasMany('Comments', $options);

        $Categories = new Table(['table' => 'categories']);
        $options = ['className' => 'TestPlugin.Comments'];
        $Categories->hasMany('Comments', $options);

        $this->assertInstanceOf('Cake\ORM\Table', $Users->Comments->getTarget());
        $this->assertInstanceOf('Cake\ORM\Table', $Articles->Comments->getTarget());
        $this->assertInstanceOf('TestPlugin\Model\Table\CommentsTable', $Categories->Comments->getTarget());
    }

    /**
     * Test associations which refer to the same table multiple times
     *
     * @return void
     */
    public function testSelfJoinAssociations()
    {
        $Categories = $this->getTableLocator()->get('Categories');
        $options = ['className' => 'Categories'];
        $Categories->hasMany('Children', ['foreignKey' => 'parent_id'] + $options);
        $Categories->belongsTo('Parent', $options);

        $this->assertSame('categories', $Categories->Children->getTarget()->getTable());
        $this->assertSame('categories', $Categories->Parent->getTarget()->getTable());

        $this->assertSame('Children', $Categories->Children->getAlias());
        $this->assertSame('Children', $Categories->Children->getTarget()->getAlias());

        $this->assertSame('Parent', $Categories->Parent->getAlias());
        $this->assertSame('Parent', $Categories->Parent->getTarget()->getAlias());

        $expected = [
            'id' => 2,
            'parent_id' => 1,
            'name' => 'Category 1.1',
            'parent' => [
                'id' => 1,
                'parent_id' => 0,
                'name' => 'Category 1',
            ],
            'children' => [
                [
                    'id' => 7,
                    'parent_id' => 2,
                    'name' => 'Category 1.1.1',
                ],
                [
                    'id' => 8,
                    'parent_id' => 2,
                    'name' => 'Category 1.1.2',
                ]
            ]
        ];

        $fields = ['id', 'parent_id', 'name'];
        $result = $Categories->find('all')
            ->select(['Categories.id', 'Categories.parent_id', 'Categories.name'])
            ->contain(['Children' => ['fields' => $fields], 'Parent' => ['fields' => $fields]])
            ->where(['Categories.id' => 2])
            ->first()
            ->toArray();

        $this->assertSame($expected, $result);
    }

    /**
     * Tests that hasMany() creates and configures correctly the association
     *
     * @return void
     */
    public function testHasMany()
    {
        $options = [
            'foreignKey' => 'author_id',
            'conditions' => ['b' => 'c'],
            'sort' => ['foo' => 'asc']
        ];
        $table = new Table(['table' => 'authors']);
        $hasMany = $table->hasMany('article', $options);
        $this->assertInstanceOf(HasMany::class, $hasMany);
        $this->assertSame($hasMany, $table->getAssociation('article'));
        $this->assertEquals('article', $hasMany->getName());
        $this->assertEquals('author_id', $hasMany->getForeignKey());
        $this->assertEquals(['b' => 'c'], $hasMany->getConditions());
        $this->assertEquals(['foo' => 'asc'], $hasMany->getSort());
        $this->assertSame($table, $hasMany->getSource());
    }

    /**
     * testHasManyWithClassName
     *
     * @return void
     */
    public function testHasManyWithClassName()
    {
        $table = $this->getTableLocator()->get('Articles');
        $table->hasMany('Comments', [
            'className' => 'Comments',
            'conditions' => ['published' => 'Y'],
        ]);

        $table->hasMany('UnapprovedComments', [
            'className' => 'Comments',
            'conditions' => ['published' => 'N'],
            'propertyName' => 'unaproved_comments'
        ]);

        $expected = [
            'id' => 1,
            'title' => 'First Article',
            'unaproved_comments' => [
                [
                    'id' => 4,
                    'article_id' => 1,
                    'comment' => 'Fourth Comment for First Article'
                ]
            ],
            'comments' => [
                [
                    'id' => 1,
                    'article_id' => 1,
                    'comment' => 'First Comment for First Article'
                ],
                [
                    'id' => 2,
                    'article_id' => 1,
                    'comment' => 'Second Comment for First Article'
                ],
                [
                    'id' => 3,
                    'article_id' => 1,
                    'comment' => 'Third Comment for First Article'
                ]
            ]
        ];
        $result = $table->find()
            ->select(['id', 'title'])
            ->contain([
                'Comments' => ['fields' => ['id', 'article_id', 'comment']],
                'UnapprovedComments' => ['fields' => ['id', 'article_id', 'comment']]
            ])
            ->where(['id' => 1])
            ->first();

        $this->assertSame($expected, $result->toArray());
    }

    /**
     * Ensure associations use the plugin-prefixed model
     *
     * @return void
     */
    public function testHasManyPluginOverlap()
    {
        $this->getTableLocator()->get('Comments');
        Plugin::load('TestPlugin');

        $table = new Table(['table' => 'authors']);

        $table->hasMany('TestPlugin.Comments');
        $comments = $table->Comments->getTarget();
        $this->assertInstanceOf('TestPlugin\Model\Table\CommentsTable', $comments);
    }

    /**
     * Ensure associations use the plugin-prefixed model
     * even if specified with config
     *
     * @return void
     */
    public function testHasManyPluginOverlapConfig()
    {
        $this->getTableLocator()->get('Comments');
        Plugin::load('TestPlugin');

        $table = new Table(['table' => 'authors']);

        $table->hasMany('Comments', ['className' => 'TestPlugin.Comments']);
        $comments = $table->Comments->getTarget();
        $this->assertInstanceOf('TestPlugin\Model\Table\CommentsTable', $comments);
    }

    /**
     * Tests that BelongsToMany() creates and configures correctly the association
     *
     * @return void
     */
    public function testBelongsToMany()
    {
        $options = [
            'foreignKey' => 'thing_id',
            'joinTable' => 'things_tags',
            'conditions' => ['b' => 'c'],
            'sort' => ['foo' => 'asc']
        ];
        $table = new Table(['table' => 'authors', 'connection' => $this->connection]);
        $belongsToMany = $table->belongsToMany('tag', $options);
        $this->assertInstanceOf(BelongsToMany::class, $belongsToMany);
        $this->assertSame($belongsToMany, $table->getAssociation('tag'));
        $this->assertEquals('tag', $belongsToMany->getName());
        $this->assertEquals('thing_id', $belongsToMany->getForeignKey());
        $this->assertEquals(['b' => 'c'], $belongsToMany->getConditions());
        $this->assertEquals(['foo' => 'asc'], $belongsToMany->getSort());
        $this->assertSame($table, $belongsToMany->getSource());
        $this->assertSame('things_tags', $belongsToMany->junction()->getTable());
    }

    /**
     * Test addAssociations()
     *
     * @return void
     */
    public function testAddAssociations()
    {
        $params = [
            'belongsTo' => [
                'users' => ['foreignKey' => 'fake_id', 'conditions' => ['a' => 'b']]
            ],
            'hasOne' => ['profiles'],
            'hasMany' => ['authors'],
            'belongsToMany' => [
                'tags' => [
                    'joinTable' => 'things_tags',
                    'conditions' => [
                        'Tags.starred' => true
                    ]
                ]
            ]
        ];

        $table = new Table(['table' => 'dates']);
        $result = $table->addAssociations($params);
        $this->assertSame($table, $result);

        $associations = $table->associations();

        $belongsTo = $associations->get('users');
        $this->assertInstanceOf('Cake\ORM\Association\BelongsTo', $belongsTo);
        $this->assertEquals('users', $belongsTo->getName());
        $this->assertEquals('fake_id', $belongsTo->getForeignKey());
        $this->assertEquals(['a' => 'b'], $belongsTo->getConditions());
        $this->assertSame($table, $belongsTo->getSource());

        $hasOne = $associations->get('profiles');
        $this->assertInstanceOf(HasOne::class, $hasOne);
        $this->assertEquals('profiles', $hasOne->getName());

        $hasMany = $associations->get('authors');
        $this->assertInstanceOf(HasMany::class, $hasMany);
        $this->assertEquals('authors', $hasMany->getName());

        $belongsToMany = $associations->get('tags');
        $this->assertInstanceOf(BelongsToMany::class, $belongsToMany);
        $this->assertEquals('tags', $belongsToMany->getName());
        $this->assertSame('things_tags', $belongsToMany->junction()->getTable());
        $this->assertSame(['Tags.starred' => true], $belongsToMany->getConditions());
    }

    /**
     * Test basic multi row updates.
     *
     * @return void
     */
    public function testUpdateAll()
    {
        $table = new Table([
            'table' => 'users',
            'connection' => $this->connection,
        ]);
        $fields = ['username' => 'mark'];
        $result = $table->updateAll($fields, ['id <' => 4]);
        $this->assertSame(3, $result);

        $result = $table->find('all')
            ->select(['username'])
            ->order(['id' => 'asc'])
            ->hydrate(false)
            ->toArray();
        $expected = array_fill(0, 3, $fields);
        $expected[] = ['username' => 'garrett'];
        $this->assertEquals($expected, $result);
    }

    /**
     * Test that exceptions from the Query bubble up.
     *
     */
    public function testUpdateAllFailure()
    {
        $this->expectException(\Cake\Database\Exception::class);
        $table = $this->getMockBuilder('Cake\ORM\Table')
            ->setMethods(['query'])
            ->setConstructorArgs([['table' => 'users', 'connection' => $this->connection]])
            ->getMock();
        $query = $this->getMockBuilder('Cake\ORM\Query')
            ->setMethods(['execute'])
            ->setConstructorArgs([$this->connection, $table])
            ->getMock();
        $table->expects($this->once())
            ->method('query')
            ->will($this->returnValue($query));

        $query->expects($this->once())
            ->method('execute')
            ->will($this->throwException(new Exception('Not good')));

        $table->updateAll(['username' => 'mark'], []);
    }

    /**
     * Test deleting many records.
     *
     * @return void
     */
    public function testDeleteAll()
    {
        $table = new Table([
            'table' => 'users',
            'connection' => $this->connection,
        ]);
        $result = $table->deleteAll(['id <' => 4]);
        $this->assertSame(3, $result);

        $result = $table->find('all')->toArray();
        $this->assertCount(1, $result, 'Only one record should remain');
        $this->assertEquals(4, $result[0]['id']);
    }

    /**
     * Test deleting many records with conditions using the alias
     *
     * @return void
     */
    public function testDeleteAllAliasedConditions()
    {
        $table = new Table([
            'table' => 'users',
            'alias' => 'Managers',
            'connection' => $this->connection,
        ]);
        $result = $table->deleteAll(['Managers.id <' => 4]);
        $this->assertSame(3, $result);

        $result = $table->find('all')->toArray();
        $this->assertCount(1, $result, 'Only one record should remain');
        $this->assertEquals(4, $result[0]['id']);
    }

    /**
     * Test that exceptions from the Query bubble up.
     *
     */
    public function testDeleteAllFailure()
    {
        $this->expectException(\Cake\Database\Exception::class);
        $table = $this->getMockBuilder('Cake\ORM\Table')
            ->setMethods(['query'])
            ->setConstructorArgs([['table' => 'users', 'connection' => $this->connection]])
            ->getMock();
        $query = $this->getMockBuilder('Cake\ORM\Query')
            ->setMethods(['execute'])
            ->setConstructorArgs([$this->connection, $table])
            ->getMock();
        $table->expects($this->once())
            ->method('query')
            ->will($this->returnValue($query));

        $query->expects($this->once())
            ->method('execute')
            ->will($this->throwException(new Exception('Not good')));

        $table->deleteAll(['id >' => 4]);
    }

    /**
     * Tests that array options are passed to the query object using applyOptions
     *
     * @return void
     */
    public function testFindApplyOptions()
    {
        $table = $this->getMockBuilder('Cake\ORM\Table')
            ->setMethods(['query', 'findAll'])
            ->setConstructorArgs([['table' => 'users', 'connection' => $this->connection]])
            ->getMock();
        $query = $this->getMockBuilder('Cake\ORM\Query')
            ->setConstructorArgs([$this->connection, $table])
            ->getMock();
        $table->expects($this->once())
            ->method('query')
            ->will($this->returnValue($query));

        $options = ['fields' => ['a', 'b'], 'connections' => ['a >' => 1]];
        $query->expects($this->any())
            ->method('select')
            ->will($this->returnSelf());

        $query->expects($this->once())->method('getOptions')
            ->will($this->returnValue(['connections' => ['a >' => 1]]));
        $query->expects($this->once())
            ->method('applyOptions')
            ->with($options);

        $table->expects($this->once())->method('findAll')
            ->with($query, ['connections' => ['a >' => 1]]);
        $table->find('all', $options);
    }

    /**
     * Tests find('list')
     *
     * @return void
     */
    public function testFindListNoHydration()
    {
        $table = new Table([
            'table' => 'users',
            'connection' => $this->connection,
        ]);
        $table->displayField('username');
        $query = $table->find('list')
            ->hydrate(false)
            ->order('id');
        $expected = [
            1 => 'mariano',
            2 => 'nate',
            3 => 'larry',
            4 => 'garrett'
        ];
        $this->assertSame($expected, $query->toArray());

        $query = $table->find('list', ['fields' => ['id', 'username']])
            ->hydrate(false)
            ->order('id');
        $expected = [
            1 => 'mariano',
            2 => 'nate',
            3 => 'larry',
            4 => 'garrett'
        ];
        $this->assertSame($expected, $query->toArray());

        $query = $table->find('list', ['groupField' => 'odd'])
            ->select(['id', 'username', 'odd' => new QueryExpression('id % 2')])
            ->hydrate(false)
            ->order('id');
        $expected = [
            1 => [
                1 => 'mariano',
                3 => 'larry'
            ],
            0 => [
                2 => 'nate',
                4 => 'garrett'
            ]
        ];
        $this->assertSame($expected, $query->toArray());
    }

    /**
     * Tests find('threaded')
     *
     * @return void
     */
    public function testFindThreadedNoHydration()
    {
        $table = new Table([
            'table' => 'categories',
            'connection' => $this->connection,
        ]);
        $expected = [
            [
                'id' => 1,
                'parent_id' => 0,
                'name' => 'Category 1',
                'children' => [
                    [
                        'id' => 2,
                        'parent_id' => 1,
                        'name' => 'Category 1.1',
                        'children' => [
                            [
                                'id' => 7,
                                'parent_id' => 2,
                                'name' => 'Category 1.1.1',
                                'children' => []
                            ],
                            [
                                'id' => 8,
                                'parent_id' => '2',
                                'name' => 'Category 1.1.2',
                                'children' => []
                            ]
                        ],
                    ],
                    [
                        'id' => 3,
                        'parent_id' => '1',
                        'name' => 'Category 1.2',
                        'children' => []
                    ],
                ]
            ],
            [
                'id' => 4,
                'parent_id' => 0,
                'name' => 'Category 2',
                'children' => []
            ],
            [
                'id' => 5,
                'parent_id' => 0,
                'name' => 'Category 3',
                'children' => [
                    [
                        'id' => '6',
                        'parent_id' => '5',
                        'name' => 'Category 3.1',
                        'children' => []
                    ]
                ]
            ]
        ];
        $results = $table->find('all')
            ->select(['id', 'parent_id', 'name'])
            ->hydrate(false)
            ->find('threaded')
            ->toArray();

        $this->assertEquals($expected, $results);
    }

    /**
     * Tests that finders can be stacked
     *
     * @return void
     */
    public function testStackingFinders()
    {
        $table = $this->getMockBuilder('\Cake\ORM\Table')
            ->setMethods(['find', 'findList'])
            ->disableOriginalConstructor()
            ->getMock();
        $params = [$this->connection, $table];
        $query = $this->getMockBuilder('\Cake\ORM\Query')
            ->setMethods(['addDefaultTypes'])
            ->setConstructorArgs($params)
            ->getMock();

        $table->expects($this->once())
            ->method('find')
            ->with('threaded', ['order' => ['name' => 'ASC']])
            ->will($this->returnValue($query));

        $table->expects($this->once())
            ->method('findList')
            ->with($query, ['keyPath' => 'id'])
            ->will($this->returnValue($query));

        $result = $table
            ->find('threaded', ['order' => ['name' => 'ASC']])
            ->find('list', ['keyPath' => 'id']);
        $this->assertSame($query, $result);
    }

    /**
     * Tests find('threaded') with hydrated results
     *
     * @return void
     */
    public function testFindThreadedHydrated()
    {
        $table = new Table([
            'table' => 'categories',
            'connection' => $this->connection,
        ]);
        $results = $table->find('all')
            ->find('threaded')
            ->select(['id', 'parent_id', 'name'])
            ->toArray();

        $this->assertEquals(1, $results[0]->id);
        $expected = [
            'id' => 8,
            'parent_id' => 2,
            'name' => 'Category 1.1.2',
            'children' => []
        ];
        $this->assertEquals($expected, $results[0]->children[0]->children[1]->toArray());
    }

    /**
     * Tests find('list') with hydrated records
     *
     * @return void
     */
    public function testFindListHydrated()
    {
        $table = new Table([
            'table' => 'users',
            'connection' => $this->connection,
        ]);
        $table->displayField('username');
        $query = $table
            ->find('list', ['fields' => ['id', 'username']])
            ->order('id');
        $expected = [
            1 => 'mariano',
            2 => 'nate',
            3 => 'larry',
            4 => 'garrett'
        ];
        $this->assertSame($expected, $query->toArray());

        $query = $table->find('list', ['groupField' => 'odd'])
            ->select(['id', 'username', 'odd' => new QueryExpression('id % 2')])
            ->hydrate(true)
            ->order('id');
        $expected = [
            1 => [
                1 => 'mariano',
                3 => 'larry'
            ],
            0 => [
                2 => 'nate',
                4 => 'garrett'
            ]
        ];
        $this->assertSame($expected, $query->toArray());
    }

    /**
     * Test that find('list') only selects required fields.
     *
     * @return void
     */
    public function testFindListSelectedFields()
    {
        $table = new Table([
            'table' => 'users',
            'connection' => $this->connection,
        ]);
        $table->displayField('username');

        $query = $table->find('list');
        $expected = ['id', 'username'];
        $this->assertSame($expected, $query->clause('select'));

        $query = $table->find('list', ['valueField' => function ($row) {
            return $row->username;
        }]);
        $this->assertEmpty($query->clause('select'));

        $expected = ['odd' => new QueryExpression('id % 2'), 'id', 'username'];
        $query = $table->find('list', [
            'fields' => $expected,
            'groupField' => 'odd',
        ]);
        $this->assertSame($expected, $query->clause('select'));

        $articles = new Table([
            'table' => 'articles',
            'connection' => $this->connection,
        ]);

        $query = $articles->find('list', ['groupField' => 'author_id']);
        $expected = ['id', 'title', 'author_id'];
        $this->assertSame($expected, $query->clause('select'));

        $query = $articles->find('list', ['valueField' => ['author_id', 'title']])
            ->order('id');
        $expected = ['id', 'author_id', 'title'];
        $this->assertSame($expected, $query->clause('select'));

        $expected = [
            1 => '1;First Article',
            2 => '3;Second Article',
            3 => '1;Third Article',
        ];
        $this->assertSame($expected, $query->toArray());
    }

    /**
     * test that find('list') does not auto add fields to select if using virtual properties
     *
     * @return void
     */
    public function testFindListWithVirtualField()
    {
        $table = new Table([
            'table' => 'users',
            'connection' => $this->connection,
            'entityClass' => '\TestApp\Model\Entity\VirtualUser'
        ]);
        $table->displayField('bonus');

        $query = $table
            ->find('list')
            ->order('id');
        $this->assertEmpty($query->clause('select'));

        $expected = [
            1 => 'bonus',
            2 => 'bonus',
            3 => 'bonus',
            4 => 'bonus'
        ];
        $this->assertSame($expected, $query->toArray());

        $query = $table->find('list', ['groupField' => 'odd']);
        $this->assertEmpty($query->clause('select'));
    }

    /**
     * Test find('list') with value field from associated table
     *
     * @return void
     */
    public function testFindListWithAssociatedTable()
    {
        $articles = new Table([
            'table' => 'articles',
            'connection' => $this->connection,
        ]);

        $articles->belongsTo('Authors');
        $query = $articles->find('list', ['valueField' => 'author.name'])
            ->contain(['Authors'])
            ->order('articles.id');
        $this->assertEmpty($query->clause('select'));

        $expected = [
            1 => 'mariano',
            2 => 'larry',
            3 => 'mariano',
        ];
        $this->assertSame($expected, $query->toArray());
    }

    /**
     * Test the default entityClass.
     *
     * @return void
     */
    public function testEntityClassDefault()
    {
        $table = new Table();
        $this->assertEquals('\Cake\ORM\Entity', $table->entityClass());
    }

    /**
     * Tests that using a simple string for entityClass will try to
     * load the class from the App namespace
     *
     * @return void
     */
    public function testTableClassInApp()
    {
        $class = $this->getMockClass('\Cake\ORM\Entity');

        if (!class_exists('TestApp\Model\Entity\TestUser')) {
            class_alias($class, 'TestApp\Model\Entity\TestUser');
        }

        $table = new Table();
        $this->assertEquals('TestApp\Model\Entity\TestUser', $table->entityClass('TestUser'));
    }

    /**
     * Tests that using a simple string for entityClass will try to
     * load the class from the Plugin namespace when using plugin notation
     *
     * @return void
     */
    public function testTableClassInPlugin()
    {
        $class = $this->getMockClass('\Cake\ORM\Entity');

        if (!class_exists('MyPlugin\Model\Entity\SuperUser')) {
            class_alias($class, 'MyPlugin\Model\Entity\SuperUser');
        }

        $table = new Table();
        $this->assertEquals(
            'MyPlugin\Model\Entity\SuperUser',
            $table->entityClass('MyPlugin.SuperUser')
        );
    }

    /**
     * Tests that using a simple string for entityClass will throw an exception
     * when the class does not exist in the namespace
     *
     * @return void
     */
    public function testTableClassNonExisting()
    {
        $this->expectException(\Cake\ORM\Exception\MissingEntityException::class);
        $this->expectExceptionMessage('Entity class FooUser could not be found.');
        $table = new Table;
        $this->assertFalse($table->entityClass('FooUser'));
    }

    /**
     * Tests getting the entityClass based on conventions for the entity
     * namespace
     *
     * @return void
     */
    public function testTableClassConventionForAPP()
    {
        $table = new \TestApp\Model\Table\ArticlesTable;
        $this->assertEquals('TestApp\Model\Entity\Article', $table->entityClass());
    }

    /**
     * Tests setting a entity class object using the setter method
     *
     * @return void
     */
    public function testSetEntityClass()
    {
        $table = new Table;
        $class = '\\' . $this->getMockClass('\Cake\ORM\Entity');
        $table->entityClass($class);
        $this->assertEquals($class, $table->entityClass());
    }

    /**
     * Proves that associations, even though they are lazy loaded, will fetch
     * records using the correct table class and hydrate with the correct entity
     *
     * @return void
     */
    public function testReciprocalBelongsToLoading()
    {
        $table = new \TestApp\Model\Table\ArticlesTable([
            'connection' => $this->connection,
        ]);
        $result = $table->find('all')->contain(['Authors'])->first();
        $this->assertInstanceOf('TestApp\Model\Entity\Author', $result->author);
    }

    /**
     * Proves that associations, even though they are lazy loaded, will fetch
     * records using the correct table class and hydrate with the correct entity
     *
     * @return void
     */
    public function testReciprocalHasManyLoading()
    {
        $table = new \TestApp\Model\Table\ArticlesTable([
            'connection' => $this->connection,
        ]);
        $result = $table->find('all')->contain(['Authors' => ['Articles']])->first();
        $this->assertCount(2, $result->author->articles);
        foreach ($result->author->articles as $article) {
            $this->assertInstanceOf('TestApp\Model\Entity\Article', $article);
        }
    }

    /**
     * Tests that the correct table and entity are loaded for the join association in
     * a belongsToMany setup
     *
     * @return void
     */
    public function testReciprocalBelongsToMany()
    {
        $table = new \TestApp\Model\Table\ArticlesTable([
            'connection' => $this->connection,
        ]);
        $result = $table->find('all')->contain(['Tags'])->first();
        $this->assertInstanceOf('TestApp\Model\Entity\Tag', $result->tags[0]);
        $this->assertInstanceOf(
            'TestApp\Model\Entity\ArticlesTag',
            $result->tags[0]->_joinData
        );
    }

    /**
     * Tests that recently fetched entities are always clean
     *
     * @return void
     */
    public function testFindCleanEntities()
    {
        $table = new \TestApp\Model\Table\ArticlesTable([
            'connection' => $this->connection,
        ]);
        $results = $table->find('all')->contain(['Tags', 'Authors'])->toArray();
        $this->assertCount(3, $results);
        foreach ($results as $article) {
            $this->assertFalse($article->isDirty('id'));
            $this->assertFalse($article->isDirty('title'));
            $this->assertFalse($article->isDirty('author_id'));
            $this->assertFalse($article->isDirty('body'));
            $this->assertFalse($article->isDirty('published'));
            $this->assertFalse($article->isDirty('author'));
            $this->assertFalse($article->author->isDirty('id'));
            $this->assertFalse($article->author->isDirty('name'));
            $this->assertFalse($article->isDirty('tag'));
            if ($article->tag) {
                $this->assertFalse($article->tag[0]->_joinData->isDirty('tag_id'));
            }
        }
    }

    /**
     * Tests that recently fetched entities are marked as not new
     *
     * @return void
     */
    public function testFindPersistedEntities()
    {
        $table = new \TestApp\Model\Table\ArticlesTable([
            'connection' => $this->connection,
        ]);
        $results = $table->find('all')->contain(['tags', 'authors'])->toArray();
        $this->assertCount(3, $results);
        foreach ($results as $article) {
            $this->assertFalse($article->isNew());
            foreach ((array)$article->tag as $tag) {
                $this->assertFalse($tag->isNew());
                $this->assertFalse($tag->_joinData->isNew());
            }
        }
    }

    /**
     * Tests the exists function
     *
     * @return void
     */
    public function testExists()
    {
        $table = $this->getTableLocator()->get('users');
        $this->assertTrue($table->exists(['id' => 1]));
        $this->assertFalse($table->exists(['id' => 501]));
        $this->assertTrue($table->exists(['id' => 3, 'username' => 'larry']));
    }

    /**
     * Test adding a behavior to a table.
     *
     * @return void
     */
    public function testAddBehavior()
    {
        $mock = $this->getMockBuilder('Cake\ORM\BehaviorRegistry')
            ->disableOriginalConstructor()
            ->getMock();
        $mock->expects($this->once())
            ->method('load')
            ->with('Sluggable');

        $table = new Table([
            'table' => 'articles',
            'behaviors' => $mock
        ]);
        $result = $table->addBehavior('Sluggable');
        $this->assertSame($table, $result);
    }

    /**
     * Test adding a behavior that is a duplicate.
     *
     * @return void
     */
    public function testAddBehaviorDuplicate()
    {
        $table = new Table(['table' => 'articles']);
        $this->assertSame($table, $table->addBehavior('Sluggable', ['test' => 'value']));
        $this->assertSame($table, $table->addBehavior('Sluggable', ['test' => 'value']));
        try {
            $table->addBehavior('Sluggable', ['thing' => 'thing']);
            $this->fail('No exception raised');
        } catch (\RuntimeException $e) {
            $this->assertContains('The "Sluggable" alias has already been loaded', $e->getMessage());
        }
    }

    /**
     * Test removing a behavior from a table.
     *
     * @return void
     */
    public function testRemoveBehavior()
    {
        $mock = $this->getMockBuilder('Cake\ORM\BehaviorRegistry')
            ->disableOriginalConstructor()
            ->getMock();
        $mock->expects($this->once())
            ->method('unload')
            ->with('Sluggable');

        $table = new Table([
            'table' => 'articles',
            'behaviors' => $mock
        ]);
        $result = $table->removeBehavior('Sluggable');
        $this->assertSame($table, $result);
    }

    /**
     * Test getting a behavior instance from a table.
     *
     * @return void
     */
    public function testBehaviors()
    {
        $table = $this->getTableLocator()->get('article');
        $result = $table->behaviors();
        $this->assertInstanceOf('Cake\ORM\BehaviorRegistry', $result);
    }

    /**
     * Ensure exceptions are raised on missing behaviors.
     *
     */
    public function testAddBehaviorMissing()
    {
<<<<<<< HEAD
        $table = $this->getTableLocator()->get('article');
=======
        $this->expectException(\Cake\ORM\Exception\MissingBehaviorException::class);
        $table = TableRegistry::get('article');
>>>>>>> 41ecd041
        $this->assertNull($table->addBehavior('NopeNotThere'));
    }

    /**
     * Test mixin methods from behaviors.
     *
     * @return void
     */
    public function testCallBehaviorMethod()
    {
        $table = $this->getTableLocator()->get('article');
        $table->addBehavior('Sluggable');
        $this->assertEquals('some-value', $table->slugify('some value'));
    }

    /**
     * Test you can alias a behavior method
     *
     * @return void
     */
    public function testCallBehaviorAliasedMethod()
    {
        $table = $this->getTableLocator()->get('article');
        $table->addBehavior('Sluggable', ['implementedMethods' => ['wednesday' => 'slugify']]);
        $this->assertEquals('some-value', $table->wednesday('some value'));
    }

    /**
     * Test finder methods from behaviors.
     *
     * @return void
     */
    public function testCallBehaviorFinder()
    {
        $table = $this->getTableLocator()->get('articles');
        $table->addBehavior('Sluggable');

        $query = $table->find('noSlug');
        $this->assertInstanceOf('Cake\ORM\Query', $query);
        $this->assertNotEmpty($query->clause('where'));
    }

    /**
     * testCallBehaviorAliasedFinder
     *
     * @return void
     */
    public function testCallBehaviorAliasedFinder()
    {
        $table = $this->getTableLocator()->get('articles');
        $table->addBehavior('Sluggable', ['implementedFinders' => ['special' => 'findNoSlug']]);

        $query = $table->find('special');
        $this->assertInstanceOf('Cake\ORM\Query', $query);
        $this->assertNotEmpty($query->clause('where'));
    }

    /**
     * Test implementedEvents
     *
     * @return void
     */
    public function testImplementedEvents()
    {
        $table = $this->getMockBuilder('Cake\ORM\Table')
            ->setMethods([
                'buildValidator',
                'beforeMarshal',
                'beforeFind',
                'beforeSave',
                'afterSave',
                'beforeDelete',
                'afterDelete',
                'afterRules'
            ])
            ->getMock();
        $result = $table->implementedEvents();
        $expected = [
            'Model.beforeMarshal' => 'beforeMarshal',
            'Model.buildValidator' => 'buildValidator',
            'Model.beforeFind' => 'beforeFind',
            'Model.beforeSave' => 'beforeSave',
            'Model.afterSave' => 'afterSave',
            'Model.beforeDelete' => 'beforeDelete',
            'Model.afterDelete' => 'afterDelete',
            'Model.afterRules' => 'afterRules',
        ];
        $this->assertEquals($expected, $result, 'Events do not match.');
    }

    /**
     * Tests that it is possible to insert a new row using the save method
     *
     * @group save
     * @return void
     */
    public function testSaveNewEntity()
    {
        $entity = new Entity([
            'username' => 'superuser',
            'password' => 'root',
            'created' => new Time('2013-10-10 00:00'),
            'updated' => new Time('2013-10-10 00:00')
        ]);
        $table = $this->getTableLocator()->get('users');
        $this->assertSame($entity, $table->save($entity));
        $this->assertEquals($entity->id, self::$nextUserId);

        $row = $table->find('all')->where(['id' => self::$nextUserId])->first();
        $this->assertEquals($entity->toArray(), $row->toArray());
    }

    /**
     * Test that saving a new empty entity does nothing.
     *
     * @group save
     * @return void
     */
    public function testSaveNewEmptyEntity()
    {
        $entity = new Entity();
        $table = $this->getTableLocator()->get('users');
        $this->assertFalse($table->save($entity));
    }

    /**
     * Test that saving a new empty entity does not call exists.
     *
     * @group save
     * @return void
     */
    public function testSaveNewEntityNoExists()
    {
        $table = $this->getMockBuilder('Cake\ORM\Table')
            ->setMethods(['exists'])
            ->setConstructorArgs([[
                'connection' => $this->connection,
                'alias' => 'Users',
                'table' => 'users',
            ]])
            ->getMock();
        $entity = $table->newEntity(['username' => 'mark']);
        $this->assertTrue($entity->isNew());

        $table->expects($this->never())
            ->method('exists');
        $this->assertSame($entity, $table->save($entity));
    }

    /**
     * Test that saving a new entity with a Primary Key set does call exists.
     *
     * @group save
     * @return void
     */
    public function testSavePrimaryKeyEntityExists()
    {
        $this->skipIfSqlServer();
        $table = $this->getMockBuilder('Cake\ORM\Table')
            ->setMethods(['exists'])
            ->setConstructorArgs([[
                'connection' => $this->connection,
                'alias' => 'Users',
                'table' => 'users',
            ]])
            ->getMock();
        $entity = $table->newEntity(['id' => 20, 'username' => 'mark']);
        $this->assertTrue($entity->isNew());

        $table->expects($this->once())->method('exists');
        $this->assertSame($entity, $table->save($entity));
    }

    /**
     * Test that save works with replace saveStrategy and are not deleted once they are not null
     *
     * @return void
     */
    public function testSaveReplaceSaveStrategy()
    {
        $authors = new Table(
            [
                'table' => 'authors',
                'alias' => 'Authors',
                'connection' => $this->connection,
                'entityClass' => 'Cake\ORM\Entity',
            ]
        );

        $authors->hasMany('Articles', ['saveStrategy' => 'replace']);

        $entity = $authors->newEntity([
            'name' => 'mylux',
            'articles' => [
                ['title' => 'One Random Post', 'body' => 'The cake is not a lie'],
                ['title' => 'Another Random Post', 'body' => 'The cake is nice'],
                ['title' => 'One more random post', 'body' => 'The cake is forever']
            ]
        ], ['associated' => ['Articles']]);

        $entity = $authors->save($entity, ['associated' => ['Articles']]);
        $sizeArticles = count($entity->articles);
        $this->assertEquals($sizeArticles, $authors->Articles->find('all')->where(['author_id' => $entity['id']])->count());

        $articleId = $entity->articles[0]->id;
        unset($entity->articles[0]);
        $entity->setDirty('articles', true);

        $authors->save($entity, ['associated' => ['Articles']]);

        $this->assertEquals($sizeArticles - 1, $authors->Articles->find('all')->where(['author_id' => $entity['id']])->count());
        $this->assertTrue($authors->Articles->exists(['id' => $articleId]));
    }

    /**
     * Test that save works with replace saveStrategy, replacing the already persisted entities even if no new entities are passed
     *
     * @return void
     */
    public function testSaveReplaceSaveStrategyNotAdding()
    {
        $authors = new Table(
            [
                'table' => 'authors',
                'alias' => 'Authors',
                'connection' => $this->connection,
                'entityClass' => 'Cake\ORM\Entity',
            ]
        );

        $authors->hasMany('Articles', ['saveStrategy' => 'replace']);

        $entity = $authors->newEntity([
            'name' => 'mylux',
            'articles' => [
                ['title' => 'One Random Post', 'body' => 'The cake is not a lie'],
                ['title' => 'Another Random Post', 'body' => 'The cake is nice'],
                ['title' => 'One more random post', 'body' => 'The cake is forever']
            ]
        ], ['associated' => ['Articles']]);

        $entity = $authors->save($entity, ['associated' => ['Articles']]);
        $sizeArticles = count($entity->articles);
        $this->assertCount($sizeArticles, $authors->Articles->find('all')->where(['author_id' => $entity['id']]));

        $entity->set('articles', []);

        $entity = $authors->save($entity, ['associated' => ['Articles']]);

        $this->assertCount(0, $authors->Articles->find('all')->where(['author_id' => $entity['id']]));
    }

    /**
     * Test that save works with append saveStrategy not deleting or setting null anything
     *
     * @return void
     */
    public function testSaveAppendSaveStrategy()
    {
        $authors = new Table(
            [
                'table' => 'authors',
                'alias' => 'Authors',
                'connection' => $this->connection,
                'entityClass' => 'Cake\ORM\Entity',
            ]
        );

        $authors->hasMany('Articles', ['saveStrategy' => 'append']);

        $entity = $authors->newEntity([
            'name' => 'mylux',
            'articles' => [
                ['title' => 'One Random Post', 'body' => 'The cake is not a lie'],
                ['title' => 'Another Random Post', 'body' => 'The cake is nice'],
                ['title' => 'One more random post', 'body' => 'The cake is forever']
            ]
        ], ['associated' => ['Articles']]);

        $entity = $authors->save($entity, ['associated' => ['Articles']]);
        $sizeArticles = count($entity->articles);

        $this->assertEquals($sizeArticles, $authors->Articles->find('all')->where(['author_id' => $entity['id']])->count());

        $articleId = $entity->articles[0]->id;
        unset($entity->articles[0]);
        $entity->setDirty('articles', true);

        $authors->save($entity, ['associated' => ['Articles']]);

        $this->assertEquals($sizeArticles, $authors->Articles->find('all')->where(['author_id' => $entity['id']])->count());
        $this->assertTrue($authors->Articles->exists(['id' => $articleId]));
    }

    /**
     * Test that save has append as the default save strategy
     *
     * @return void
     */
    public function testSaveDefaultSaveStrategy()
    {
        $authors = new Table(
            [
                'table' => 'authors',
                'alias' => 'Authors',
                'connection' => $this->connection,
                'entityClass' => 'Cake\ORM\Entity',
            ]
        );
        $authors->hasMany('Articles', ['saveStrategy' => 'append']);
        $this->assertEquals('append', $authors->getAssociation('articles')->getSaveStrategy());
    }

    /**
     * Test that the associated entities are unlinked and deleted when they are dependent
     *
     * @return void
     */
    public function testSaveReplaceSaveStrategyDependent()
    {
        $authors = new Table(
            [
                'table' => 'authors',
                'alias' => 'Authors',
                'connection' => $this->connection,
                'entityClass' => 'Cake\ORM\Entity',
            ]
        );

        $authors->hasMany('Articles', ['saveStrategy' => 'replace', 'dependent' => true]);

        $entity = $authors->newEntity([
            'name' => 'mylux',
            'articles' => [
                ['title' => 'One Random Post', 'body' => 'The cake is not a lie'],
                ['title' => 'Another Random Post', 'body' => 'The cake is nice'],
                ['title' => 'One more random post', 'body' => 'The cake is forever']
            ]
        ], ['associated' => ['Articles']]);

        $entity = $authors->save($entity, ['associated' => ['Articles']]);
        $sizeArticles = count($entity->articles);
        $this->assertEquals($sizeArticles, $authors->Articles->find('all')->where(['author_id' => $entity['id']])->count());

        $articleId = $entity->articles[0]->id;
        unset($entity->articles[0]);
        $entity->setDirty('articles', true);

        $authors->save($entity, ['associated' => ['Articles']]);

        $this->assertEquals($sizeArticles - 1, $authors->Articles->find('all')->where(['author_id' => $entity['id']])->count());
        $this->assertFalse($authors->Articles->exists(['id' => $articleId]));
    }

    /**
     * Test that the associated entities are unlinked and deleted when they have a not nullable foreign key
     *
     * @return void
     */
    public function testSaveReplaceSaveStrategyNotNullable()
    {
        $articles = new Table(
            [
                'table' => 'articles',
                'alias' => 'Articles',
                'connection' => $this->connection,
                'entityClass' => 'Cake\ORM\Entity',
            ]
        );

        $articles->hasMany('Comments', ['saveStrategy' => 'replace']);

        $article = $articles->newEntity([
            'title' => 'Bakeries are sky rocketing',
            'body' => 'All because of cake',
            'comments' => [
                [
                    'user_id' => 1,
                    'comment' => 'That is true!'
                ],
                [
                    'user_id' => 2,
                    'comment' => 'Of course'
                ]
            ]
        ], ['associated' => ['Comments']]);

        $article = $articles->save($article, ['associated' => ['Comments']]);
        $commentId = $article->comments[0]->id;
        $sizeComments = count($article->comments);

        $this->assertEquals($sizeComments, $articles->Comments->find('all')->where(['article_id' => $article->id])->count());
        $this->assertTrue($articles->Comments->exists(['id' => $commentId]));

        unset($article->comments[0]);
        $article->setDirty('comments', true);
        $article = $articles->save($article, ['associated' => ['Comments']]);

        $this->assertEquals($sizeComments - 1, $articles->Comments->find('all')->where(['article_id' => $article->id])->count());
        $this->assertFalse($articles->Comments->exists(['id' => $commentId]));
    }

    /**
     * Test that the associated entities are unlinked and deleted when they have a not nullable foreign key
     *
     * @return void
     */
    public function testSaveReplaceSaveStrategyAdding()
    {
        $articles = new Table(
            [
                'table' => 'articles',
                'alias' => 'Articles',
                'connection' => $this->connection,
                'entityClass' => 'Cake\ORM\Entity',
            ]
        );

        $articles->hasMany('Comments', ['saveStrategy' => 'replace']);

        $article = $articles->newEntity([
            'title' => 'Bakeries are sky rocketing',
            'body' => 'All because of cake',
            'comments' => [
                [
                    'user_id' => 1,
                    'comment' => 'That is true!'
                ],
                [
                    'user_id' => 2,
                    'comment' => 'Of course'
                ]
            ]
        ], ['associated' => ['Comments']]);

        $article = $articles->save($article, ['associated' => ['Comments']]);
        $commentId = $article->comments[0]->id;
        $sizeComments = count($article->comments);
        $articleId = $article->id;

        $this->assertEquals($sizeComments, $articles->Comments->find('all')->where(['article_id' => $article->id])->count());
        $this->assertTrue($articles->Comments->exists(['id' => $commentId]));

        unset($article->comments[0]);
        $article->comments[] = $articles->Comments->newEntity([
            'user_id' => 1,
            'comment' => 'new comment'
        ]);

        $article->setDirty('comments', true);
        $article = $articles->save($article, ['associated' => ['Comments']]);

        $this->assertEquals($sizeComments, $articles->Comments->find('all')->where(['article_id' => $article->id])->count());
        $this->assertFalse($articles->Comments->exists(['id' => $commentId]));
        $this->assertTrue($articles->Comments->exists(['comment' => 'new comment', 'article_id' => $articleId]));
    }

    /**
     * Tests that dependent, non-cascading deletes are using the association
     * conditions for deleting associated records.
     *
     * @return void
     */
    public function testHasManyNonCascadingUnlinkDeleteUsesAssociationConditions()
    {
        $Articles = $this->getTableLocator()->get('Articles');
        $Comments = $Articles->hasMany('Comments', [
            'dependent' => true,
            'cascadeCallbacks' => false,
            'saveStrategy' => HasMany::SAVE_REPLACE,
            'conditions' => [
                'Comments.published' => 'Y'
            ]
        ]);

        $article = $Articles->newEntity([
            'title' => 'Title',
            'body' => 'Body',
            'comments' => [
                [
                    'user_id' => 1,
                    'comment' => 'First comment',
                    'published' => 'Y'
                ],
                [
                    'user_id' => 1,
                    'comment' => 'Second comment',
                    'published' => 'Y'
                ]
            ]
        ]);
        $article = $Articles->save($article);
        $this->assertNotEmpty($article);

        $comment3 = $Comments->getTarget()->newEntity([
            'article_id' => $article->get('id'),
            'user_id' => 1,
            'comment' => 'Third comment',
            'published' => 'N'
        ]);
        $comment3 = $Comments->getTarget()->save($comment3);
        $this->assertNotEmpty($comment3);

        $this->assertEquals(3, $Comments->getTarget()->find()->where(['Comments.article_id' => $article->get('id')])->count());

        unset($article->comments[1]);
        $article->setDirty('comments', true);

        $article = $Articles->save($article);
        $this->assertNotEmpty($article);

        // Given the association condition of `'Comments.published' => 'Y'`,
        // it is expected that only one of the three linked comments are
        // actually being deleted, as only one of them matches the
        // association condition.
        $this->assertEquals(2, $Comments->getTarget()->find()->where(['Comments.article_id' => $article->get('id')])->count());
    }

    /**
     * Tests that non-dependent, non-cascading deletes are using the association
     * conditions for updating associated records.
     *
     * @return void
     */
    public function testHasManyNonDependentNonCascadingUnlinkUpdateUsesAssociationConditions()
    {
        $Authors = $this->getTableLocator()->get('Authors');
        $Authors->associations()->removeAll();
        $Articles = $Authors->hasMany('Articles', [
            'dependent' => false,
            'cascadeCallbacks' => false,
            'saveStrategy' => HasMany::SAVE_REPLACE,
            'conditions' => [
                'Articles.published' => 'Y'
            ]
        ]);

        $author = $Authors->newEntity([
            'name' => 'Name',
            'articles' => [
                [
                    'title' => 'First article',
                    'body' => 'First article',
                    'published' => 'Y'
                ],
                [
                    'title' => 'Second article',
                    'body' => 'Second article',
                    'published' => 'Y'
                ]
            ]
        ]);
        $author = $Authors->save($author);
        $this->assertNotEmpty($author);

        $article3 = $Articles->getTarget()->newEntity([
            'author_id' => $author->get('id'),
            'title' => 'Third article',
            'body' => 'Third article',
            'published' => 'N'
        ]);
        $article3 = $Articles->getTarget()->save($article3);
        $this->assertNotEmpty($article3);

        $this->assertEquals(3, $Articles->getTarget()->find()->where(['Articles.author_id' => $author->get('id')])->count());

        $article2 = $author->articles[1];
        unset($author->articles[1]);
        $author->setDirty('articles', true);

        $author = $Authors->save($author);
        $this->assertNotEmpty($author);

        // Given the association condition of `'Articles.published' => 'Y'`,
        // it is expected that only one of the three linked articles are
        // actually being unlinked (nulled), as only one of them matches the
        // association condition.
        $this->assertEquals(2, $Articles->getTarget()->find()->where(['Articles.author_id' => $author->get('id')])->count());
        $this->assertNull($Articles->get($article2->get('id'))->get('author_id'));
        $this->assertEquals($author->get('id'), $Articles->get($article3->get('id'))->get('author_id'));
    }

    /**
     * Test that saving a new entity with a Primary Key set does not call exists when checkExisting is false.
     *
     * @group save
     * @return void
     */
    public function testSavePrimaryKeyEntityNoExists()
    {
        $this->skipIfSqlServer();
        $table = $this->getMockBuilder('Cake\ORM\Table')
            ->setMethods(['exists'])
            ->setConstructorArgs([[
                'connection' => $this->connection,
                'alias' => 'Users',
                'table' => 'users',
            ]])
            ->getMock();
        $entity = $table->newEntity(['id' => 20, 'username' => 'mark']);
        $this->assertTrue($entity->isNew());

        $table->expects($this->never())->method('exists');
        $this->assertSame($entity, $table->save($entity, ['checkExisting' => false]));
    }

    /**
     * Tests that saving an entity will filter out properties that
     * are not present in the table schema when saving
     *
     * @group save
     * @return void
     */
    public function testSaveEntityOnlySchemaFields()
    {
        $entity = new Entity([
            'username' => 'superuser',
            'password' => 'root',
            'crazyness' => 'super crazy value',
            'created' => new Time('2013-10-10 00:00'),
            'updated' => new Time('2013-10-10 00:00'),
        ]);
        $table = $this->getTableLocator()->get('users');
        $this->assertSame($entity, $table->save($entity));
        $this->assertEquals($entity->id, self::$nextUserId);

        $row = $table->find('all')->where(['id' => self::$nextUserId])->first();
        $entity->unsetProperty('crazyness');
        $this->assertEquals($entity->toArray(), $row->toArray());
    }

    /**
     * Tests that it is possible to modify data from the beforeSave callback
     *
     * @group save
     * @return void
     */
    public function testBeforeSaveModifyData()
    {
        $table = $this->getTableLocator()->get('users');
        $data = new Entity([
            'username' => 'superuser',
            'created' => new Time('2013-10-10 00:00'),
            'updated' => new Time('2013-10-10 00:00')
        ]);
        $listener = function ($e, $entity, $options) use ($data) {
            $this->assertSame($data, $entity);
            $entity->set('password', 'foo');
        };
        $table->getEventManager()->on('Model.beforeSave', $listener);
        $this->assertSame($data, $table->save($data));
        $this->assertEquals($data->id, self::$nextUserId);
        $row = $table->find('all')->where(['id' => self::$nextUserId])->first();
        $this->assertEquals('foo', $row->get('password'));
    }

    /**
     * Tests that it is possible to modify the options array in beforeSave
     *
     * @group save
     * @return void
     */
    public function testBeforeSaveModifyOptions()
    {
        $table = $this->getTableLocator()->get('users');
        $data = new Entity([
            'username' => 'superuser',
            'password' => 'foo',
            'created' => new Time('2013-10-10 00:00'),
            'updated' => new Time('2013-10-10 00:00')
        ]);
        $listener1 = function ($e, $entity, $options) {
            $options['crazy'] = true;
        };
        $listener2 = function ($e, $entity, $options) {
            $this->assertTrue($options['crazy']);
        };
        $table->getEventManager()->on('Model.beforeSave', $listener1);
        $table->getEventManager()->on('Model.beforeSave', $listener2);
        $this->assertSame($data, $table->save($data));
        $this->assertEquals($data->id, self::$nextUserId);

        $row = $table->find('all')->where(['id' => self::$nextUserId])->first();
        $this->assertEquals($data->toArray(), $row->toArray());
    }

    /**
     * Tests that it is possible to stop the saving altogether, without implying
     * the save operation failed
     *
     * @group save
     * @return void
     */
    public function testBeforeSaveStopEvent()
    {
        $table = $this->getTableLocator()->get('users');
        $data = new Entity([
            'username' => 'superuser',
            'created' => new Time('2013-10-10 00:00'),
            'updated' => new Time('2013-10-10 00:00')
        ]);
        $listener = function ($e, $entity) {
            $e->stopPropagation();

            return $entity;
        };
        $table->getEventManager()->on('Model.beforeSave', $listener);
        $this->assertSame($data, $table->save($data));
        $this->assertNull($data->id);
        $row = $table->find('all')->where(['id' => self::$nextUserId])->first();
        $this->assertNull($row);
    }

    /**
     * Asserts that afterSave callback is called on successful save
     *
     * @group save
     * @return void
     */
    public function testAfterSave()
    {
        $table = $this->getTableLocator()->get('users');
        $data = $table->get(1);

        $data->username = 'newusername';

        $called = false;
        $listener = function ($e, $entity, $options) use ($data, &$called) {
            $this->assertSame($data, $entity);
            $this->assertTrue($entity->isDirty());
            $called = true;
        };
        $table->getEventManager()->on('Model.afterSave', $listener);

        $calledAfterCommit = false;
        $listenerAfterCommit = function ($e, $entity, $options) use ($data, &$calledAfterCommit) {
            $this->assertSame($data, $entity);
            $this->assertTrue($entity->isDirty());
            $this->assertNotSame($data->get('username'), $data->getOriginal('username'));
            $calledAfterCommit = true;
        };
        $table->getEventManager()->on('Model.afterSaveCommit', $listenerAfterCommit);

        $this->assertSame($data, $table->save($data));
        $this->assertTrue($called);
        $this->assertTrue($calledAfterCommit);
    }

    /**
     * Asserts that afterSaveCommit is also triggered for non-atomic saves
     *
     * @return void
     */
    public function testAfterSaveCommitForNonAtomic()
    {
        $table = $this->getTableLocator()->get('users');
        $data = new Entity([
            'username' => 'superuser',
            'created' => new Time('2013-10-10 00:00'),
            'updated' => new Time('2013-10-10 00:00')
        ]);

        $called = false;
        $listener = function ($e, $entity, $options) use ($data, &$called) {
            $this->assertSame($data, $entity);
            $called = true;
        };
        $table->getEventManager()->on('Model.afterSave', $listener);

        $calledAfterCommit = false;
        $listenerAfterCommit = function ($e, $entity, $options) use ($data, &$calledAfterCommit) {
            $calledAfterCommit = true;
        };
        $table->getEventManager()->on('Model.afterSaveCommit', $listenerAfterCommit);

        $this->assertSame($data, $table->save($data, ['atomic' => false]));
        $this->assertEquals($data->id, self::$nextUserId);
        $this->assertTrue($called);
        $this->assertTrue($calledAfterCommit);
    }

    /**
     * Asserts the afterSaveCommit is not triggered if transaction is running.
     *
     * @return void
     */
    public function testAfterSaveCommitWithTransactionRunning()
    {
        $table = $this->getTableLocator()->get('users');
        $data = new Entity([
            'username' => 'superuser',
            'created' => new Time('2013-10-10 00:00'),
            'updated' => new Time('2013-10-10 00:00')
        ]);

        $called = false;
        $listener = function ($e, $entity, $options) use (&$called) {
            $called = true;
        };
        $table->getEventManager()->on('Model.afterSaveCommit', $listener);

        $this->connection->begin();
        $this->assertSame($data, $table->save($data));
        $this->assertFalse($called);
        $this->connection->commit();
    }

    /**
     * Asserts the afterSaveCommit is not triggered if transaction is running.
     *
     * @return void
     */
    public function testAfterSaveCommitWithNonAtomicAndTransactionRunning()
    {
        $table = $this->getTableLocator()->get('users');
        $data = new Entity([
            'username' => 'superuser',
            'created' => new Time('2013-10-10 00:00'),
            'updated' => new Time('2013-10-10 00:00')
        ]);

        $called = false;
        $listener = function ($e, $entity, $options) use (&$called) {
            $called = true;
        };
        $table->getEventManager()->on('Model.afterSaveCommit', $listener);

        $this->connection->begin();
        $this->assertSame($data, $table->save($data, ['atomic' => false]));
        $this->assertFalse($called);
        $this->connection->commit();
    }

    /**
     * Asserts that afterSave callback not is called on unsuccessful save
     *
     * @group save
     * @return void
     */
    public function testAfterSaveNotCalled()
    {
        $table = $this->getMockBuilder('\Cake\ORM\Table')
            ->setMethods(['query'])
            ->setConstructorArgs([['table' => 'users', 'connection' => $this->connection]])
            ->getMock();
        $query = $this->getMockBuilder('\Cake\ORM\Query')
            ->setMethods(['execute', 'addDefaultTypes'])
            ->setConstructorArgs([null, $table])
            ->getMock();
        $statement = $this->getMockBuilder('\Cake\Database\Statement\StatementDecorator')->getMock();
        $data = new Entity([
            'username' => 'superuser',
            'created' => new Time('2013-10-10 00:00'),
            'updated' => new Time('2013-10-10 00:00')
        ]);

        $table->expects($this->once())->method('query')
            ->will($this->returnValue($query));

        $query->expects($this->once())->method('execute')
            ->will($this->returnValue($statement));

        $statement->expects($this->once())->method('rowCount')
            ->will($this->returnValue(0));

        $called = false;
        $listener = function ($e, $entity, $options) use ($data, &$called) {
            $called = true;
        };
        $table->getEventManager()->on('Model.afterSave', $listener);

        $calledAfterCommit = false;
        $listenerAfterCommit = function ($e, $entity, $options) use ($data, &$calledAfterCommit) {
            $calledAfterCommit = true;
        };
        $table->getEventManager()->on('Model.afterSaveCommit', $listenerAfterCommit);

        $this->assertFalse($table->save($data));
        $this->assertFalse($called);
        $this->assertFalse($calledAfterCommit);
    }

    /**
     * Asserts that afterSaveCommit callback is triggered only for primary table
     *
     * @group save
     * @return void
     */
    public function testAfterSaveCommitTriggeredOnlyForPrimaryTable()
    {
        $entity = new Entity([
            'title' => 'A Title',
            'body' => 'A body'
        ]);
        $entity->author = new Entity([
            'name' => 'Jose'
        ]);

        $table = $this->getTableLocator()->get('articles');
        $table->belongsTo('authors');

        $calledForArticle = false;
        $listenerForArticle = function ($e, $entity, $options) use (&$calledForArticle) {
            $calledForArticle = true;
        };
        $table->getEventManager()->on('Model.afterSaveCommit', $listenerForArticle);

        $calledForAuthor = false;
        $listenerForAuthor = function ($e, $entity, $options) use (&$calledForAuthor) {
            $calledForAuthor = true;
        };
        $table->authors->getEventManager()->on('Model.afterSaveCommit', $listenerForAuthor);

        $this->assertSame($entity, $table->save($entity));
        $this->assertFalse($entity->isNew());
        $this->assertFalse($entity->author->isNew());
        $this->assertTrue($calledForArticle);
        $this->assertFalse($calledForAuthor);
    }

    /**
     * Test that you cannot save rows without a primary key.
     *
     * @group save
     * @return void
     */
    public function testSaveNewErrorOnNoPrimaryKey()
    {
        $this->expectException(\RuntimeException::class);
        $this->expectExceptionMessage('Cannot insert row in "users" table, it has no primary key');
        $entity = new Entity(['username' => 'superuser']);
        $table = $this->getTableLocator()->get('users', [
            'schema' => [
                'id' => ['type' => 'integer'],
                'username' => ['type' => 'string'],
            ]
        ]);
        $table->save($entity);
    }

    /**
     * Tests that save is wrapped around a transaction
     *
     * @group save
     * @return void
     */
    public function testAtomicSave()
    {
        $config = ConnectionManager::getConfig('test');

        $connection = $this->getMockBuilder('\Cake\Database\Connection')
            ->setMethods(['begin', 'commit', 'inTransaction'])
            ->setConstructorArgs([$config])
            ->getMock();
        $connection->setDriver($this->connection->getDriver());

        $table = $this->getMockBuilder('\Cake\ORM\Table')
            ->setMethods(['getConnection'])
            ->setConstructorArgs([['table' => 'users']])
            ->getMock();
        $table->expects($this->any())->method('getConnection')
            ->will($this->returnValue($connection));

        $connection->expects($this->once())->method('begin');
        $connection->expects($this->once())->method('commit');
        $connection->expects($this->any())->method('inTransaction')->will($this->returnValue(true));
        $data = new Entity([
            'username' => 'superuser',
            'created' => new Time('2013-10-10 00:00'),
            'updated' => new Time('2013-10-10 00:00')
        ]);
        $this->assertSame($data, $table->save($data));
    }

    /**
     * Tests that save will rollback the transaction in the case of an exception
     *
     * @group save
     * @return void
     */
    public function testAtomicSaveRollback()
    {
        $this->expectException(\PDOException::class);
        $connection = $this->getMockBuilder('\Cake\Database\Connection')
            ->setMethods(['begin', 'rollback'])
            ->setConstructorArgs([ConnectionManager::getConfig('test')])
            ->getMock();
        $connection->setDriver(ConnectionManager::get('test')->getDriver());
        $table = $this->getMockBuilder('\Cake\ORM\Table')
            ->setMethods(['query', 'getConnection'])
            ->setConstructorArgs([['table' => 'users']])
            ->getMock();
        $query = $this->getMockBuilder('\Cake\ORM\Query')
            ->setMethods(['execute', 'addDefaultTypes'])
            ->setConstructorArgs([null, $table])
            ->getMock();
        $table->expects($this->any())->method('getConnection')
            ->will($this->returnValue($connection));

        $table->expects($this->once())->method('query')
            ->will($this->returnValue($query));

        $connection->expects($this->once())->method('begin');
        $connection->expects($this->once())->method('rollback');
        $query->expects($this->once())->method('execute')
            ->will($this->throwException(new \PDOException));

        $data = new Entity([
            'username' => 'superuser',
            'created' => new Time('2013-10-10 00:00'),
            'updated' => new Time('2013-10-10 00:00')
        ]);
        $table->save($data);
    }

    /**
     * Tests that save will rollback the transaction in the case of an exception
     *
     * @group save
     * @return void
     */
    public function testAtomicSaveRollbackOnFailure()
    {
        $connection = $this->getMockBuilder('\Cake\Database\Connection')
            ->setMethods(['begin', 'rollback'])
            ->setConstructorArgs([ConnectionManager::getConfig('test')])
            ->getMock();
        $connection->setDriver(ConnectionManager::get('test')->getDriver());
        $table = $this->getMockBuilder('\Cake\ORM\Table')
            ->setMethods(['query', 'getConnection', 'exists'])
            ->setConstructorArgs([['table' => 'users']])
            ->getMock();
        $query = $this->getMockBuilder('\Cake\ORM\Query')
            ->setMethods(['execute', 'addDefaultTypes'])
            ->setConstructorArgs([null, $table])
            ->getMock();

        $table->expects($this->any())->method('getConnection')
            ->will($this->returnValue($connection));

        $table->expects($this->once())->method('query')
            ->will($this->returnValue($query));

        $statement = $this->getMockBuilder('\Cake\Database\Statement\StatementDecorator')->getMock();
        $statement->expects($this->once())
            ->method('rowCount')
            ->will($this->returnValue(0));
        $connection->expects($this->once())->method('begin');
        $connection->expects($this->once())->method('rollback');
        $query->expects($this->once())
            ->method('execute')
            ->will($this->returnValue($statement));

        $data = new Entity([
            'username' => 'superuser',
            'created' => new Time('2013-10-10 00:00'),
            'updated' => new Time('2013-10-10 00:00')
        ]);
        $table->save($data);
    }

    /**
     * Tests that only the properties marked as dirty are actually saved
     * to the database
     *
     * @group save
     * @return void
     */
    public function testSaveOnlyDirtyProperties()
    {
        $entity = new Entity([
            'username' => 'superuser',
            'password' => 'root',
            'created' => new Time('2013-10-10 00:00'),
            'updated' => new Time('2013-10-10 00:00')
        ]);
        $entity->clean();
        $entity->setDirty('username', true);
        $entity->setDirty('created', true);
        $entity->setDirty('updated', true);

        $table = $this->getTableLocator()->get('users');
        $this->assertSame($entity, $table->save($entity));
        $this->assertEquals($entity->id, self::$nextUserId);

        $row = $table->find('all')->where(['id' => self::$nextUserId])->first();
        $entity->set('password', null);
        $this->assertEquals($entity->toArray(), $row->toArray());
    }

    /**
     * Tests that a recently saved entity is marked as clean
     *
     * @group save
     * @return void
     */
    public function testASavedEntityIsClean()
    {
        $entity = new Entity([
            'username' => 'superuser',
            'password' => 'root',
            'created' => new Time('2013-10-10 00:00'),
            'updated' => new Time('2013-10-10 00:00')
        ]);
        $table = $this->getTableLocator()->get('users');
        $this->assertSame($entity, $table->save($entity));
        $this->assertFalse($entity->isDirty('usermane'));
        $this->assertFalse($entity->isDirty('password'));
        $this->assertFalse($entity->isDirty('created'));
        $this->assertFalse($entity->isDirty('updated'));
    }

    /**
     * Tests that a recently saved entity is marked as not new
     *
     * @group save
     * @return void
     */
    public function testASavedEntityIsNotNew()
    {
        $entity = new Entity([
            'username' => 'superuser',
            'password' => 'root',
            'created' => new Time('2013-10-10 00:00'),
            'updated' => new Time('2013-10-10 00:00')
        ]);
        $table = $this->getTableLocator()->get('users');
        $this->assertSame($entity, $table->save($entity));
        $this->assertFalse($entity->isNew());
    }

    /**
     * Tests that save can detect automatically if it needs to insert
     * or update a row
     *
     * @group save
     * @return void
     */
    public function testSaveUpdateAuto()
    {
        $entity = new Entity([
            'id' => 2,
            'username' => 'baggins'
        ]);
        $table = $this->getTableLocator()->get('users');
        $original = $table->find('all')->where(['id' => 2])->first();
        $this->assertSame($entity, $table->save($entity));

        $row = $table->find('all')->where(['id' => 2])->first();
        $this->assertEquals('baggins', $row->username);
        $this->assertEquals($original->password, $row->password);
        $this->assertEquals($original->created, $row->created);
        $this->assertEquals($original->updated, $row->updated);
        $this->assertFalse($entity->isNew());
        $this->assertFalse($entity->isDirty('id'));
        $this->assertFalse($entity->isDirty('username'));
    }

    /**
     * Tests that beforeFind gets the correct isNew() state for the entity
     *
     * @return void
     */
    public function testBeforeSaveGetsCorrectPersistance()
    {
        $entity = new Entity([
            'id' => 2,
            'username' => 'baggins'
        ]);
        $table = $this->getTableLocator()->get('users');
        $called = false;
        $listener = function (Event $event, $entity) use (&$called) {
            $this->assertFalse($entity->isNew());
            $called = true;
        };
        $table->getEventManager()->on('Model.beforeSave', $listener);
        $this->assertSame($entity, $table->save($entity));
        $this->assertTrue($called);
    }

    /**
     * Tests that marking an entity as already persisted will prevent the save
     * method from trying to infer the entity's actual status.
     *
     * @group save
     * @return void
     */
    public function testSaveUpdateWithHint()
    {
        $table = $this->getMockBuilder('\Cake\ORM\Table')
            ->setMethods(['exists'])
            ->setConstructorArgs([['table' => 'users', 'connection' => ConnectionManager::get('test')]])
            ->getMock();
        $entity = new Entity([
            'id' => 2,
            'username' => 'baggins'
        ], ['markNew' => false]);
        $this->assertFalse($entity->isNew());
        $table->expects($this->never())->method('exists');
        $this->assertSame($entity, $table->save($entity));
    }

    /**
     * Tests that when updating the primary key is not passed to the list of
     * attributes to change
     *
     * @group save
     * @return void
     */
    public function testSaveUpdatePrimaryKeyNotModified()
    {
        $table = $this->getMockBuilder('\Cake\ORM\Table')
            ->setMethods(['query'])
            ->setConstructorArgs([['table' => 'users', 'connection' => $this->connection]])
            ->getMock();

        $query = $this->getMockBuilder('\Cake\ORM\Query')
            ->setMethods(['execute', 'addDefaultTypes', 'set'])
            ->setConstructorArgs([null, $table])
            ->getMock();

        $table->expects($this->once())->method('query')
            ->will($this->returnValue($query));

        $statement = $this->getMockBuilder('\Cake\Database\Statement\StatementDecorator')->getMock();
        $statement->expects($this->once())
            ->method('errorCode')
            ->will($this->returnValue('00000'));

        $query->expects($this->once())
            ->method('execute')
            ->will($this->returnValue($statement));

        $query->expects($this->once())->method('set')
            ->with(['username' => 'baggins'])
            ->will($this->returnValue($query));

        $entity = new Entity([
            'id' => 2,
            'username' => 'baggins'
        ], ['markNew' => false]);
        $this->assertSame($entity, $table->save($entity));
    }

    /**
     * Tests that passing only the primary key to save will not execute any queries
     * but still return success
     *
     * @group save
     * @return void
     */
    public function testUpdateNoChange()
    {
        $table = $this->getMockBuilder('\Cake\ORM\Table')
            ->setMethods(['query'])
            ->setConstructorArgs([['table' => 'users', 'connection' => $this->connection]])
            ->getMock();
        $table->expects($this->never())->method('query');
        $entity = new Entity([
            'id' => 2,
        ], ['markNew' => false]);
        $this->assertSame($entity, $table->save($entity));
    }

    /**
     * Tests that passing only the primary key to save will not execute any queries
     * but still return success
     *
     * @group save
     * @group integration
     * @return void
     */
    public function testUpdateDirtyNoActualChanges()
    {
        $table = $this->getTableLocator()->get('Articles');
        $entity = $table->get(1);

        $entity->accessible('*', true);
        $entity->set($entity->toArray());
        $this->assertSame($entity, $table->save($entity));
    }

    /**
     * Tests that failing to pass a primary key to save will result in exception
     *
     * @group save
     * @return void
     */
    public function testUpdateNoPrimaryButOtherKeys()
    {
        $this->expectException(\InvalidArgumentException::class);
        $table = $this->getMockBuilder('\Cake\ORM\Table')
            ->setMethods(['query'])
            ->setConstructorArgs([['table' => 'users', 'connection' => $this->connection]])
            ->getMock();
        $table->expects($this->never())->method('query');
        $entity = new Entity([
            'username' => 'mariano',
        ], ['markNew' => false]);
        $this->assertSame($entity, $table->save($entity));
    }

    /**
     * Test saveMany() with entities array
     *
     * @return void
     */
    public function testSaveManyArray()
    {
        $entities = [
            new Entity(['name' => 'admad']),
            new Entity(['name' => 'dakota'])
        ];

        $table = $this->getTableLocator()->get('authors');
        $result = $table->saveMany($entities);

        $this->assertSame($entities, $result);
        $this->assertTrue(isset($result[0]->id));
        foreach ($entities as $entity) {
            $this->assertFalse($entity->isNew());
        }
    }

    /**
     * Test saveMany() with ResultSet instance
     *
     * @return void
     */
    public function testSaveManyResultSet()
    {
        $table = $this->getTableLocator()->get('authors');

        $entities = $table->find()
            ->order(['id' => 'ASC'])
            ->all();
        $entities->first()->name = 'admad';

        $result = $table->saveMany($entities);
        $this->assertSame($entities, $result);

        $first = $table->find()
            ->order(['id' => 'ASC'])
            ->first();
        $this->assertSame('admad', $first->name);
    }

    /**
     * Test saveMany() with failed save
     *
     * @return void
     */
    public function testSaveManyFailed()
    {
        $table = $this->getTableLocator()->get('authors');
        $entities = [
            new Entity(['name' => 'mark']),
            new Entity(['name' => 'jose'])
        ];
        $entities[1]->errors(['name' => ['message']]);
        $result = $table->saveMany($entities);

        $this->assertFalse($result);
        foreach ($entities as $entity) {
            $this->assertTrue($entity->isNew());
        }
    }

    /**
     * Test simple delete.
     *
     * @return void
     */
    public function testDelete()
    {
        $table = $this->getTableLocator()->get('users');
        $conditions = [
            'limit' => 1,
            'conditions' => [
                'username' => 'nate'
            ]
        ];
        $query = $table->find('all', $conditions);
        $entity = $query->first();
        $result = $table->delete($entity);
        $this->assertTrue($result);

        $query = $table->find('all', $conditions);
        $results = $query->execute();
        $this->assertCount(0, $results, 'Find should fail.');
    }

    /**
     * Test delete with dependent records
     *
     * @return void
     */
    public function testDeleteDependent()
    {
        $table = $this->getTableLocator()->get('authors');
        $table->hasOne('articles', [
            'foreignKey' => 'author_id',
            'dependent' => true,
        ]);

        $entity = $table->get(1);
        $result = $table->delete($entity);

        $articles = $table->getAssociation('articles')->getTarget();
        $query = $articles->find('all', [
            'conditions' => [
                'author_id' => $entity->id
            ]
        ]);
        $this->assertNull($query->all()->first(), 'Should not find any rows.');
    }

    /**
     * Test delete with dependent records
     *
     * @return void
     */
    public function testDeleteDependentHasMany()
    {
        $table = $this->getTableLocator()->get('authors');
        $table->hasMany('articles', [
            'foreignKey' => 'author_id',
            'dependent' => true,
            'cascadeCallbacks' => true,
        ]);

        $entity = $table->get(1);
        $result = $table->delete($entity);
        $this->assertTrue($result);
    }

    /**
     * Test delete with dependent = false does not cascade.
     *
     * @return void
     */
    public function testDeleteNoDependentNoCascade()
    {
        $table = $this->getTableLocator()->get('authors');
        $table->hasMany('article', [
            'foreignKey' => 'author_id',
            'dependent' => false,
        ]);

        $query = $table->find('all')->where(['id' => 1]);
        $entity = $query->first();
        $result = $table->delete($entity);

        $articles = $table->getAssociation('articles')->getTarget();
        $query = $articles->find('all')->where(['author_id' => $entity->id]);
        $this->assertCount(2, $query->execute(), 'Should find rows.');
    }

    /**
     * Test delete with BelongsToMany
     *
     * @return void
     */
    public function testDeleteBelongsToMany()
    {
        $table = $this->getTableLocator()->get('articles');
        $table->belongsToMany('tag', [
            'foreignKey' => 'article_id',
            'joinTable' => 'articles_tags'
        ]);
        $query = $table->find('all')->where(['id' => 1]);
        $entity = $query->first();
        $table->delete($entity);

        $junction = $table->getAssociation('tags')->junction();
        $query = $junction->find('all')->where(['article_id' => 1]);
        $this->assertNull($query->all()->first(), 'Should not find any rows.');
    }

    /**
     * Test delete with dependent records belonging to an aliased
     * belongsToMany association.
     *
     * @return void
     */
    public function testDeleteDependentAliased()
    {
        $Authors = $this->getTableLocator()->get('authors');
        $Authors->associations()->removeAll();
        $Articles = $this->getTableLocator()->get('articles');
        $Articles->associations()->removeAll();

        $Authors->hasMany('AliasedArticles', [
            'className' => 'Articles',
            'dependent' => true,
            'cascadeCallbacks' => true
        ]);
        $Articles->belongsToMany('Tags');

        $author = $Authors->get(1);
        $result = $Authors->delete($author);

        $this->assertTrue($result);
    }

    /**
     * Test that cascading associations are deleted first.
     *
     * @return void
     */
    public function testDeleteAssociationsCascadingCallbacksOrder()
    {
        $groups = $this->getTableLocator()->get('Groups');
        $members = $this->getTableLocator()->get('Members');
        $groupsMembers = $this->getTableLocator()->get('GroupsMembers');

        $groups->belongsToMany('Members');
        $groups->hasMany('GroupsMembers', [
            'dependent' => true,
            'cascadeCallbacks' => true,
        ]);
        $groupsMembers->belongsTo('Members');
        $groupsMembers->addBehavior('CounterCache', [
            'Members' => ['group_count']
        ]);

        $member = $members->get(1);
        $this->assertEquals(2, $member->group_count);

        $group = $groups->get(1);
        $groups->delete($group);

        $member = $members->get(1);
        $this->assertEquals(1, $member->group_count);
    }

    /**
     * Test delete callbacks
     *
     * @return void
     */
    public function testDeleteCallbacks()
    {
        $entity = new Entity(['id' => 1, 'name' => 'mark']);
        $options = new \ArrayObject(['atomic' => true, 'checkRules' => false, '_primary' => true]);

        $mock = $this->getMockBuilder('Cake\Event\EventManager')->getMock();

        $mock->expects($this->at(0))
            ->method('on');

        $mock->expects($this->at(1))
            ->method('dispatch');

        $mock->expects($this->at(2))
            ->method('dispatch')
            ->with($this->logicalAnd(
                $this->attributeEqualTo('_name', 'Model.beforeDelete'),
                $this->attributeEqualTo(
                    '_data',
                    ['entity' => $entity, 'options' => $options]
                )
            ));

        $mock->expects($this->at(3))
            ->method('dispatch')
            ->with($this->logicalAnd(
                $this->attributeEqualTo('_name', 'Model.afterDelete'),
                $this->attributeEqualTo(
                    '_data',
                    ['entity' => $entity, 'options' => $options]
                )
            ));

        $mock->expects($this->at(4))
            ->method('dispatch')
            ->with($this->logicalAnd(
                $this->attributeEqualTo('_name', 'Model.afterDeleteCommit'),
                $this->attributeEqualTo(
                    '_data',
                    ['entity' => $entity, 'options' => $options]
                )
            ));

        $table = $this->getTableLocator()->get('users', ['eventManager' => $mock]);
        $entity->isNew(false);
        $table->delete($entity, ['checkRules' => false]);
    }

    /**
     * Test afterDeleteCommit is also called for non-atomic delete
     *
     * @return void
     */
    public function testDeleteCallbacksNonAtomic()
    {
        $table = $this->getTableLocator()->get('users');

        $data = $table->get(1);
        $options = new \ArrayObject(['atomic' => false, 'checkRules' => false]);

        $called = false;
        $listener = function ($e, $entity, $options) use ($data, &$called) {
            $this->assertSame($data, $entity);
            $called = true;
        };
        $table->getEventManager()->on('Model.afterDelete', $listener);

        $calledAfterCommit = false;
        $listenerAfterCommit = function ($e, $entity, $options) use ($data, &$calledAfterCommit) {
            $calledAfterCommit = true;
        };
        $table->getEventManager()->on('Model.afterDeleteCommit', $listenerAfterCommit);

        $table->delete($data, ['atomic' => false]);
        $this->assertTrue($called);
        $this->assertTrue($calledAfterCommit);
    }

    /**
     * Test that afterDeleteCommit is only triggered for primary table
     *
     * @return void
     */
    public function testAfterDeleteCommitTriggeredOnlyForPrimaryTable()
    {
        $table = $this->getTableLocator()->get('authors');
        $table->hasOne('articles', [
            'foreignKey' => 'author_id',
            'dependent' => true,
        ]);

        $called = false;
        $listener = function ($e, $entity, $options) use (&$called) {
            $called = true;
        };
        $table->getEventManager()->on('Model.afterDeleteCommit', $listener);

        $called2 = false;
        $listener = function ($e, $entity, $options) use (&$called2) {
            $called2 = true;
        };
        $table->articles->getEventManager()->on('Model.afterDeleteCommit', $listener);

        $entity = $table->get(1);
        $this->assertTrue($table->delete($entity));

        $this->assertTrue($called);
        $this->assertFalse($called2);
    }

    /**
     * Test delete beforeDelete can abort the delete.
     *
     * @return void
     */
    public function testDeleteBeforeDeleteAbort()
    {
        $entity = new Entity(['id' => 1, 'name' => 'mark']);
        $options = new \ArrayObject(['atomic' => true, 'cascade' => true]);

        $mock = $this->getMockBuilder('Cake\Event\EventManager')->getMock();
        $mock->expects($this->at(2))
            ->method('dispatch')
            ->will($this->returnCallback(function (Event $event) {
                $event->stopPropagation();
            }));

        $table = $this->getTableLocator()->get('users', ['eventManager' => $mock]);
        $entity->isNew(false);
        $result = $table->delete($entity, ['checkRules' => false]);
        $this->assertNull($result);
    }

    /**
     * Test delete beforeDelete return result
     *
     * @return void
     */
    public function testDeleteBeforeDeleteReturnResult()
    {
        $entity = new Entity(['id' => 1, 'name' => 'mark']);
        $options = new \ArrayObject(['atomic' => true, 'cascade' => true]);

        $mock = $this->getMockBuilder('Cake\Event\EventManager')->getMock();
        $mock->expects($this->at(2))
            ->method('dispatch')
            ->will($this->returnCallback(function (Event $event) {
                $event->stopPropagation();
                $event->setResult('got stopped');
            }));

        $table = $this->getTableLocator()->get('users', ['eventManager' => $mock]);
        $entity->isNew(false);
        $result = $table->delete($entity, ['checkRules' => false]);
        $this->assertEquals('got stopped', $result);
    }

    /**
     * Test deleting new entities does nothing.
     *
     * @return void
     */
    public function testDeleteIsNew()
    {
        $entity = new Entity(['id' => 1, 'name' => 'mark']);

        $table = $this->getMockBuilder('Cake\ORM\Table')
            ->setMethods(['query'])
            ->setConstructorArgs([['connection' => $this->connection]])
            ->getMock();
        $table->expects($this->never())
            ->method('query');

        $entity->isNew(true);
        $result = $table->delete($entity);
        $this->assertFalse($result);
    }

    /**
     * test hasField()
     *
     * @return void
     */
    public function testHasField()
    {
        $table = $this->getTableLocator()->get('articles');
        $this->assertFalse($table->hasField('nope'), 'Should not be there.');
        $this->assertTrue($table->hasField('title'), 'Should be there.');
        $this->assertTrue($table->hasField('body'), 'Should be there.');
    }

    /**
     * Tests that there exists a default validator
     *
     * @return void
     */
    public function testValidatorDefault()
    {
        $table = new Table();
        $validator = $table->getValidator();
        $this->assertSame($table, $validator->getProvider('table'));
        $this->assertInstanceOf('Cake\Validation\Validator', $validator);
        $default = $table->getValidator('default');
        $this->assertSame($validator, $default);
    }

    /**
     * Tests that there exists a validator defined in a behavior.
     *
     * @return void
     */
    public function testValidatorBehavior()
    {
        $table = new Table();
        $table->addBehavior('Validation');

        $validator = $table->getValidator('Behavior');
        $set = $validator->field('name');
        $this->assertTrue(isset($set['behaviorRule']));
    }

    /**
     * Tests that it is possible to define custom validator methods
     *
     * @return void
     */
    public function testValidationWithDefiner()
    {
        $table = $this->getMockBuilder('\Cake\ORM\Table')
            ->setMethods(['validationForOtherStuff'])
            ->getMock();
        $table->expects($this->once())->method('validationForOtherStuff')
            ->will($this->returnArgument(0));
        $other = $table->getValidator('forOtherStuff');
        $this->assertInstanceOf('Cake\Validation\Validator', $other);
        $this->assertNotSame($other, $table->getValidator());
        $this->assertSame($table, $other->getProvider('table'));
    }

    /**
     * Tests that a RuntimeException is thrown if the custom validator does not return an Validator instance
     *
     * @return void
     */
    public function testValidationWithBadDefiner()
    {
        $this->expectException(\RuntimeException::class);
        $this->expectExceptionMessage('The Cake\ORM\Table::validationBad() validation method must return an instance of Cake\Validation\Validator.');
        $table = $this->getMockBuilder('\Cake\ORM\Table')
            ->setMethods(['validationBad'])
            ->getMock();
        $table->expects($this->once())
            ->method('validationBad');
        $table->getValidator('bad');
    }

    /**
     * Tests that a RuntimeException is thrown if the custom validator method does not exist.
     *
     * @return void
     */
    public function testValidatorWithMissingMethod()
    {
        $this->expectException(\RuntimeException::class);
        $this->expectExceptionMessage('The Cake\ORM\Table::validationMissing() validation method does not exists.');
        $table = new Table();
        $table->getValidator('missing');
    }

    /**
     * Tests that it is possible to set a custom validator under a name
     *
     * @return void
     */
    public function testValidatorSetter()
    {
        $table = new Table;
        $validator = new \Cake\Validation\Validator;
        $table->setValidator('other', $validator);
        $this->assertSame($validator, $table->getValidator('other'));
        $this->assertSame($table, $validator->getProvider('table'));
    }

    /**
     * Tests hasValidator method.
     *
     * @return void
     */
    public function testHasValidator()
    {
        $table = new Table;
        $this->assertTrue($table->hasValidator('default'));
        $this->assertFalse($table->hasValidator('other'));

        $validator = new \Cake\Validation\Validator;
        $table->setValidator('other', $validator);
        $this->assertTrue($table->hasValidator('other'));
    }

    /**
     * Tests that the source of an existing Entity is the same as a new one
     *
     * @return void
     */
    public function testEntitySourceExistingAndNew()
    {
        Plugin::load('TestPlugin');
        $table = $this->getTableLocator()->get('TestPlugin.Authors');

        $existingAuthor = $table->find()->first();
        $newAuthor = $table->newEntity();

        $this->assertEquals('TestPlugin.Authors', $existingAuthor->source());
        $this->assertEquals('TestPlugin.Authors', $newAuthor->source());
    }

    /**
     * Tests that calling an entity with an empty array will run validation
     * whereas calling it with no parameters will not run any validation.
     *
     * @return void
     */
    public function testNewEntityAndValidation()
    {
        $table = $this->getTableLocator()->get('Articles');
        $validator = $table->getValidator()->requirePresence('title');
        $entity = $table->newEntity([]);
        $errors = $entity->errors();
        $this->assertNotEmpty($errors['title']);

        $entity = $table->newEntity();
        $this->assertEmpty($entity->errors());
    }

    /**
     * Test magic findByXX method.
     *
     * @return void
     */
    public function testMagicFindDefaultToAll()
    {
        $table = $this->getTableLocator()->get('Users');

        $result = $table->findByUsername('garrett');
        $this->assertInstanceOf('Cake\ORM\Query', $result);

        $expected = new QueryExpression(['Users.username' => 'garrett'], $this->usersTypeMap);
        $this->assertEquals($expected, $result->clause('where'));
    }

    /**
     * Test magic findByXX errors on missing arguments.
     *
     * @return void
     */
    public function testMagicFindError()
    {
<<<<<<< HEAD
        $table = $this->getTableLocator()->get('Users');
=======
        $this->expectException(\BadMethodCallException::class);
        $this->expectExceptionMessage('Not enough arguments for magic finder. Got 0 required 1');
        $table = TableRegistry::get('Users');
>>>>>>> 41ecd041

        $table->findByUsername();
    }

    /**
     * Test magic findByXX errors on missing arguments.
     *
     * @return void
     */
    public function testMagicFindErrorMissingField()
    {
<<<<<<< HEAD
        $table = $this->getTableLocator()->get('Users');
=======
        $this->expectException(\BadMethodCallException::class);
        $this->expectExceptionMessage('Not enough arguments for magic finder. Got 1 required 2');
        $table = TableRegistry::get('Users');
>>>>>>> 41ecd041

        $table->findByUsernameAndId('garrett');
    }

    /**
     * Test magic findByXX errors when there is a mix of or & and.
     *
     * @return void
     */
    public function testMagicFindErrorMixOfOperators()
    {
<<<<<<< HEAD
        $table = $this->getTableLocator()->get('Users');
=======
        $this->expectException(\BadMethodCallException::class);
        $this->expectExceptionMessage('Cannot mix "and" & "or" in a magic finder. Use find() instead.');
        $table = TableRegistry::get('Users');
>>>>>>> 41ecd041

        $table->findByUsernameAndIdOrPassword('garrett', 1, 'sekret');
    }

    /**
     * Test magic findByXX method.
     *
     * @return void
     */
    public function testMagicFindFirstAnd()
    {
        $table = $this->getTableLocator()->get('Users');

        $result = $table->findByUsernameAndId('garrett', 4);
        $this->assertInstanceOf('Cake\ORM\Query', $result);

        $expected = new QueryExpression(['Users.username' => 'garrett', 'Users.id' => 4], $this->usersTypeMap);
        $this->assertEquals($expected, $result->clause('where'));
    }

    /**
     * Test magic findByXX method.
     *
     * @return void
     */
    public function testMagicFindFirstOr()
    {
        $table = $this->getTableLocator()->get('Users');

        $result = $table->findByUsernameOrId('garrett', 4);
        $this->assertInstanceOf('Cake\ORM\Query', $result);

        $expected = new QueryExpression([], $this->usersTypeMap);
        $expected->add(
            [
            'OR' => [
                'Users.username' => 'garrett',
                'Users.id' => 4
            ]]
        );
        $this->assertEquals($expected, $result->clause('where'));
    }

    /**
     * Test magic findAllByXX method.
     *
     * @return void
     */
    public function testMagicFindAll()
    {
        $table = $this->getTableLocator()->get('Articles');

        $result = $table->findAllByAuthorId(1);
        $this->assertInstanceOf('Cake\ORM\Query', $result);
        $this->assertNull($result->clause('limit'));

        $expected = new QueryExpression(['Articles.author_id' => 1], $this->articlesTypeMap);
        $this->assertEquals($expected, $result->clause('where'));
    }

    /**
     * Test magic findAllByXX method.
     *
     * @return void
     */
    public function testMagicFindAllAnd()
    {
        $table = $this->getTableLocator()->get('Users');

        $result = $table->findAllByAuthorIdAndPublished(1, 'Y');
        $this->assertInstanceOf('Cake\ORM\Query', $result);
        $this->assertNull($result->clause('limit'));
        $expected = new QueryExpression(
            ['Users.author_id' => 1, 'Users.published' => 'Y'],
            $this->usersTypeMap
        );
        $this->assertEquals($expected, $result->clause('where'));
    }

    /**
     * Test magic findAllByXX method.
     *
     * @return void
     */
    public function testMagicFindAllOr()
    {
        $table = $this->getTableLocator()->get('Users');

        $result = $table->findAllByAuthorIdOrPublished(1, 'Y');
        $this->assertInstanceOf('Cake\ORM\Query', $result);
        $this->assertNull($result->clause('limit'));
        $expected = new QueryExpression();
        $expected->getTypeMap()->setDefaults($this->usersTypeMap->toArray());
        $expected->add(
            ['or' => ['Users.author_id' => 1, 'Users.published' => 'Y']]
        );
        $this->assertEquals($expected, $result->clause('where'));
        $this->assertNull($result->clause('order'));
    }

    /**
     * Test the behavior method.
     *
     * @return void
     */
    public function testBehaviorIntrospection()
    {
        $table = $this->getTableLocator()->get('users');

        $table->addBehavior('Timestamp');
        $this->assertTrue($table->hasBehavior('Timestamp'), 'should be true on loaded behavior');
        $this->assertFalse($table->hasBehavior('Tree'), 'should be false on unloaded behavior');
    }

    /**
     * Tests saving belongsTo association
     *
     * @group save
     * @return void
     */
    public function testSaveBelongsTo()
    {
        $entity = new Entity([
            'title' => 'A Title',
            'body' => 'A body'
        ]);
        $entity->author = new Entity([
            'name' => 'Jose'
        ]);

        $table = $this->getTableLocator()->get('articles');
        $table->belongsTo('authors');
        $this->assertSame($entity, $table->save($entity));
        $this->assertFalse($entity->isNew());
        $this->assertFalse($entity->author->isNew());
        $this->assertEquals(5, $entity->author->id);
        $this->assertEquals(5, $entity->get('author_id'));
    }

    /**
     * Tests saving hasOne association
     *
     * @group save
     * @return void
     */
    public function testSaveHasOne()
    {
        $entity = new Entity([
            'name' => 'Jose'
        ]);
        $entity->article = new Entity([
            'title' => 'A Title',
            'body' => 'A body'
        ]);

        $table = $this->getTableLocator()->get('authors');
        $table->hasOne('articles');
        $this->assertSame($entity, $table->save($entity));
        $this->assertFalse($entity->isNew());
        $this->assertFalse($entity->article->isNew());
        $this->assertEquals(4, $entity->article->id);
        $this->assertEquals(5, $entity->article->get('author_id'));
        $this->assertFalse($entity->article->isDirty('author_id'));
    }

    /**
     * Tests saving associations only saves associations
     * if they are entities.
     *
     * @group save
     * @return void
     */
    public function testSaveOnlySaveAssociatedEntities()
    {
        $entity = new Entity([
            'name' => 'Jose'
        ]);

        // Not an entity.
        $entity->article = [
            'title' => 'A Title',
            'body' => 'A body'
        ];

        $table = $this->getTableLocator()->get('authors');
        $table->hasOne('articles');

        $table->save($entity);
        $this->assertFalse($entity->isNew());
        $this->assertInternalType('array', $entity->article);
    }

    /**
     * Tests saving multiple entities in a hasMany association
     *
     * @return void
     */
    public function testSaveHasMany()
    {
        $entity = new Entity([
            'name' => 'Jose'
        ]);
        $entity->articles = [
            new Entity([
                'title' => 'A Title',
                'body' => 'A body'
            ]),
            new Entity([
                'title' => 'Another Title',
                'body' => 'Another body'
            ])
        ];

        $table = $this->getTableLocator()->get('authors');
        $table->hasMany('articles');
        $this->assertSame($entity, $table->save($entity));
        $this->assertFalse($entity->isNew());
        $this->assertFalse($entity->articles[0]->isNew());
        $this->assertFalse($entity->articles[1]->isNew());
        $this->assertEquals(4, $entity->articles[0]->id);
        $this->assertEquals(5, $entity->articles[1]->id);
        $this->assertEquals(5, $entity->articles[0]->author_id);
        $this->assertEquals(5, $entity->articles[1]->author_id);
    }

    /**
     * Tests overwriting hasMany associations in an integration scenario.
     *
     * @return void
     */
    public function testSaveHasManyOverwrite()
    {
        $table = $this->getTableLocator()->get('authors');
        $table->hasMany('articles');

        $entity = $table->get(3, ['contain' => ['articles']]);
        $data = [
            'name' => 'big jose',
            'articles' => [
                [
                    'id' => 2,
                    'title' => 'New title'
                ]
            ]
        ];
        $entity = $table->patchEntity($entity, $data, ['associated' => 'articles']);
        $this->assertSame($entity, $table->save($entity));

        $entity = $table->get(3, ['contain' => ['articles']]);
        $this->assertEquals('big jose', $entity->name, 'Author did not persist');
        $this->assertEquals('New title', $entity->articles[0]->title, 'Article did not persist');
    }

    /**
     * Tests saving belongsToMany records
     *
     * @group save
     * @return void
     */
    public function testSaveBelongsToMany()
    {
        $entity = new Entity([
            'title' => 'A Title',
            'body' => 'A body'
        ]);
        $entity->tags = [
            new Entity([
                'name' => 'Something New'
            ]),
            new Entity([
                'name' => 'Another Something'
            ])
        ];
        $table = $this->getTableLocator()->get('articles');
        $table->belongsToMany('tags');
        $this->assertSame($entity, $table->save($entity));
        $this->assertFalse($entity->isNew());
        $this->assertFalse($entity->tags[0]->isNew());
        $this->assertFalse($entity->tags[1]->isNew());
        $this->assertEquals(4, $entity->tags[0]->id);
        $this->assertEquals(5, $entity->tags[1]->id);
        $this->assertEquals(4, $entity->tags[0]->_joinData->article_id);
        $this->assertEquals(4, $entity->tags[1]->_joinData->article_id);
        $this->assertEquals(4, $entity->tags[0]->_joinData->tag_id);
        $this->assertEquals(5, $entity->tags[1]->_joinData->tag_id);
    }

    /**
     * Tests saving belongsToMany records when record exists.
     *
     * @group save
     * @return void
     */
    public function testSaveBelongsToManyJoinDataOnExistingRecord()
    {
        $tags = $this->getTableLocator()->get('Tags');
        $table = $this->getTableLocator()->get('Articles');
        $table->belongsToMany('Tags');

        $entity = $table->find()->contain('Tags')->first();
        // not associated to the article already.
        $entity->tags[] = $tags->get(3);
        $entity->setDirty('tags', true);

        $this->assertSame($entity, $table->save($entity));

        $this->assertFalse($entity->isNew());
        $this->assertFalse($entity->tags[0]->isNew());
        $this->assertFalse($entity->tags[1]->isNew());
        $this->assertFalse($entity->tags[2]->isNew());

        $this->assertNotEmpty($entity->tags[0]->_joinData);
        $this->assertNotEmpty($entity->tags[1]->_joinData);
        $this->assertNotEmpty($entity->tags[2]->_joinData);
    }

    /**
     * Test that belongsToMany can be saved with _joinData data.
     *
     * @return void
     */
    public function testSaveBelongsToManyJoinData()
    {
        $articles = $this->getTableLocator()->get('Articles');
        $article = $articles->get(1, ['contain' => ['tags']]);
        $data = [
            'tags' => [
                ['id' => 1, '_joinData' => ['highlighted' => 1]],
                ['id' => 3]
            ]
        ];
        $article = $articles->patchEntity($article, $data);
        $result = $articles->save($article);
        $this->assertSame($result, $article);
    }

    /**
     * Test to check that association condition are used when fetching existing
     * records to decide which records to unlink.
     *
     * @return void
     */
    public function testPolymorphicBelongsToManySave()
    {
        $articles = $this->getTableLocator()->get('Articles');
        $articles->belongsToMany('Tags', [
            'through' => 'PolymorphicTagged',
            'foreignKey' => 'foreign_key',
            'conditions' => [
                'PolymorphicTagged.foreign_model' => 'Articles'
            ],
            'sort' => ['PolymorphicTagged.position' => 'ASC']
        ]);

        $articles->Tags->junction()->belongsTo('Tags');

        $entity = $articles->get(1, ['contain' => ['Tags']]);
        $data = [
            'id' => 1,
            'tags' => [
                [
                    'id' => 1,
                    '_joinData' => [
                        'id' => 2,
                        'foreign_model' => 'Articles',
                        'position' => 2
                    ]
                ],
                [
                    'id' => 2,
                    '_joinData' => [
                        'foreign_model' => 'Articles',
                        'position' => 1
                    ]
                ]
            ]
        ];
        $entity = $articles->patchEntity($entity, $data, ['associated' => ['Tags._joinData']]);
        $entity = $articles->save($entity);

        $expected = [
            [
                'id' => 1,
                'tag_id' => 1,
                'foreign_key' => 1,
                'foreign_model' => 'Posts',
                'position' => 1
            ],
            [
                'id' => 2,
                'tag_id' => 1,
                'foreign_key' => 1,
                'foreign_model' => 'Articles',
                'position' => 2
            ],
            [
                'id' => 3,
                'tag_id' => 2,
                'foreign_key' => 1,
                'foreign_model' => 'Articles',
                'position' => 1
            ]
        ];
        $result = $this->getTableLocator()->get('PolymorphicTagged')
            ->find('all', ['sort' => ['id' => 'DESC']])
            ->hydrate(false)
            ->toArray();
        $this->assertEquals($expected, $result);
    }

    /**
     * Tests saving belongsToMany records can delete all links.
     *
     * @group save
     * @return void
     */
    public function testSaveBelongsToManyDeleteAllLinks()
    {
        $table = $this->getTableLocator()->get('articles');
        $table->belongsToMany('tags', [
            'saveStrategy' => 'replace',
        ]);

        $entity = $table->get(1, ['contain' => 'tags']);
        $this->assertCount(2, $entity->tags, 'Fixture data did not change.');

        $entity->tags = [];
        $result = $table->save($entity);
        $this->assertSame($result, $entity);
        $this->assertSame([], $entity->tags, 'No tags on the entity.');

        $entity = $table->get(1, ['contain' => 'tags']);
        $this->assertSame([], $entity->tags, 'No tags in the db either.');
    }

    /**
     * Tests saving belongsToMany records can delete some links.
     *
     * @group save
     * @return void
     */
    public function testSaveBelongsToManyDeleteSomeLinks()
    {
        $table = $this->getTableLocator()->get('articles');
        $table->belongsToMany('tags', [
            'saveStrategy' => 'replace',
        ]);

        $entity = $table->get(1, ['contain' => 'tags']);
        $this->assertCount(2, $entity->tags, 'Fixture data did not change.');

        $tag = new Entity([
            'id' => 2,
        ]);
        $entity->tags = [$tag];
        $result = $table->save($entity);
        $this->assertSame($result, $entity);
        $this->assertCount(1, $entity->tags, 'Only one tag left.');
        $this->assertEquals($tag, $entity->tags[0]);

        $entity = $table->get(1, ['contain' => 'tags']);
        $this->assertCount(1, $entity->tags, 'Only one tag in the db.');
        $this->assertEquals($tag->id, $entity->tags[0]->id);
    }

    /**
     * Test that belongsToMany ignores non-entity data.
     *
     * @return void
     */
    public function testSaveBelongsToManyIgnoreNonEntityData()
    {
        $articles = $this->getTableLocator()->get('articles');
        $article = $articles->get(1, ['contain' => ['tags']]);
        $article->tags = [
            '_ids' => [2, 1]
        ];
        $result = $articles->save($article);
        $this->assertSame($result, $article);
    }

    /**
     * Test that a save call takes a SaveOptionBuilder object as well.
     *
     * @group save
     * @return void
     */
    public function testSaveWithOptionBuilder()
    {
        $articles = new Table([
            'table' => 'articles',
            'connection' => $this->connection,
        ]);
        $articles->belongsTo('Authors');

        $optionBuilder = new SaveOptionsBuilder($articles, [
            'associated' => [
                'Authors'
            ]
        ]);

        $entity = $articles->newEntity([
            'title' => 'test save options',
            'author' => [
                'name' => 'author name'
            ]
        ]);

        $articles->save($entity, $optionBuilder);
        $this->assertFalse($entity->isNew());
        $this->assertEquals('test save options', $entity->title);
        $this->assertNotEmpty($entity->id);
        $this->assertNotEmpty($entity->author->id);
        $this->assertEquals('author name', $entity->author->name);

        $entity = $articles->newEntity([
            'title' => 'test save options 2',
            'author' => [
                'name' => 'author name'
            ]
        ]);

        $optionBuilder = new SaveOptionsBuilder($articles, [
            'associated' => []
        ]);

        $articles->save($entity, $optionBuilder);
        $this->assertFalse($entity->isNew());
        $this->assertEquals('test save options 2', $entity->title);
        $this->assertNotEmpty($entity->id);
        $this->assertEmpty($entity->author->id);
        $this->assertTrue($entity->author->isNew());
    }

    /**
     * Tests that saving a persisted and clean entity will is a no-op
     *
     * @group save
     * @return void
     */
    public function testSaveCleanEntity()
    {
        $table = $this->getMockBuilder('\Cake\ORM\Table')
            ->setMethods(['_processSave'])
            ->getMock();
        $entity = new Entity(
            ['id' => 'foo'],
            ['markNew' => false, 'markClean' => true]
        );
        $table->expects($this->never())->method('_processSave');
        $this->assertSame($entity, $table->save($entity));
    }

    /**
     * Integration test to show how to append a new tag to an article
     *
     * @group save
     * @return void
     */
    public function testBelongsToManyIntegration()
    {
        $table = $this->getTableLocator()->get('articles');
        $table->belongsToMany('tags');
        $article = $table->find('all')->where(['id' => 1])->contain(['tags'])->first();
        $tags = $article->tags;
        $this->assertNotEmpty($tags);
        $tags[] = new \TestApp\Model\Entity\Tag(['name' => 'Something New']);
        $article->tags = $tags;
        $this->assertSame($article, $table->save($article));
        $tags = $article->tags;
        $this->assertCount(3, $tags);
        $this->assertFalse($tags[2]->isNew());
        $this->assertEquals(4, $tags[2]->id);
        $this->assertEquals(1, $tags[2]->_joinData->article_id);
        $this->assertEquals(4, $tags[2]->_joinData->tag_id);
    }

    /**
     * Tests that it is possible to do a deep save and control what associations get saved,
     * while having control of the options passed to each level of the save
     *
     * @group save
     * @return void
     */
    public function testSaveDeepAssociationOptions()
    {
        $articles = $this->getMockBuilder('\Cake\ORM\Table')
            ->setMethods(['_insert'])
            ->setConstructorArgs([['table' => 'articles', 'connection' => $this->connection]])
            ->getMock();
        $authors = $this->getMockBuilder('\Cake\ORM\Table')
            ->setMethods(['_insert'])
            ->setConstructorArgs([['table' => 'authors', 'connection' => $this->connection]])
            ->getMock();
        $supervisors = $this->getMockBuilder('\Cake\ORM\Table')
            ->setMethods(['_insert', 'validate'])
            ->setConstructorArgs([[
                'table' => 'authors',
                'alias' => 'supervisors',
                'connection' => $this->connection
            ]])
            ->getMock();
        $tags = $this->getMockBuilder('\Cake\ORM\Table')
            ->setMethods(['_insert'])
            ->setConstructorArgs([['table' => 'tags', 'connection' => $this->connection]])
            ->getMock();

        $articles->belongsTo('authors', ['targetTable' => $authors]);
        $authors->hasOne('supervisors', ['targetTable' => $supervisors]);
        $supervisors->belongsToMany('tags', ['targetTable' => $tags]);

        $entity = new Entity([
            'title' => 'bar',
            'author' => new Entity([
                'name' => 'Juan',
                'supervisor' => new Entity(['name' => 'Marc']),
                'tags' => [
                    new Entity(['name' => 'foo'])
                ]
            ]),
        ]);
        $entity->isNew(true);
        $entity->author->isNew(true);
        $entity->author->supervisor->isNew(true);
        $entity->author->tags[0]->isNew(true);

        $articles->expects($this->once())
            ->method('_insert')
            ->with($entity, ['title' => 'bar'])
            ->will($this->returnValue($entity));

        $authors->expects($this->once())
            ->method('_insert')
            ->with($entity->author, ['name' => 'Juan'])
            ->will($this->returnValue($entity->author));

        $supervisors->expects($this->once())
            ->method('_insert')
            ->with($entity->author->supervisor, ['name' => 'Marc'])
            ->will($this->returnValue($entity->author->supervisor));

        $tags->expects($this->never())->method('_insert');

        $this->assertSame($entity, $articles->save($entity, [
            'associated' => [
                'authors' => [],
                'authors.supervisors' => [
                    'atomic' => false,
                    'associated' => false
                ]
            ]
        ]));
    }

    /**
     * @return void
     */
    public function testBelongsToFluentInterface()
    {
        /* @var \TestApp\Model\Table\ArticlesTable $articles */
        $articles = $this->getMockBuilder(Table::class)
            ->setMethods(['_insert'])
            ->setConstructorArgs([['table' => 'articles', 'connection' => $this->connection]])
            ->getMock();
        $authors = $this->getMockBuilder(Table::class)
            ->setMethods(['_insert'])
            ->setConstructorArgs([['table' => 'authors', 'connection' => $this->connection]])
            ->getMock();

        try {
            $articles->belongsTo('authors')
                ->setForeignKey('author_id')
                ->setName('Authors')
                ->setTarget($authors)
                ->setBindingKey('id')
                ->setConditions([])
                ->setFinder('list')
                ->setProperty('authors')
                ->setJoinType('inner');
        } catch (\BadMethodCallException $e) {
            $this->fail('Method chaining should be ok');
        }
        $this->assertSame('articles', $articles->getTable());
    }

    /**
     * @return void
     */
    public function testHasOneFluentInterface()
    {
        /* @var \TestApp\Model\Table\AuthorsTable $authors */
        $authors = $this->getMockBuilder(Table::class)
            ->setMethods(['_insert'])
            ->setConstructorArgs([['table' => 'authors', 'connection' => $this->connection]])
            ->getMock();

        try {
            $authors->hasOne('articles')
                ->setForeignKey('author_id')
                ->setName('Articles')
                ->setDependent(true)
                ->setBindingKey('id')
                ->setConditions([])
                ->setCascadeCallbacks(true)
                ->setFinder('list')
                ->setStrategy('select')
                ->setProperty('authors')
                ->setJoinType('inner');
        } catch (\BadMethodCallException $e) {
            $this->fail('Method chaining should be ok');
        }
        $this->assertSame('authors', $authors->getTable());
    }

    /**
     * @return void
     */
    public function testHasManyFluentInterface()
    {
        /* @var \TestApp\Model\Table\AuthorsTable $authors */
        $authors = $this->getMockBuilder(Table::class)
            ->setMethods(['_insert'])
            ->setConstructorArgs([['table' => 'authors', 'connection' => $this->connection]])
            ->getMock();

        try {
            $authors->hasMany('articles')
                ->setForeignKey('author_id')
                ->setName('Articles')
                ->setDependent(true)
                ->setSort(['created' => 'DESC'])
                ->setBindingKey('id')
                ->setConditions([])
                ->setCascadeCallbacks(true)
                ->setFinder('list')
                ->setStrategy('select')
                ->setSaveStrategy('replace')
                ->setProperty('authors')
                ->setJoinType('inner');
        } catch (\BadMethodCallException $e) {
            $this->fail('Method chaining should be ok');
        }
        $this->assertSame('authors', $authors->getTable());
    }

    /**
     * @return void
     */
    public function testBelongsToManyFluentInterface()
    {
        /* @var \TestApp\Model\Table\AuthorsTable $authors */
        $authors = $this->getMockBuilder(Table::class)
            ->setMethods(['_insert'])
            ->setConstructorArgs([['table' => 'authors', 'connection' => $this->connection]])
            ->getMock();
        try {
            $authors->belongsToMany('articles')
                ->setForeignKey('author_id')
                ->setName('Articles')
                ->setDependent(true)
                ->setTargetForeignKey('article_id')
                ->setBindingKey('id')
                ->setConditions([])
                ->setFinder('list')
                ->setProperty('authors')
                ->setSource($authors)
                ->setStrategy('select')
                ->setSaveStrategy('append')
                ->setThrough('author_articles')
                ->setJoinType('inner');
        } catch (\BadMethodCallException $e) {
            $this->fail('Method chaining should be ok');
        }
        $this->assertSame('authors', $authors->getTable());
    }

    /**
     * Integration test for linking entities with belongsToMany
     *
     * @return void
     */
    public function testLinkBelongsToMany()
    {
        $table = $this->getTableLocator()->get('articles');
        $table->belongsToMany('tags');
        $tagsTable = $this->getTableLocator()->get('tags');
        $source = ['source' => 'tags'];
        $options = ['markNew' => false];

        $article = new Entity([
            'id' => 1,
        ], $options);

        $newTag = new \TestApp\Model\Entity\Tag([
            'name' => 'Foo',
            'description' => 'Foo desc',
            'created' => null,
        ], $source);
        $tags[] = new \TestApp\Model\Entity\Tag([
            'id' => 3
        ], $options + $source);
        $tags[] = $newTag;

        $tagsTable->save($newTag);
        $table->getAssociation('tags')->link($article, $tags);

        $this->assertEquals($article->tags, $tags);
        foreach ($tags as $tag) {
            $this->assertFalse($tag->isNew());
        }

        $article = $table->find('all')->where(['id' => 1])->contain(['tags'])->first();
        $this->assertEquals($article->tags[2]->id, $tags[0]->id);
        $this->assertEquals($article->tags[3], $tags[1]);
    }

    /**
     * Integration test for linking entities with HasMany
     *
     * @return void
     */
    public function testLinkHasMany()
    {
        $authors = $this->getTableLocator()->get('Authors');
        $articles = $this->getTableLocator()->get('Articles');

        $authors->hasMany('Articles', [
            'foreignKey' => 'author_id'
        ]);

        $author = $authors->newEntity(['name' => 'mylux']);
        $author = $authors->save($author);

        $newArticles = $articles->newEntities(
            [
                [
                    'title' => 'New bakery next corner',
                    'body' => 'They sell tastefull cakes'
                ],
                [
                    'title' => 'Spicy cake recipe',
                    'body' => 'chocolate and peppers'
                ]
            ]
        );

        $sizeArticles = count($newArticles);

        $this->assertTrue($authors->Articles->link($author, $newArticles));

        $this->assertCount($sizeArticles, $authors->Articles->findAllByAuthorId($author->id));
        $this->assertCount($sizeArticles, $author->articles);
        $this->assertFalse($author->isDirty('articles'));
    }

    /**
     * Integration test for linking entities with HasMany combined with ReplaceSaveStrategy. It must append, not unlinking anything
     *
     * @return void
     */
    public function testLinkHasManyReplaceSaveStrategy()
    {
        $authors = $this->getTableLocator()->get('Authors');
        $articles = $this->getTableLocator()->get('Articles');

        $authors->hasMany('Articles', [
            'foreignKey' => 'author_id',
            'saveStrategy' => 'replace'
        ]);

        $author = $authors->newEntity(['name' => 'mylux']);
        $author = $authors->save($author);

        $newArticles = $articles->newEntities(
            [
                [
                    'title' => 'New bakery next corner',
                    'body' => 'They sell tastefull cakes'
                ],
                [
                    'title' => 'Spicy cake recipe',
                    'body' => 'chocolate and peppers'
                ]
            ]
        );

        $this->assertTrue($authors->Articles->link($author, $newArticles));

        $sizeArticles = count($newArticles);

        $newArticles = $articles->newEntities(
            [
                [
                    'title' => 'Nothing but the cake',
                    'body' => 'It is all that we need'
                ]
            ]
        );
        $this->assertTrue($authors->Articles->link($author, $newArticles));

        $sizeArticles++;

        $this->assertCount($sizeArticles, $authors->Articles->findAllByAuthorId($author->id));
        $this->assertCount($sizeArticles, $author->articles);
        $this->assertFalse($author->isDirty('articles'));
    }

    /**
     * Integration test for linking entities with HasMany. The input contains already linked entities and they should not appeat duplicated
     *
     * @return void
     */
    public function testLinkHasManyExisting()
    {
        $authors = $this->getTableLocator()->get('Authors');
        $articles = $this->getTableLocator()->get('Articles');

        $authors->hasMany('Articles', [
            'foreignKey' => 'author_id',
            'saveStrategy' => 'replace'
        ]);

        $author = $authors->newEntity(['name' => 'mylux']);
        $author = $authors->save($author);

        $newArticles = $articles->newEntities(
            [
                [
                    'title' => 'New bakery next corner',
                    'body' => 'They sell tastefull cakes'
                ],
                [
                    'title' => 'Spicy cake recipe',
                    'body' => 'chocolate and peppers'
                ]
            ]
        );

        $this->assertTrue($authors->Articles->link($author, $newArticles));

        $sizeArticles = count($newArticles);

        $newArticles = array_merge(
            $author->articles,
            $articles->newEntities(
                [
                    [
                        'title' => 'Nothing but the cake',
                        'body' => 'It is all that we need'
                    ]
                ]
            )
        );
        $this->assertTrue($authors->Articles->link($author, $newArticles));

        $sizeArticles++;

        $this->assertCount($sizeArticles, $authors->Articles->findAllByAuthorId($author->id));
        $this->assertCount($sizeArticles, $author->articles);
        $this->assertFalse($author->isDirty('articles'));
    }

    /**
     * Integration test for unlinking entities with HasMany. The association property must be cleaned
     *
     * @return void
     */
    public function testUnlinkHasManyCleanProperty()
    {
        $authors = $this->getTableLocator()->get('Authors');
        $articles = $this->getTableLocator()->get('Articles');

        $authors->hasMany('Articles', [
            'foreignKey' => 'author_id',
            'saveStrategy' => 'replace'
        ]);

        $author = $authors->newEntity(['name' => 'mylux']);
        $author = $authors->save($author);

        $newArticles = $articles->newEntities(
            [
                [
                    'title' => 'New bakery next corner',
                    'body' => 'They sell tastefull cakes'
                ],
                [
                    'title' => 'Spicy cake recipe',
                    'body' => 'chocolate and peppers'
                ],
                [
                    'title' => 'Creamy cake recipe',
                    'body' => 'chocolate and cream'
                ],
            ]
        );

        $this->assertTrue($authors->Articles->link($author, $newArticles));

        $sizeArticles = count($newArticles);

        $articlesToUnlink = [ $author->articles[0], $author->articles[1] ];

        $authors->Articles->unlink($author, $articlesToUnlink);

        $this->assertCount($sizeArticles - count($articlesToUnlink), $authors->Articles->findAllByAuthorId($author->id));
        $this->assertCount($sizeArticles - count($articlesToUnlink), $author->articles);
        $this->assertFalse($author->isDirty('articles'));
    }

    /**
     * Integration test for unlinking entities with HasMany. The association property must stay unchanged
     *
     * @return void
     */
    public function testUnlinkHasManyNotCleanProperty()
    {
        $authors = $this->getTableLocator()->get('Authors');
        $articles = $this->getTableLocator()->get('Articles');

        $authors->hasMany('Articles', [
            'foreignKey' => 'author_id',
            'saveStrategy' => 'replace'
        ]);

        $author = $authors->newEntity(['name' => 'mylux']);
        $author = $authors->save($author);

        $newArticles = $articles->newEntities(
            [
                [
                    'title' => 'New bakery next corner',
                    'body' => 'They sell tastefull cakes'
                ],
                [
                    'title' => 'Spicy cake recipe',
                    'body' => 'chocolate and peppers'
                ],
                [
                    'title' => 'Creamy cake recipe',
                    'body' => 'chocolate and cream'
                ],
            ]
        );

        $this->assertTrue($authors->Articles->link($author, $newArticles));

        $sizeArticles = count($newArticles);

        $articlesToUnlink = [ $author->articles[0], $author->articles[1] ];

        $authors->Articles->unlink($author, $articlesToUnlink, ['cleanProperty' => false]);

        $this->assertCount($sizeArticles - count($articlesToUnlink), $authors->Articles->findAllByAuthorId($author->id));
        $this->assertCount($sizeArticles, $author->articles);
        $this->assertFalse($author->isDirty('articles'));
    }

    /**
     * Integration test for unlinking entities with HasMany.
     * Checking that no error happens when the hasMany property is originally
     * null
     *
     * @return void
     */
    public function testUnlinkHasManyEmpty()
    {
        $authors = $this->getTableLocator()->get('Authors');
        $articles = $this->getTableLocator()->get('Articles');
        $authors->hasMany('Articles');
        $author = $authors->get(1);
        $article = $authors->Articles->get(1);

        $authors->Articles->unlink($author, [$article]);
        $this->assertNotEmpty($authors);
    }

    /**
     * Integration test for replacing entities which depend on their source entity with HasMany and failing transaction. False should be returned when
     * unlinking fails while replacing even when cascadeCallbacks is enabled
     *
     * @return void
     */
    public function testReplaceHasManyOnErrorDependentCascadeCallbacks()
    {
        $articles = $this->getMockBuilder('Cake\ORM\Table')
            ->setMethods(['delete'])
            ->setConstructorArgs([[
                'connection' => $this->connection,
                'alias' => 'Articles',
                'table' => 'articles',
            ]])
            ->getMock();

        $articles->method('delete')->willReturn(false);

        $associations = new AssociationCollection();

        $hasManyArticles = $this->getMockBuilder('Cake\ORM\Association\HasMany')
            ->setMethods(['getTarget'])
            ->setConstructorArgs([
                'articles',
                [
                    'target' => $articles,
                    'foreignKey' => 'author_id',
                    'dependent' => true,
                    'cascadeCallbacks' => true
                ]
            ])
            ->getMock();
        $hasManyArticles->method('getTarget')->willReturn($articles);

        $associations->add('articles', $hasManyArticles);

        $authors = new Table([
            'connection' => $this->connection,
            'alias' => 'Authors',
            'table' => 'authors',
            'associations' => $associations
        ]);
        $authors->Articles->setSource($authors);

        $author = $authors->newEntity(['name' => 'mylux']);
        $author = $authors->save($author);

        $newArticles = $articles->newEntities(
            [
                [
                    'title' => 'New bakery next corner',
                    'body' => 'They sell tastefull cakes'
                ],
                [
                    'title' => 'Spicy cake recipe',
                    'body' => 'chocolate and peppers'
                ]
            ]
        );

        $sizeArticles = count($newArticles);

        $this->assertTrue($authors->Articles->link($author, $newArticles));
        $this->assertEquals($authors->Articles->findAllByAuthorId($author->id)->count(), $sizeArticles);
        $this->assertCount($sizeArticles, $author->articles);

        $newArticles = array_merge(
            $author->articles,
            $articles->newEntities(
                [
                    [
                        'title' => 'Cheese cake recipe',
                        'body' => 'The secrets of mixing salt and sugar'
                    ],
                    [
                        'title' => 'Not another piece of cake',
                        'body' => 'This is the best'
                    ]
                ]
            )
        );
        unset($newArticles[0]);

        $this->assertFalse($authors->Articles->replace($author, $newArticles));
        $this->assertCount($sizeArticles, $authors->Articles->findAllByAuthorId($author->id));
    }

    /**
     * Integration test for replacing entities with HasMany and an empty target list. The transaction must be successfull
     *
     * @return void
     */
    public function testReplaceHasManyEmptyList()
    {
        $authors = new Table([
            'connection' => $this->connection,
            'alias' => 'Authors',
            'table' => 'authors',
        ]);
        $authors->hasMany('Articles');

        $author = $authors->newEntity(['name' => 'mylux']);
        $author = $authors->save($author);

        $newArticles = $authors->Articles->newEntities(
            [
                [
                    'title' => 'New bakery next corner',
                    'body' => 'They sell tastefull cakes'
                ],
                [
                    'title' => 'Spicy cake recipe',
                    'body' => 'chocolate and peppers'
                ]
            ]
        );

        $sizeArticles = count($newArticles);

        $this->assertTrue($authors->Articles->link($author, $newArticles));
        $this->assertEquals($authors->Articles->findAllByAuthorId($author->id)->count(), $sizeArticles);
        $this->assertCount($sizeArticles, $author->articles);

        $newArticles = [];

        $this->assertTrue($authors->Articles->replace($author, $newArticles));
        $this->assertCount(0, $authors->Articles->findAllByAuthorId($author->id));
    }

    /**
     * Integration test for replacing entities with HasMany and no already persisted entities. The transaction must be successfull.
     * Replace operation should prevent considering 0 changed records an error when they are not found in the table
     *
     * @return void
     */
    public function testReplaceHasManyNoPersistedEntities()
    {
        $authors = new Table([
            'connection' => $this->connection,
            'alias' => 'Authors',
            'table' => 'authors',
        ]);
        $authors->hasMany('Articles');

        $author = $authors->newEntity(['name' => 'mylux']);
        $author = $authors->save($author);

        $newArticles = $authors->Articles->newEntities(
            [
                [
                    'title' => 'New bakery next corner',
                    'body' => 'They sell tastefull cakes'
                ],
                [
                    'title' => 'Spicy cake recipe',
                    'body' => 'chocolate and peppers'
                ]
            ]
        );

        $authors->Articles->deleteAll(['1=1']);

        $sizeArticles = count($newArticles);

        $this->assertTrue($authors->Articles->link($author, $newArticles));
        $this->assertEquals($authors->Articles->findAllByAuthorId($author->id)->count(), $sizeArticles);
        $this->assertCount($sizeArticles, $author->articles);
        $this->assertTrue($authors->Articles->replace($author, $newArticles));
        $this->assertCount($sizeArticles, $authors->Articles->findAllByAuthorId($author->id));
    }

    /**
     * Integration test for replacing entities with HasMany.
     *
     * @return void
     */
    public function testReplaceHasMany()
    {
        $authors = $this->getTableLocator()->get('Authors');
        $articles = $this->getTableLocator()->get('Articles');

        $authors->hasMany('Articles', [
            'foreignKey' => 'author_id'
        ]);

        $author = $authors->newEntity(['name' => 'mylux']);
        $author = $authors->save($author);

        $newArticles = $articles->newEntities(
            [
                [
                    'title' => 'New bakery next corner',
                    'body' => 'They sell tastefull cakes'
                ],
                [
                    'title' => 'Spicy cake recipe',
                    'body' => 'chocolate and peppers'
                ]
            ]
        );

        $sizeArticles = count($newArticles);

        $this->assertTrue($authors->Articles->link($author, $newArticles));

        $this->assertEquals($authors->Articles->findAllByAuthorId($author->id)->count(), $sizeArticles);
        $this->assertCount($sizeArticles, $author->articles);

        $newArticles = array_merge(
            $author->articles,
            $articles->newEntities(
                [
                    [
                        'title' => 'Cheese cake recipe',
                        'body' => 'The secrets of mixing salt and sugar'
                    ],
                    [
                        'title' => 'Not another piece of cake',
                        'body' => 'This is the best'
                    ]
                ]
            )
        );
        unset($newArticles[0]);

        $this->assertTrue($authors->Articles->replace($author, $newArticles));
        $this->assertCount(count($newArticles), $author->articles);
        $this->assertEquals((new Collection($newArticles))->extract('title'), (new Collection($author->articles))->extract('title'));
    }

    /**
     * Integration test to show how to unlink a single record from a belongsToMany
     *
     * @return void
     */
    public function testUnlinkBelongsToMany()
    {
        $table = $this->getTableLocator()->get('articles');
        $table->belongsToMany('tags');
        $tagsTable = $this->getTableLocator()->get('tags');
        $options = ['markNew' => false];

        $article = $table->find('all')
            ->where(['id' => 1])
            ->contain(['tags'])->first();

        $table->getAssociation('tags')->unlink($article, [$article->tags[0]]);
        $this->assertCount(1, $article->tags);
        $this->assertEquals(2, $article->tags[0]->get('id'));
        $this->assertFalse($article->isDirty('tags'));
    }

    /**
     * Integration test to show how to unlink multiple records from a belongsToMany
     *
     * @return void
     */
    public function testUnlinkBelongsToManyMultiple()
    {
        $table = $this->getTableLocator()->get('articles');
        $table->belongsToMany('tags');
        $tagsTable = $this->getTableLocator()->get('tags');
        $options = ['markNew' => false];

        $article = new Entity(['id' => 1], $options);
        $tags[] = new \TestApp\Model\Entity\Tag(['id' => 1], $options);
        $tags[] = new \TestApp\Model\Entity\Tag(['id' => 2], $options);

        $table->getAssociation('tags')->unlink($article, $tags);
        $left = $table->find('all')->where(['id' => 1])->contain(['tags'])->first();
        $this->assertEmpty($left->tags);
    }

    /**
     * Integration test to show how to unlink multiple records from a belongsToMany
     * providing some of the joint
     *
     * @return void
     */
    public function testUnlinkBelongsToManyPassingJoint()
    {
        $table = $this->getTableLocator()->get('articles');
        $table->belongsToMany('tags');
        $tagsTable = $this->getTableLocator()->get('tags');
        $options = ['markNew' => false];

        $article = new Entity(['id' => 1], $options);
        $tags[] = new \TestApp\Model\Entity\Tag(['id' => 1], $options);
        $tags[] = new \TestApp\Model\Entity\Tag(['id' => 2], $options);

        $tags[1]->_joinData = new Entity([
            'article_id' => 1,
            'tag_id' => 2
        ], $options);

        $table->getAssociation('tags')->unlink($article, $tags);
        $left = $table->find('all')->where(['id' => 1])->contain(['tags'])->first();
        $this->assertEmpty($left->tags);
    }

    /**
     * Integration test to show how to replace records from a belongsToMany
     *
     * @return void
     */
    public function testReplacelinksBelongsToMany()
    {
        $table = $this->getTableLocator()->get('articles');
        $table->belongsToMany('tags');
        $tagsTable = $this->getTableLocator()->get('tags');
        $options = ['markNew' => false];

        $article = new Entity(['id' => 1], $options);
        $tags[] = new \TestApp\Model\Entity\Tag(['id' => 2], $options);
        $tags[] = new \TestApp\Model\Entity\Tag(['id' => 3], $options);
        $tags[] = new \TestApp\Model\Entity\Tag(['name' => 'foo']);

        $table->getAssociation('tags')->replaceLinks($article, $tags);
        $this->assertEquals(2, $article->tags[0]->id);
        $this->assertEquals(3, $article->tags[1]->id);
        $this->assertEquals(4, $article->tags[2]->id);

        $article = $table->find('all')->where(['id' => 1])->contain(['tags'])->first();
        $this->assertCount(3, $article->tags);
        $this->assertEquals(2, $article->tags[0]->id);
        $this->assertEquals(3, $article->tags[1]->id);
        $this->assertEquals(4, $article->tags[2]->id);
        $this->assertEquals('foo', $article->tags[2]->name);
    }

    /**
     * Integration test to show how remove all links from a belongsToMany
     *
     * @return void
     */
    public function testReplacelinksBelongsToManyWithEmpty()
    {
        $table = $this->getTableLocator()->get('articles');
        $table->belongsToMany('tags');
        $tagsTable = $this->getTableLocator()->get('tags');
        $options = ['markNew' => false];

        $article = new Entity(['id' => 1], $options);
        $tags = [];

        $table->getAssociation('tags')->replaceLinks($article, $tags);
        $this->assertSame($tags, $article->tags);
        $article = $table->find('all')->where(['id' => 1])->contain(['tags'])->first();
        $this->assertEmpty($article->tags);
    }

    /**
     * Integration test to show how to replace records from a belongsToMany
     * passing the joint property along in the target entity
     *
     * @return void
     */
    public function testReplacelinksBelongsToManyWithJoint()
    {
        $table = $this->getTableLocator()->get('articles');
        $table->belongsToMany('tags');
        $tagsTable = $this->getTableLocator()->get('tags');
        $options = ['markNew' => false];

        $article = new Entity(['id' => 1], $options);
        $tags[] = new \TestApp\Model\Entity\Tag([
            'id' => 2,
            '_joinData' => new Entity([
                'article_id' => 1,
                'tag_id' => 2,
            ])
        ], $options);
        $tags[] = new \TestApp\Model\Entity\Tag(['id' => 3], $options);

        $table->getAssociation('tags')->replaceLinks($article, $tags);
        $this->assertSame($tags, $article->tags);
        $article = $table->find('all')->where(['id' => 1])->contain(['tags'])->first();
        $this->assertCount(2, $article->tags);
        $this->assertEquals(2, $article->tags[0]->id);
        $this->assertEquals(3, $article->tags[1]->id);
    }

    /**
     * Tests that options are being passed through to the internal table method calls.
     *
     * @return void
     */
    public function testOptionsBeingPassedToImplicitBelongsToManyDeletesUsingSaveReplace()
    {
        $articles = $this->getTableLocator()->get('Articles');

        $tags = $articles->belongsToMany('Tags');
        $tags->setSaveStrategy(BelongsToMany::SAVE_REPLACE)
            ->setDependent(true)
            ->setCascadeCallbacks(true);

        $actualOptions = null;
        $tags->junction()->getEventManager()->on(
            'Model.beforeDelete',
            function (Event $event, Entity $entity, ArrayObject $options) use (&$actualOptions) {
                $actualOptions = $options->getArrayCopy();
            }
        );

        $article = $articles->get(1);
        $article->tags = [];
        $article->setDirty('tags', true);

        $result = $articles->save($article, ['foo' => 'bar']);
        $this->assertNotEmpty($result);

        $expected = [
            '_primary' => false,
            'foo' => 'bar',
            'atomic' => true,
            'checkRules' => true,
            'checkExisting' => true
        ];
        $this->assertEquals($expected, $actualOptions);
    }

    /**
     * Tests that options are being passed through to the internal table method calls.
     *
     * @return void
     */
    public function testOptionsBeingPassedToInternalSaveCallsUsingBelongsToManyLink()
    {
        $articles = $this->getTableLocator()->get('Articles');
        $tags = $articles->belongsToMany('Tags');

        $actualOptions = null;
        $tags->junction()->getEventManager()->on(
            'Model.beforeSave',
            function (Event $event, Entity $entity, ArrayObject $options) use (&$actualOptions) {
                $actualOptions = $options->getArrayCopy();
            }
        );

        $article = $articles->get(1);

        $result = $tags->link($article, [$tags->getTarget()->get(2)], ['foo' => 'bar']);
        $this->assertTrue($result);

        $expected = [
            '_primary' => true,
            'foo' => 'bar',
            'atomic' => true,
            'checkRules' => true,
            'checkExisting' => true,
            'associated' => [
                'articles' => [],
                'tags' => []
            ]
        ];
        $this->assertEquals($expected, $actualOptions);
    }

    /**
     * Tests that options are being passed through to the internal table method calls.
     *
     * @return void
     */
    public function testOptionsBeingPassedToInternalSaveCallsUsingBelongsToManyUnlink()
    {
        $articles = $this->getTableLocator()->get('Articles');
        $tags = $articles->belongsToMany('Tags');

        $actualOptions = null;
        $tags->junction()->getEventManager()->on(
            'Model.beforeDelete',
            function (Event $event, Entity $entity, ArrayObject $options) use (&$actualOptions) {
                $actualOptions = $options->getArrayCopy();
            }
        );

        $article = $articles->get(1);

        $tags->unlink($article, [$tags->getTarget()->get(2)], ['foo' => 'bar']);

        $expected = [
            '_primary' => true,
            'foo' => 'bar',
            'atomic' => true,
            'checkRules' => true,
            'cleanProperty' => true
        ];
        $this->assertEquals($expected, $actualOptions);
    }

    /**
     * Tests that options are being passed through to the internal table method calls.
     *
     * @return void
     */
    public function testOptionsBeingPassedToInternalSaveAndDeleteCallsUsingBelongsToManyReplaceLinks()
    {
        $articles = $this->getTableLocator()->get('Articles');
        $tags = $articles->belongsToMany('Tags');

        $actualSaveOptions = null;
        $actualDeleteOptions = null;
        $tags->junction()->getEventManager()->on(
            'Model.beforeSave',
            function (Event $event, Entity $entity, ArrayObject $options) use (&$actualSaveOptions) {
                $actualSaveOptions = $options->getArrayCopy();
            }
        );
        $tags->junction()->getEventManager()->on(
            'Model.beforeDelete',
            function (Event $event, Entity $entity, ArrayObject $options) use (&$actualDeleteOptions) {
                $actualDeleteOptions = $options->getArrayCopy();
            }
        );

        $article = $articles->get(1);

        $result = $tags->replaceLinks(
            $article,
            [
                $tags->getTarget()->newEntity(['name' => 'new']),
                $tags->getTarget()->get(2)
            ],
            ['foo' => 'bar']
        );
        $this->assertTrue($result);

        $expected = [
            '_primary' => true,
            'foo' => 'bar',
            'atomic' => true,
            'checkRules' => true,
            'checkExisting' => true,
            'associated' => []
        ];
        $this->assertEquals($expected, $actualSaveOptions);

        $expected = [
            '_primary' => true,
            'foo' => 'bar',
            'atomic' => true,
            'checkRules' => true
        ];
        $this->assertEquals($expected, $actualDeleteOptions);
    }

    /**
     * Tests that options are being passed through to the internal table method calls.
     *
     * @return void
     */
    public function testOptionsBeingPassedToImplicitHasManyDeletesUsingSaveReplace()
    {
        $authors = $this->getTableLocator()->get('Authors');

        $articles = $authors->hasMany('Articles');
        $articles->setSaveStrategy(HasMany::SAVE_REPLACE)
            ->setDependent(true)
            ->setCascadeCallbacks(true);

        $actualOptions = null;
        $articles->getTarget()->getEventManager()->on(
            'Model.beforeDelete',
            function (Event $event, Entity $entity, ArrayObject $options) use (&$actualOptions) {
                $actualOptions = $options->getArrayCopy();
            }
        );

        $author = $authors->get(1);
        $author->articles = [];
        $author->setDirty('articles', true);

        $result = $authors->save($author, ['foo' => 'bar']);
        $this->assertNotEmpty($result);

        $expected = [
            '_primary' => false,
            'foo' => 'bar',
            'atomic' => true,
            'checkRules' => true,
            'checkExisting' => true,
            '_sourceTable' => $authors
        ];
        $this->assertEquals($expected, $actualOptions);
    }

    /**
     * Tests that options are being passed through to the internal table method calls.
     *
     * @return void
     */
    public function testOptionsBeingPassedToInternalSaveCallsUsingHasManyLink()
    {
        $authors = $this->getTableLocator()->get('Authors');
        $articles = $authors->hasMany('Articles');

        $actualOptions = null;
        $articles->getTarget()->getEventManager()->on(
            'Model.beforeSave',
            function (Event $event, Entity $entity, ArrayObject $options) use (&$actualOptions) {
                $actualOptions = $options->getArrayCopy();
            }
        );

        $author = $authors->get(1);
        $author->articles = [];
        $author->setDirty('articles', true);

        $result = $articles->link($author, [$articles->getTarget()->get(2)], ['foo' => 'bar']);
        $this->assertTrue($result);

        $expected = [
            '_primary' => true,
            'foo' => 'bar',
            'atomic' => true,
            'checkRules' => true,
            'checkExisting' => true,
            '_sourceTable' => $authors,
            'associated' => [
                'authors' => [],
                'tags' => [],
                'articlestags' => []
            ]
        ];
        $this->assertEquals($expected, $actualOptions);
    }

    /**
     * Tests that options are being passed through to the internal table method calls.
     *
     * @return void
     */
    public function testOptionsBeingPassedToInternalSaveCallsUsingHasManyUnlink()
    {
        $authors = $this->getTableLocator()->get('Authors');
        $articles = $authors->hasMany('Articles');
        $articles->setDependent(true);
        $articles->setCascadeCallbacks(true);

        $actualOptions = null;
        $articles->getTarget()->getEventManager()->on(
            'Model.beforeDelete',
            function (Event $event, Entity $entity, ArrayObject $options) use (&$actualOptions) {
                $actualOptions = $options->getArrayCopy();
            }
        );

        $author = $authors->get(1);
        $author->articles = [];
        $author->setDirty('articles', true);

        $articles->unlink($author, [$articles->getTarget()->get(1)], ['foo' => 'bar']);

        $expected = [
            '_primary' => true,
            'foo' => 'bar',
            'atomic' => true,
            'checkRules' => true,
            'cleanProperty' => true
        ];
        $this->assertEquals($expected, $actualOptions);
    }

    /**
     * Tests that options are being passed through to the internal table method calls.
     *
     * @return void
     */
    public function testOptionsBeingPassedToInternalSaveAndDeleteCallsUsingHasManyReplace()
    {
        $authors = $this->getTableLocator()->get('Authors');
        $articles = $authors->hasMany('Articles');
        $articles->setDependent(true);
        $articles->setCascadeCallbacks(true);

        $actualSaveOptions = null;
        $actualDeleteOptions = null;
        $articles->getTarget()->getEventManager()->on(
            'Model.beforeSave',
            function (Event $event, Entity $entity, ArrayObject $options) use (&$actualSaveOptions) {
                $actualSaveOptions = $options->getArrayCopy();
            }
        );
        $articles->getTarget()->getEventManager()->on(
            'Model.beforeDelete',
            function (Event $event, Entity $entity, ArrayObject $options) use (&$actualDeleteOptions) {
                $actualDeleteOptions = $options->getArrayCopy();
            }
        );

        $author = $authors->get(1);

        $result = $articles->replace(
            $author,
            [
                $articles->getTarget()->newEntity(['title' => 'new', 'body' => 'new']),
                $articles->getTarget()->get(1)
            ],
            ['foo' => 'bar']
        );
        $this->assertTrue($result);

        $expected = [
            '_primary' => true,
            'foo' => 'bar',
            'atomic' => true,
            'checkRules' => true,
            'checkExisting' => true,
            '_sourceTable' => $authors,
            'associated' => [
                'authors' => [],
                'tags' => [],
                'articlestags' => []
            ]
        ];
        $this->assertEquals($expected, $actualSaveOptions);

        $expected = [
            '_primary' => true,
            'foo' => 'bar',
            'atomic' => true,
            'checkRules' => true,
            '_sourceTable' => $authors
        ];
        $this->assertEquals($expected, $actualDeleteOptions);
    }

    /**
     * Tests backwards compatibility of the the `$options` argument, formerly `$cleanProperty`.
     *
     * @return void
     */
    public function testBackwardsCompatibilityForBelongsToManyUnlinkCleanPropertyOption()
    {
        $articles = $this->getTableLocator()->get('Articles');
        $tags = $articles->belongsToMany('Tags');

        $actualOptions = null;
        $tags->junction()->getEventManager()->on(
            'Model.beforeDelete',
            function (Event $event, Entity $entity, ArrayObject $options) use (&$actualOptions) {
                $actualOptions = $options->getArrayCopy();
            }
        );

        $article = $articles->get(1);

        $tags->unlink($article, [$tags->getTarget()->get(1)], false);
        $this->assertArrayHasKey('cleanProperty', $actualOptions);
        $this->assertFalse($actualOptions['cleanProperty']);

        $actualOptions = null;
        $tags->unlink($article, [$tags->getTarget()->get(2)]);
        $this->assertArrayHasKey('cleanProperty', $actualOptions);
        $this->assertTrue($actualOptions['cleanProperty']);
    }

    /**
     * Tests backwards compatibility of the the `$options` argument, formerly `$cleanProperty`.
     *
     * @return void
     */
    public function testBackwardsCompatibilityForHasManyUnlinkCleanPropertyOption()
    {
        $authors = $this->getTableLocator()->get('Authors');
        $articles = $authors->hasMany('Articles');
        $articles->setDependent(true);
        $articles->setCascadeCallbacks(true);

        $actualOptions = null;
        $articles->getTarget()->getEventManager()->on(
            'Model.beforeDelete',
            function (Event $event, Entity $entity, ArrayObject $options) use (&$actualOptions) {
                $actualOptions = $options->getArrayCopy();
            }
        );

        $author = $authors->get(1);
        $author->articles = [];
        $author->setDirty('articles', true);

        $articles->unlink($author, [$articles->getTarget()->get(1)], false);
        $this->assertArrayHasKey('cleanProperty', $actualOptions);
        $this->assertFalse($actualOptions['cleanProperty']);

        $actualOptions = null;
        $articles->unlink($author, [$articles->getTarget()->get(3)]);
        $this->assertArrayHasKey('cleanProperty', $actualOptions);
        $this->assertTrue($actualOptions['cleanProperty']);
    }

    /**
     * Tests that it is possible to call find with no arguments
     *
     * @return void
     */
    public function testSimplifiedFind()
    {
        $table = $this->getMockBuilder('\Cake\ORM\Table')
            ->setMethods(['callFinder'])
            ->setConstructorArgs([[
                'connection' => $this->connection,
                'schema' => ['id' => ['type' => 'integer']]
            ]])
            ->getMock();

        $query = (new Query($this->connection, $table))->select();
        $table->expects($this->once())->method('callFinder')
            ->with('all', $query, []);
        $table->find();
    }

    public function providerForTestGet()
    {
        return [
            [ ['fields' => ['id']] ],
            [ ['fields' => ['id'], 'cache' => false] ]
        ];
    }

    /**
     * Test that get() will use the primary key for searching and return the first
     * entity found
     *
     * @dataProvider providerForTestGet
     * @param array $options
     * @return void
     */
    public function testGet($options)
    {
        $table = $this->getMockBuilder('\Cake\ORM\Table')
            ->setMethods(['callFinder', 'query'])
            ->setConstructorArgs([[
                'connection' => $this->connection,
                'schema' => [
                    'id' => ['type' => 'integer'],
                    'bar' => ['type' => 'integer'],
                    '_constraints' => ['primary' => ['type' => 'primary', 'columns' => ['bar']]]
                ]
            ]])
            ->getMock();

        $query = $this->getMockBuilder('\Cake\ORM\Query')
            ->setMethods(['addDefaultTypes', 'firstOrFail', 'where', 'cache'])
            ->setConstructorArgs([$this->connection, $table])
            ->getMock();

        $entity = new Entity();
        $table->expects($this->once())->method('query')
            ->will($this->returnValue($query));
        $table->expects($this->once())->method('callFinder')
            ->with('all', $query, ['fields' => ['id']])
            ->will($this->returnValue($query));

        $query->expects($this->once())->method('where')
            ->with([$table->alias() . '.bar' => 10])
            ->will($this->returnSelf());
        $query->expects($this->never())->method('cache');
        $query->expects($this->once())->method('firstOrFail')
            ->will($this->returnValue($entity));
        $result = $table->get(10, $options);
        $this->assertSame($entity, $result);
    }

    public function providerForTestGetWithCustomFinder()
    {
        return [
            [ ['fields' => ['id'], 'finder' => 'custom'] ]
        ];
    }

    /**
     * Test that get() will call a custom finder.
     *
     * @dataProvider providerForTestGetWithCustomFinder
     * @param array $options
     * @return void
     */
    public function testGetWithCustomFinder($options)
    {
        $table = $this->getMockBuilder('\Cake\ORM\Table')
            ->setMethods(['callFinder', 'query'])
            ->setConstructorArgs([[
                'connection' => $this->connection,
                'schema' => [
                    'id' => ['type' => 'integer'],
                    'bar' => ['type' => 'integer'],
                    '_constraints' => ['primary' => ['type' => 'primary', 'columns' => ['bar']]]
                ]
            ]])
            ->getMock();

        $query = $this->getMockBuilder('\Cake\ORM\Query')
            ->setMethods(['addDefaultTypes', 'firstOrFail', 'where', 'cache'])
            ->setConstructorArgs([$this->connection, $table])
            ->getMock();

        $entity = new Entity();
        $table->expects($this->once())->method('query')
            ->will($this->returnValue($query));
        $table->expects($this->once())->method('callFinder')
            ->with('custom', $query, ['fields' => ['id']])
            ->will($this->returnValue($query));

        $query->expects($this->once())->method('where')
            ->with([$table->alias() . '.bar' => 10])
            ->will($this->returnSelf());
        $query->expects($this->never())->method('cache');
        $query->expects($this->once())->method('firstOrFail')
            ->will($this->returnValue($entity));
        $result = $table->get(10, $options);
        $this->assertSame($entity, $result);
    }

    public function providerForTestGetWithCache()
    {
        return [
            [
                ['fields' => ['id'], 'cache' => 'default'],
                'get:test.table_name[10]', 'default'
            ],
            [
                ['fields' => ['id'], 'cache' => 'default', 'key' => 'custom_key'],
                'custom_key', 'default'
            ]
        ];
    }

    /**
     * Test that get() will use the cache.
     *
     * @dataProvider providerForTestGetWithCache
     * @param array $options
     * @param string $cacheKey
     * @param string $cacheConfig
     * @return void
     */
    public function testGetWithCache($options, $cacheKey, $cacheConfig)
    {
        $table = $this->getMockBuilder('\Cake\ORM\Table')
            ->setMethods(['callFinder', 'query'])
            ->setConstructorArgs([[
                'connection' => $this->connection,
                'schema' => [
                    'id' => ['type' => 'integer'],
                    'bar' => ['type' => 'integer'],
                    '_constraints' => ['primary' => ['type' => 'primary', 'columns' => ['bar']]]
                ]
            ]])
            ->getMock();
        $table->table('table_name');

        $query = $this->getMockBuilder('\Cake\ORM\Query')
            ->setMethods(['addDefaultTypes', 'firstOrFail', 'where', 'cache'])
            ->setConstructorArgs([$this->connection, $table])
            ->getMock();

        $entity = new Entity();
        $table->expects($this->once())->method('query')
            ->will($this->returnValue($query));
        $table->expects($this->once())->method('callFinder')
            ->with('all', $query, ['fields' => ['id']])
            ->will($this->returnValue($query));

        $query->expects($this->once())->method('where')
            ->with([$table->alias() . '.bar' => 10])
            ->will($this->returnSelf());
        $query->expects($this->once())->method('cache')
            ->with($cacheKey, $cacheConfig)
            ->will($this->returnSelf());
        $query->expects($this->once())->method('firstOrFail')
            ->will($this->returnValue($entity));
        $result = $table->get(10, $options);
        $this->assertSame($entity, $result);
    }

    /**
     * Tests that get() will throw an exception if the record was not found
     *
     * @return void
     */
    public function testGetNotFoundException()
    {
        $this->expectException(\Cake\Datasource\Exception\RecordNotFoundException::class);
        $this->expectExceptionMessage('Record not found in table "articles"');
        $table = new Table([
            'name' => 'Articles',
            'connection' => $this->connection,
            'table' => 'articles',
        ]);
        $table->get(10);
    }

    /**
     * Test that an exception is raised when there are not enough keys.
     *
     * @return void
     */
    public function testGetExceptionOnNoData()
    {
        $this->expectException(\Cake\Datasource\Exception\InvalidPrimaryKeyException::class);
        $this->expectExceptionMessage('Record not found in table "articles" with primary key [NULL]');
        $table = new Table([
            'name' => 'Articles',
            'connection' => $this->connection,
            'table' => 'articles',
        ]);
        $table->get(null);
    }

    /**
     * Test that an exception is raised when there are too many keys.
     *
     * @return void
     */
    public function testGetExceptionOnTooMuchData()
    {
        $this->expectException(\Cake\Datasource\Exception\InvalidPrimaryKeyException::class);
        $this->expectExceptionMessage('Record not found in table "articles" with primary key [1, \'two\']');
        $table = new Table([
            'name' => 'Articles',
            'connection' => $this->connection,
            'table' => 'articles',
        ]);
        $table->get([1, 'two']);
    }

    /**
     * Tests that patchEntity delegates the task to the marshaller and passed
     * all associations
     *
     * @return void
     */
    public function testPatchEntity()
    {
        $table = $this->getMockBuilder('Cake\ORM\Table')
            ->setMethods(['marshaller'])
            ->getMock();
        $marshaller = $this->getMockBuilder('Cake\ORM\Marshaller')
            ->setConstructorArgs([$table])
            ->getMock();
        $table->belongsTo('users');
        $table->hasMany('articles');
        $table->expects($this->once())->method('marshaller')
            ->will($this->returnValue($marshaller));

        $entity = new Entity();
        $data = ['foo' => 'bar'];
        $marshaller->expects($this->once())
            ->method('merge')
            ->with($entity, $data, ['associated' => ['users', 'articles']])
            ->will($this->returnValue($entity));
        $table->patchEntity($entity, $data);
    }

    /**
     * Tests that patchEntities delegates the task to the marshaller and passed
     * all associations
     *
     * @return void
     */
    public function testPatchEntities()
    {
        $table = $this->getMockBuilder('Cake\ORM\Table')
            ->setMethods(['marshaller'])
            ->getMock();
        $marshaller = $this->getMockBuilder('Cake\ORM\Marshaller')
            ->setConstructorArgs([$table])
            ->getMock();
        $table->belongsTo('users');
        $table->hasMany('articles');
        $table->expects($this->once())->method('marshaller')
            ->will($this->returnValue($marshaller));

        $entities = [new Entity];
        $data = [['foo' => 'bar']];
        $marshaller->expects($this->once())
            ->method('mergeMany')
            ->with($entities, $data, ['associated' => ['users', 'articles']])
            ->will($this->returnValue($entities));
        $table->patchEntities($entities, $data);
    }

    /**
     * Tests __debugInfo
     *
     * @return void
     */
    public function testDebugInfo()
    {
        $articles = $this->getTableLocator()->get('articles');
        $articles->addBehavior('Timestamp');
        $result = $articles->__debugInfo();
        $expected = [
            'registryAlias' => 'articles',
            'table' => 'articles',
            'alias' => 'articles',
            'entityClass' => 'TestApp\Model\Entity\Article',
            'associations' => ['authors', 'tags', 'articlestags'],
            'behaviors' => ['Timestamp'],
            'defaultConnection' => 'default',
            'connectionName' => 'test'
        ];
        $this->assertEquals($expected, $result);

        $articles = $this->getTableLocator()->get('Foo.Articles');
        $result = $articles->__debugInfo();
        $expected = [
            'registryAlias' => 'Foo.Articles',
            'table' => 'articles',
            'alias' => 'Articles',
            'entityClass' => '\Cake\ORM\Entity',
            'associations' => [],
            'behaviors' => [],
            'defaultConnection' => 'default',
            'connectionName' => 'test'
        ];
        $this->assertEquals($expected, $result);
    }

    /**
     * Test that findOrCreate creates a new entity, and then finds that entity.
     *
     * @return void
     */
    public function testFindOrCreateNewEntity()
    {
        $articles = $this->getTableLocator()->get('Articles');

        $callbackExecuted = false;
        $firstArticle = $articles->findOrCreate(['title' => 'Not there'], function ($article) use (&$callbackExecuted) {
            $this->assertTrue($article instanceof EntityInterface);
            $article->body = 'New body';
            $callbackExecuted = true;
        });
        $this->assertTrue($callbackExecuted);
        $this->assertFalse($firstArticle->isNew());
        $this->assertNotNull($firstArticle->id);
        $this->assertEquals('Not there', $firstArticle->title);
        $this->assertEquals('New body', $firstArticle->body);

        $secondArticle = $articles->findOrCreate(['title' => 'Not there'], function ($article) {
            $this->fail('Should not be called for existing entities.');
        });
        $this->assertFalse($secondArticle->isNew());
        $this->assertNotNull($secondArticle->id);
        $this->assertEquals('Not there', $secondArticle->title);
        $this->assertEquals($firstArticle->id, $secondArticle->id);
    }

    /**
     * Test that findOrCreate finds fixture data.
     *
     * @return void
     */
    public function testFindOrCreateExistingEntity()
    {
        $articles = $this->getTableLocator()->get('Articles');

        $article = $articles->findOrCreate(['title' => 'First Article'], function ($article) {
            $this->fail('Should not be called for existing entities.');
        });
        $this->assertFalse($article->isNew());
        $this->assertNotNull($article->id);
        $this->assertEquals('First Article', $article->title);
    }

    /**
     * Test that findOrCreate uses the search conditions as defaults for new entity.
     *
     * @return void
     */
    public function testFindOrCreateDefaults()
    {
        $articles = $this->getTableLocator()->get('Articles');

        $callbackExecuted = false;
        $article = $articles->findOrCreate(
            ['author_id' => 2, 'title' => 'First Article'],
            function ($article) use (&$callbackExecuted) {
                $this->assertInstanceOf('Cake\Datasource\EntityInterface', $article);
                $article->set(['published' => 'N', 'body' => 'New body']);
                $callbackExecuted = true;
            }
        );
        $this->assertTrue($callbackExecuted);
        $this->assertFalse($article->isNew());
        $this->assertNotNull($article->id);
        $this->assertEquals('First Article', $article->title);
        $this->assertEquals('New body', $article->body);
        $this->assertEquals('N', $article->published);
        $this->assertEquals(2, $article->author_id);

        $query = $articles->find()->where(['author_id' => 2, 'title' => 'First Article']);
        $article = $articles->findOrCreate($query);
        $this->assertEquals('First Article', $article->title);
        $this->assertEquals(2, $article->author_id);
        $this->assertFalse($article->isNew());
    }

    /**
     * Test that findOrCreate adds new entity without using a callback.
     *
     * @return void
     */
    public function testFindOrCreateNoCallable()
    {
        $articles = $this->getTableLocator()->get('Articles');

        $article = $articles->findOrCreate(['title' => 'Just Something New']);
        $this->assertFalse($article->isNew());
        $this->assertNotNull($article->id);
        $this->assertEquals('Just Something New', $article->title);
    }

    /**
     * Test that findOrCreate executes search conditions as a callable.
     *
     * @return void
     */
    public function testFindOrCreateSearchCallable()
    {
        $articles = $this->getTableLocator()->get('Articles');

        $calledOne = false;
        $calledTwo = false;
        $article = $articles->findOrCreate(function ($query) use (&$calledOne) {
            $this->assertInstanceOf('Cake\ORM\Query', $query);
            $query->where(['title' => 'Something Else']);
            $calledOne = true;
        }, function ($article) use (&$calledTwo) {
            $this->assertInstanceOf('Cake\Datasource\EntityInterface', $article);
            $article->title = 'Set Defaults Here';
            $calledTwo = true;
        });
        $this->assertTrue($calledOne);
        $this->assertTrue($calledTwo);
        $this->assertFalse($article->isNew());
        $this->assertNotNull($article->id);
        $this->assertEquals('Set Defaults Here', $article->title);
    }

    /**
     * Test that findOrCreate options disable defaults.
     *
     * @return void
     */
    public function testFindOrCreateNoDefaults()
    {
        $articles = $this->getTableLocator()->get('Articles');

        $article = $articles->findOrCreate(['title' => 'A New Article', 'published' => 'Y'], function ($article) {
            $this->assertInstanceOf('Cake\Datasource\EntityInterface', $article);
            $article->title = 'A Different Title';
        }, ['defaults' => false]);
        $this->assertFalse($article->isNew());
        $this->assertNotNull($article->id);
        $this->assertEquals('A Different Title', $article->title);
        $this->assertNull($article->published, 'Expected Null since defaults are disabled.');
    }

    /**
     * Test that findOrCreate executes callable inside transaction.
     *
     * @return void
     */
    public function testFindOrCreateTransactions()
    {
        $articles = $this->getTableLocator()->get('Articles');

        $article = $articles->findOrCreate(function ($query) {
            $this->assertInstanceOf('Cake\ORM\Query', $query);
            $query->where(['title' => 'Find Something New']);
            $this->assertTrue($this->connection->inTransaction());
        }, function ($article) {
            $this->assertInstanceOf('Cake\Datasource\EntityInterface', $article);
            $this->assertTrue($this->connection->inTransaction());
            $article->title = 'Success';
        });
        $this->assertFalse($article->isNew());
        $this->assertNotNull($article->id);
        $this->assertEquals('Success', $article->title);
    }

    /**
     * Test that findOrCreate executes callable without transaction.
     *
     * @return void
     */
    public function testFindOrCreateNoTransaction()
    {
        $articles = $this->getTableLocator()->get('Articles');

        $article = $articles->findOrCreate(function ($query) {
            $this->assertInstanceOf('Cake\ORM\Query', $query);
            $query->where(['title' => 'Find Something New']);
            $this->assertFalse($this->connection->inTransaction());
        }, function ($article) {
            $this->assertInstanceOf('Cake\Datasource\EntityInterface', $article);
            $this->assertFalse($this->connection->inTransaction());
            $article->title = 'Success';
        }, ['atomic' => false]);
        $this->assertFalse($article->isNew());
        $this->assertNotNull($article->id);
        $this->assertEquals('Success', $article->title);
    }

    /**
     * Test that creating a table fires the initialize event.
     *
     * @return void
     */
    public function testInitializeEvent()
    {
        $count = 0;
        $cb = function (Event $event) use (&$count) {
            $count++;
        };
        EventManager::instance()->on('Model.initialize', $cb);
        $articles = $this->getTableLocator()->get('Articles');

        $this->assertEquals(1, $count, 'Callback should be called');
        EventManager::instance()->off('Model.initialize', $cb);
    }

    /**
     * Tests the hasFinder method
     *
     * @return void
     */
    public function testHasFinder()
    {
        $table = $this->getTableLocator()->get('articles');
        $table->addBehavior('Sluggable');

        $this->assertTrue($table->hasFinder('list'));
        $this->assertTrue($table->hasFinder('noSlug'));
        $this->assertFalse($table->hasFinder('noFind'));
    }

    /**
     * Tests that calling validator() trigger the buildValidator event
     *
     * @return void
     */
    public function testBuildValidatorEvent()
    {
        $count = 0;
        $cb = function (Event $event) use (&$count) {
            $count++;
        };
        EventManager::instance()->on('Model.buildValidator', $cb);
        $articles = $this->getTableLocator()->get('Articles');
        $articles->getValidator();
        $this->assertEquals(1, $count, 'Callback should be called');

        $articles->getValidator();
        $this->assertEquals(1, $count, 'Callback should be called only once');
    }

    /**
     * Tests the validateUnique method with different combinations
     *
     * @return void
     */
    public function testValidateUnique()
    {
        $table = $this->getTableLocator()->get('Users');
        $validator = new Validator;
        $validator->add('username', 'unique', ['rule' => 'validateUnique', 'provider' => 'table']);
        $validator->setProvider('table', $table);

        $data = ['username' => ['larry', 'notthere']];
        $this->assertNotEmpty($validator->errors($data));

        $data = ['username' => 'larry'];
        $this->assertNotEmpty($validator->errors($data));

        $data = ['username' => 'jose'];
        $this->assertEmpty($validator->errors($data));

        $data = ['username' => 'larry', 'id' => 3];
        $this->assertEmpty($validator->errors($data, false));

        $data = ['username' => 'larry', 'id' => 3];
        $this->assertNotEmpty($validator->errors($data));

        $data = ['username' => 'larry'];
        $this->assertNotEmpty($validator->errors($data, false));

        $validator->add('username', 'unique', [
            'rule' => 'validateUnique', 'provider' => 'table'
        ]);
        $data = ['username' => 'larry'];
        $this->assertNotEmpty($validator->errors($data, false));
    }

    /**
     * Tests the validateUnique method with scope
     *
     * @return void
     */
    public function testValidateUniqueScope()
    {
        $table = $this->getTableLocator()->get('Users');
        $validator = new Validator;
        $validator->add('username', 'unique', [
            'rule' => ['validateUnique', ['derp' => 'erp', 'scope' => 'id']],
            'provider' => 'table'
        ]);
        $validator->setProvider('table', $table);
        $data = ['username' => 'larry', 'id' => 3];
        $this->assertNotEmpty($validator->errors($data));

        $data = ['username' => 'larry', 'id' => 1];
        $this->assertEmpty($validator->errors($data));

        $data = ['username' => 'jose'];
        $this->assertEmpty($validator->errors($data));
    }

    /**
     * Tests the validateUnique method with options
     *
     * @return void
     */
    public function testValidateUniqueMultipleNulls()
    {
        $entity = new Entity([
            'id' => 9,
            'site_id' => 1,
            'author_id' => null,
            'title' => 'Null title'
        ]);

        $table = $this->getTableLocator()->get('SiteArticles');
        $table->save($entity);

        $validator = new Validator;
        $validator->add('site_id', 'unique', [
            'rule' => [
                'validateUnique',
                [
                    'allowMultipleNulls' => false,
                    'scope' => ['author_id'],
                ]
            ],
            'provider' => 'table',
            'message' => 'Must be unique.',
        ]);
        $validator->setProvider('table', $table);

        $data = ['site_id' => 1, 'author_id' => null, 'title' => 'Null dupe'];
        $expected = ['site_id' => ['unique' => 'Must be unique.']];
        $this->assertEquals($expected, $validator->errors($data));
    }

    /**
     * Tests that the callbacks receive the expected types of arguments.
     *
     * @return void
     */
    public function testCallbackArgumentTypes()
    {
        $table = $this->getTableLocator()->get('articles');
        $table->belongsTo('authors');

        $eventManager = $table->getEventManager();

        $associationBeforeFindCount = 0;
        $table->getAssociation('authors')->getTarget()->getEventManager()->on(
            'Model.beforeFind',
            function (Event $event, Query $query, ArrayObject $options, $primary) use (&$associationBeforeFindCount) {
                $this->assertInternalType('bool', $primary);
                $associationBeforeFindCount ++;
            }
        );

        $beforeFindCount = 0;
        $eventManager->on(
            'Model.beforeFind',
            function (Event $event, Query $query, ArrayObject $options, $primary) use (&$beforeFindCount) {
                $this->assertInternalType('bool', $primary);
                $beforeFindCount ++;
            }
        );
        $table->find()->contain('authors')->first();
        $this->assertEquals(1, $associationBeforeFindCount);
        $this->assertEquals(1, $beforeFindCount);

        $buildValidatorCount = 0;
        $eventManager->on(
            'Model.buildValidator',
            $callback = function (Event $event, Validator $validator, $name) use (&$buildValidatorCount) {
                $this->assertInternalType('string', $name);
                $buildValidatorCount ++;
            }
        );
        $table->getValidator();
        $this->assertEquals(1, $buildValidatorCount);

        $buildRulesCount =
        $beforeRulesCount =
        $afterRulesCount =
        $beforeSaveCount =
        $afterSaveCount = 0;
        $eventManager->on(
            'Model.buildRules',
            function (Event $event, RulesChecker $rules) use (&$buildRulesCount) {
                $buildRulesCount ++;
            }
        );
        $eventManager->on(
            'Model.beforeRules',
            function (Event $event, Entity $entity, ArrayObject $options, $operation) use (&$beforeRulesCount) {
                $this->assertInternalType('string', $operation);
                $beforeRulesCount ++;
            }
        );
        $eventManager->on(
            'Model.afterRules',
            function (Event $event, Entity $entity, ArrayObject $options, $result, $operation) use (&$afterRulesCount) {
                $this->assertInternalType('bool', $result);
                $this->assertInternalType('string', $operation);
                $afterRulesCount ++;
            }
        );
        $eventManager->on(
            'Model.beforeSave',
            function (Event $event, Entity $entity, ArrayObject $options) use (&$beforeSaveCount) {
                $beforeSaveCount ++;
            }
        );
        $eventManager->on(
            'Model.afterSave',
            $afterSaveCallback = function (Event $event, Entity $entity, ArrayObject $options) use (&$afterSaveCount) {
                $afterSaveCount ++;
            }
        );
        $entity = new Entity(['title' => 'Title']);
        $this->assertNotFalse($table->save($entity));
        $this->assertEquals(1, $buildRulesCount);
        $this->assertEquals(1, $beforeRulesCount);
        $this->assertEquals(1, $afterRulesCount);
        $this->assertEquals(1, $beforeSaveCount);
        $this->assertEquals(1, $afterSaveCount);

        $beforeDeleteCount =
        $afterDeleteCount = 0;
        $eventManager->on(
            'Model.beforeDelete',
            function (Event $event, Entity $entity, ArrayObject $options) use (&$beforeDeleteCount) {
                $beforeDeleteCount ++;
            }
        );
        $eventManager->on(
            'Model.afterDelete',
            function (Event $event, Entity $entity, ArrayObject $options) use (&$afterDeleteCount) {
                $afterDeleteCount ++;
            }
        );
        $this->assertTrue($table->delete($entity, ['checkRules' => false]));
        $this->assertEquals(1, $beforeDeleteCount);
        $this->assertEquals(1, $afterDeleteCount);
    }

    /**
     * Tests that calling newEntity() on a table sets the right source alias
     *
     * @return void
     */
    public function testEntitySource()
    {
        $table = $this->getTableLocator()->get('Articles');
        $this->assertEquals('Articles', $table->newEntity()->source());

        Plugin::load('TestPlugin');
        $table = $this->getTableLocator()->get('TestPlugin.Comments');
        $this->assertEquals('TestPlugin.Comments', $table->newEntity()->source());
    }

    /**
     * Tests that passing a coned entity that was marked as new to save() will
     * actaully save it as a new entity
     *
     * @group save
     * @return void
     */
    public function testSaveWithClonedEntity()
    {
        $table = $this->getTableLocator()->get('Articles');
        $article = $table->get(1);

        $cloned = clone $article;
        $cloned->unsetProperty('id');
        $cloned->isNew(true);
        $this->assertSame($cloned, $table->save($cloned));
        $this->assertEquals(
            $article->extract(['title', 'author_id']),
            $cloned->extract(['title', 'author_id'])
        );
        $this->assertEquals(4, $cloned->id);
    }

    /**
     * Tests that the _ids notation can be used for HasMany
     *
     * @return void
     */
    public function testSaveHasManyWithIds()
    {
        $data = [
            'username' => 'lux',
            'password' => 'passphrase',
            'comments' => [
                '_ids' => [1, 2]
            ]
        ];

        $userTable = $this->getTableLocator()->get('Users');
        $userTable->hasMany('Comments');
        $savedUser = $userTable->save($userTable->newEntity($data, ['associated' => ['Comments']]));
        $retrievedUser = $userTable->find('all')->where(['id' => $savedUser->id])->contain(['Comments'])->first();
        $this->assertEquals($savedUser->comments[0]->user_id, $retrievedUser->comments[0]->user_id);
        $this->assertEquals($savedUser->comments[1]->user_id, $retrievedUser->comments[1]->user_id);
    }

    /**
     * Tests that on second save, entities for the has many relation are not marked
     * as dirty unnecessarily. This helps avoid wasteful database statements and makes
     * for a cleaner transaction log
     *
     * @return void
     */
    public function testSaveHasManyNoWasteSave()
    {
        $data = [
            'username' => 'lux',
            'password' => 'passphrase',
            'comments' => [
                '_ids' => [1, 2]
            ]
        ];

        $userTable = $this->getTableLocator()->get('Users');
        $userTable->hasMany('Comments');
        $savedUser = $userTable->save($userTable->newEntity($data, ['associated' => ['Comments']]));

        $counter = 0;
        $userTable->Comments
            ->getEventManager()
            ->on('Model.afterSave', function (Event $event, $entity) use (&$counter) {
                if ($entity->isDirty()) {
                    $counter++;
                }
            });

        $savedUser->comments[] = $userTable->Comments->get(5);
        $this->assertCount(3, $savedUser->comments);
        $savedUser->setDirty('comments', true);
        $userTable->save($savedUser);
        $this->assertEquals(1, $counter);
    }

    /**
     * Tests that on second save, entities for the belongsToMany relation are not marked
     * as dirty unnecessarily. This helps avoid wasteful database statements and makes
     * for a cleaner transaction log
     *
     * @return void
     */
    public function testSaveBelongsToManyNoWasteSave()
    {
        $data = [
            'title' => 'foo',
            'body' => 'bar',
            'tags' => [
                '_ids' => [1, 2]
            ]
        ];

        $table = $this->getTableLocator()->get('Articles');
        $table->belongsToMany('Tags');
        $article = $table->save($table->newEntity($data, ['associated' => ['Tags']]));

        $counter = 0;
        $table->Tags->junction()
            ->getEventManager()
            ->on('Model.afterSave', function (Event $event, $entity) use (&$counter) {
                if ($entity->isDirty()) {
                    $counter++;
                }
            });

        $article->tags[] = $table->Tags->get(3);
        $this->assertCount(3, $article->tags);
        $article->setDirty('tags', true);
        $table->save($article);
        $this->assertEquals(1, $counter);
    }

    /**
     * Tests that after saving then entity contains the right primary
     * key casted to the right type
     *
     * @group save
     * @return void
     */
    public function testSaveCorrectPrimaryKeyType()
    {
        $entity = new Entity([
            'username' => 'superuser',
            'created' => new Time('2013-10-10 00:00'),
            'updated' => new Time('2013-10-10 00:00')
        ], ['markNew' => true]);

        $table = $this->getTableLocator()->get('Users');
        $this->assertSame($entity, $table->save($entity));
        $this->assertSame(self::$nextUserId, $entity->id);
    }

    /**
     * Tests entity clean()
     *
     * @return void
     */
    public function testEntityClean()
    {
        $table = $this->getTableLocator()->get('Articles');
        $validator = $table->getValidator()->requirePresence('body');
        $entity = $table->newEntity(['title' => 'mark']);

        $entity->setDirty('title', true);
        $entity->invalid('title', 'albert');

        $this->assertNotEmpty($entity->errors());
        $this->assertTrue($entity->isDirty());
        $this->assertEquals(['title' => 'albert'], $entity->invalid());

        $entity->title = 'alex';
        $this->assertSame($entity->getOriginal('title'), 'mark');

        $entity->clean();

        $this->assertEmpty($entity->errors());
        $this->assertFalse($entity->isDirty());
        $this->assertEquals([], $entity->invalid());
        $this->assertSame($entity->getOriginal('title'), 'alex');
    }

    /**
     * Tests the loadInto() method
     *
     * @return void
     */
    public function testLoadIntoEntity()
    {
        $table = $this->getTableLocator()->get('Authors');
        $table->hasMany('SiteArticles');
        $articles = $table->hasMany('Articles');
        $articles->belongsToMany('Tags');

        $entity = $table->get(1);
        $result = $table->loadInto($entity, ['SiteArticles', 'Articles.Tags']);
        $this->assertSame($entity, $result);

        $expected = $table->get(1, ['contain' => ['SiteArticles', 'Articles.Tags']]);
        $this->assertEquals($expected, $result);
    }

    /**
     * Tests that it is possible to pass conditions and fields to loadInto()
     *
     * @return void
     */
    public function testLoadIntoWithConditions()
    {
        $table = $this->getTableLocator()->get('Authors');
        $table->hasMany('SiteArticles');
        $articles = $table->hasMany('Articles');
        $articles->belongsToMany('Tags');

        $entity = $table->get(1);
        $options = [
            'SiteArticles' => ['fields' => ['title', 'author_id']],
            'Articles.Tags' => function ($q) {
                return $q->where(['Tags.name' => 'tag2']);
            }
        ];
        $result = $table->loadInto($entity, $options);
        $this->assertSame($entity, $result);
        $expected = $table->get(1, ['contain' => $options]);
        $this->assertEquals($expected, $result);
    }

    /**
     * Tests loadInto() with a belongsTo association
     *
     * @return void
     */
    public function testLoadBelongsTo()
    {
        $table = $this->getTableLocator()->get('Articles');
        $table->belongsTo('Authors');

        $entity = $table->get(2);
        $result = $table->loadInto($entity, ['Authors']);
        $this->assertSame($entity, $result);

        $expected = $table->get(2, ['contain' => ['Authors']]);
        $this->assertEquals($expected, $entity);
    }

    /**
     * Tests that it is possible to post-load associations for many entities at
     * the same time
     *
     * @return void
     */
    public function testLoadIntoMany()
    {
        $table = $this->getTableLocator()->get('Authors');
        $table->hasMany('SiteArticles');
        $articles = $table->hasMany('Articles');
        $articles->belongsToMany('Tags');

        $entities = $table->find()->compile();
        $contain = ['SiteArticles', 'Articles.Tags'];
        $result = $table->loadInto($entities, $contain);

        foreach ($entities as $k => $v) {
            $this->assertSame($v, $result[$k]);
        }

        $expected = $table->find()->contain($contain)->toList();
        $this->assertEquals($expected, $result);
    }

    /**
     * Tests that saveOrFail triggers an exception on not successful save
     *
     * @return void
     */
    public function testSaveOrFail()
    {
        $this->expectException(\Cake\ORM\Exception\PersistenceFailedException::class);
        $this->expectExceptionMessage('Entity save failure.');
        $entity = new Entity([
            'foo' => 'bar'
        ]);
        $table = $this->getTableLocator()->get('users');

        $table->saveOrFail($entity);

        $row = $table->find('all')->where(['foo' => 'bar'])->toArray();
        $this->assertSame([], $row->toArray());
    }

    /**
     * Tests that saveOrFail returns the right entity
     *
     * @return void
     */
    public function testSaveOrFailGetEntity()
    {
        $entity = new Entity([
            'foo' => 'bar'
        ]);
        $table = $this->getTableLocator()->get('users');

        try {
            $table->saveOrFail($entity);
        } catch (\Cake\ORM\Exception\PersistenceFailedException $e) {
            $this->assertSame($entity, $e->getEntity());
        }
    }

    /**
     * Tests that deleteOrFail triggers an exception on not successful delete
     *
     * @return void
     */
    public function testDeleteOrFail()
    {
        $this->expectException(\Cake\ORM\Exception\PersistenceFailedException::class);
        $this->expectExceptionMessage('Entity delete failure.');
        $entity = new Entity([
            'id' => 999
        ]);
        $table = $this->getTableLocator()->get('users');

        $result = $table->deleteOrFail($entity);
    }

    /**
     * Tests that deleteOrFail returns the right entity
     *
     * @return void
     */
    public function testDeleteOrFailGetEntity()
    {
        $entity = new Entity([
            'id' => 999
        ]);
        $table = $this->getTableLocator()->get('users');

        try {
            $table->deleteOrFail($entity);
        } catch (\Cake\ORM\Exception\PersistenceFailedException $e) {
            $this->assertSame($entity, $e->getEntity());
        }
    }

    /**
     * Test getting the save options builder.
     *
     * @return void
     */
    public function getSaveOptionsBuilder()
    {
        $table = $this->getTableLocator()->get('Authors');
        $result = $table->getSaveOptionsBuilder();
        $this->assertInstanceOf('Cake\ORM\SaveOptionsBuilder', $result);
    }

    /**
     * Helper method to skip tests when connection is SQLServer.
     *
     * @return void
     */
    public function skipIfSqlServer()
    {
        $this->skipIf(
            $this->connection->getDriver() instanceof \Cake\Database\Driver\Sqlserver,
            'SQLServer does not support the requirements of this test.'
        );
    }
}<|MERGE_RESOLUTION|>--- conflicted
+++ resolved
@@ -518,9 +518,9 @@
      */
     public function testAssociationDotSyntax()
     {
-        $groups = TableRegistry::get('Groups');
-        $members = TableRegistry::get('Members');
-        $groupsMembers = TableRegistry::get('GroupsMembers');
+        $groups = $this->getTableLocator()->get('Groups');
+        $members = $this->getTableLocator()->get('Members');
+        $groupsMembers = $this->getTableLocator()->get('GroupsMembers');
 
         $groups->belongsToMany('Members');
         $groups->hasMany('GroupsMembers');
@@ -1637,12 +1637,8 @@
      */
     public function testAddBehaviorMissing()
     {
-<<<<<<< HEAD
+        $this->expectException(\Cake\ORM\Exception\MissingBehaviorException::class);
         $table = $this->getTableLocator()->get('article');
-=======
-        $this->expectException(\Cake\ORM\Exception\MissingBehaviorException::class);
-        $table = TableRegistry::get('article');
->>>>>>> 41ecd041
         $this->assertNull($table->addBehavior('NopeNotThere'));
     }
 
@@ -3541,13 +3537,9 @@
      */
     public function testMagicFindError()
     {
-<<<<<<< HEAD
-        $table = $this->getTableLocator()->get('Users');
-=======
         $this->expectException(\BadMethodCallException::class);
         $this->expectExceptionMessage('Not enough arguments for magic finder. Got 0 required 1');
-        $table = TableRegistry::get('Users');
->>>>>>> 41ecd041
+        $table = $this->getTableLocator()->get('Users');
 
         $table->findByUsername();
     }
@@ -3559,13 +3551,9 @@
      */
     public function testMagicFindErrorMissingField()
     {
-<<<<<<< HEAD
-        $table = $this->getTableLocator()->get('Users');
-=======
         $this->expectException(\BadMethodCallException::class);
         $this->expectExceptionMessage('Not enough arguments for magic finder. Got 1 required 2');
-        $table = TableRegistry::get('Users');
->>>>>>> 41ecd041
+        $table = $this->getTableLocator()->get('Users');
 
         $table->findByUsernameAndId('garrett');
     }
@@ -3577,13 +3565,9 @@
      */
     public function testMagicFindErrorMixOfOperators()
     {
-<<<<<<< HEAD
-        $table = $this->getTableLocator()->get('Users');
-=======
         $this->expectException(\BadMethodCallException::class);
         $this->expectExceptionMessage('Cannot mix "and" & "or" in a magic finder. Use find() instead.');
-        $table = TableRegistry::get('Users');
->>>>>>> 41ecd041
+        $table = $this->getTableLocator()->get('Users');
 
         $table->findByUsernameAndIdOrPassword('garrett', 1, 'sekret');
     }
