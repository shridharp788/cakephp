<?php
declare(strict_types=1);
/**
 * CakePHP(tm) : Rapid Development Framework (https://cakephp.org)
 * Copyright (c) Cake Software Foundation, Inc. (https://cakefoundation.org)
 *
 * Licensed under The MIT License
 * For full copyright and license information, please see the LICENSE.txt
 * Redistributions of files must retain the above copyright notice.
 *
 * @copyright     Copyright (c) Cake Software Foundation, Inc. (https://cakefoundation.org)
 * @link          https://cakephp.org CakePHP(tm) Project
 * @since         3.0.0
 * @license       https://opensource.org/licenses/mit-license.php MIT License
 */
namespace Cake\Test\TestCase\ORM;

use ArrayObject;
use Cake\Collection\Collection;
use Cake\Core\Plugin;
use Cake\Database\Exception;
use Cake\Database\Expression\QueryExpression;
use Cake\Database\Schema\TableSchema;
use Cake\Database\TypeMap;
use Cake\Datasource\ConnectionManager;
use Cake\Datasource\EntityInterface;
use Cake\Event\EventInterface;
use Cake\Event\EventManager;
use Cake\I18n\Time;
use Cake\ORM\Association\BelongsTo;
use Cake\ORM\Association\BelongsToMany;
use Cake\ORM\Association\HasMany;
use Cake\ORM\Association\HasOne;
use Cake\ORM\AssociationCollection;
use Cake\ORM\Entity;
use Cake\ORM\Query;
use Cake\ORM\RulesChecker;
use Cake\ORM\SaveOptionsBuilder;
use Cake\ORM\Table;
use Cake\TestSuite\TestCase;
use Cake\Validation\Validator;
use InvalidArgumentException;

/**
 * Used to test correct class is instantiated when using $this->getTableLocator()->get();
 */
class UsersTable extends Table
{
}

/**
 * Tests Table class
 */
class TableTest extends TestCase
{
    public $fixtures = [
<<<<<<< HEAD
        'core.articles',
        'core.tags',
        'core.articles_tags',
        'core.authors',
        'core.categories',
        'core.comments',
        'core.groups',
        'core.groups_members',
        'core.members',
        'core.polymorphic_tagged',
        'core.site_articles',
        'core.users',
=======
        'core.Articles',
        'core.Tags',
        'core.ArticlesTags',
        'core.Authors',
        'core.Categories',
        'core.Comments',
        'core.Groups',
        'core.GroupsMembers',
        'core.Members',
        'core.PolymorphicTagged',
        'core.SiteArticles',
        'core.Users'
>>>>>>> 653ae009
    ];

    /**
     * Handy variable containing the next primary key that will be inserted in the
     * users table
     *
     * @var int
     */
    public static $nextUserId = 5;

    public function setUp()
    {
        parent::setUp();
        $this->connection = ConnectionManager::get('test');
        static::setAppNamespace();

        $this->usersTypeMap = new TypeMap([
            'Users.id' => 'integer',
            'id' => 'integer',
            'Users__id' => 'integer',
            'Users.username' => 'string',
            'Users__username' => 'string',
            'username' => 'string',
            'Users.password' => 'string',
            'Users__password' => 'string',
            'password' => 'string',
            'Users.created' => 'timestamp',
            'Users__created' => 'timestamp',
            'created' => 'timestamp',
            'Users.updated' => 'timestamp',
            'Users__updated' => 'timestamp',
            'updated' => 'timestamp',
        ]);
        $this->articlesTypeMap = new TypeMap([
            'Articles.id' => 'integer',
            'Articles__id' => 'integer',
            'id' => 'integer',
            'Articles.title' => 'string',
            'Articles__title' => 'string',
            'title' => 'string',
            'Articles.author_id' => 'integer',
            'Articles__author_id' => 'integer',
            'author_id' => 'integer',
            'Articles.body' => 'text',
            'Articles__body' => 'text',
            'body' => 'text',
            'Articles.published' => 'string',
            'Articles__published' => 'string',
            'published' => 'string',
        ]);
    }

    /**
     * teardown method
     *
     * @return void
     */
    public function tearDown()
    {
        parent::tearDown();
        $this->getTableLocator()->clear();
        Plugin::unload();
    }

    /**
     * Tests the table method
     *
     * @return void
     */
    public function testTableMethod()
    {
        $table = new Table(['table' => 'users']);
        $this->assertEquals('users', $table->getTable());

        $table = new UsersTable();
        $this->assertEquals('users', $table->getTable());

        $table = $this->getMockBuilder('Cake\ORM\Table')
            ->setMethods(['find'])
            ->setMockClassName('SpecialThingsTable')
            ->getMock();
        $this->assertEquals('special_things', $table->getTable());

        $table = new Table(['alias' => 'LoveBoats']);
        $this->assertEquals('love_boats', $table->getTable());

        $table->setTable('other');
        $this->assertEquals('other', $table->getTable());

        $table->setTable('database.other');
        $this->assertEquals('database.other', $table->getTable());
    }

    /**
     * Tests the setAlias method
     *
     * @return void
     */
    public function testSetAlias()
    {
        $table = new Table(['alias' => 'users']);
        $this->assertEquals('users', $table->getAlias());

        $table = new Table(['table' => 'stuffs']);
        $this->assertEquals('stuffs', $table->getAlias());

        $table = new UsersTable();
        $this->assertEquals('Users', $table->getAlias());

        $table = $this->getMockBuilder('Cake\ORM\Table')
            ->setMethods(['find'])
            ->setMockClassName('SpecialThingTable')
            ->getMock();
        $this->assertEquals('SpecialThing', $table->getAlias());

        $table->setAlias('AnotherOne');
        $this->assertEquals('AnotherOne', $table->getAlias());
    }

    /**
     * Test that aliasField() works.
     *
     * @return void
     */
    public function testAliasField()
    {
        $table = new Table(['alias' => 'Users']);
        $this->assertEquals('Users.id', $table->aliasField('id'));

        $this->assertEquals('Users.id', $table->aliasField('Users.id'));
    }

    /**
     * Tests setConnection method
     *
     * @return void
     */
    public function testSetConnection()
    {
        $table = new Table(['table' => 'users']);
        $this->assertNull($table->getConnection());
        $this->assertSame($table, $table->setConnection($this->connection));
        $this->assertSame($this->connection, $table->getConnection());
    }

    /**
     * Tests primaryKey method
     *
     * @return void
     */
    public function testSetPrimaryKey()
    {
        $table = new Table([
            'table' => 'users',
            'schema' => [
                'id' => ['type' => 'integer'],
                '_constraints' => ['primary' => ['type' => 'primary', 'columns' => ['id']]],
            ],
        ]);
        $this->assertEquals('id', $table->getPrimaryKey());
        $this->assertSame($table, $table->setPrimaryKey('thingID'));
        $this->assertEquals('thingID', $table->getPrimaryKey());

        $table->setPrimaryKey(['thingID', 'user_id']);
        $this->assertEquals(['thingID', 'user_id'], $table->getPrimaryKey());
    }

    /**
     * Tests that name will be selected as a displayField
     *
     * @return void
     */
    public function testDisplayFieldName()
    {
        $table = new Table([
            'table' => 'users',
            'schema' => [
                'foo' => ['type' => 'string'],
                'name' => ['type' => 'string'],
            ],
        ]);
        $this->assertEquals('name', $table->getDisplayField());
    }

    /**
     * Tests that title will be selected as a displayField
     *
     * @return void
     */
    public function testDisplayFieldTitle()
    {
        $table = new Table([
            'table' => 'users',
            'schema' => [
                'foo' => ['type' => 'string'],
                'title' => ['type' => 'string'],
            ],
        ]);
        $this->assertEquals('title', $table->getDisplayField());
    }

    /**
     * Tests that no displayField will fallback to primary key
     *
     * @return void
     */
    public function testDisplayFallback()
    {
        $table = new Table([
            'table' => 'users',
            'schema' => [
                'id' => ['type' => 'string'],
                'foo' => ['type' => 'string'],
                '_constraints' => ['primary' => ['type' => 'primary', 'columns' => ['id']]],
            ],
        ]);
        $this->assertEquals('id', $table->getDisplayField());
    }

    /**
     * Tests that displayField can be changed
     *
     * @return void
     */
    public function testDisplaySet()
    {
        $table = new Table([
            'table' => 'users',
            'schema' => [
                'id' => ['type' => 'string'],
                'foo' => ['type' => 'string'],
                '_constraints' => ['primary' => ['type' => 'primary', 'columns' => ['id']]],
            ],
        ]);
        $this->assertEquals('id', $table->getDisplayField());
        $table->setDisplayField('foo');
        $this->assertEquals('foo', $table->getDisplayField());
    }

    /**
     * Tests schema method
     *
     * @return void
     */
    public function testSetSchema()
    {
        $schema = $this->connection->getSchemaCollection()->describe('users');
        $table = new Table([
            'table' => 'users',
            'connection' => $this->connection,
        ]);
        $this->assertEquals($schema, $table->getSchema());

        $table = new Table(['table' => 'stuff']);
        $table->setSchema($schema);
        $this->assertSame($schema, $table->getSchema());

        $table = new Table(['table' => 'another']);
        $schema = ['id' => ['type' => 'integer']];
        $table->setSchema($schema);
        $this->assertEquals(
            new TableSchema('another', $schema),
            $table->getSchema()
        );
    }

    /**
     * Tests that _initializeSchema can be used to alter the database schema
     *
     * @return void
     */
    public function testSchemaInitialize()
    {
        $schema = $this->connection->getSchemaCollection()->describe('users');
        $table = $this->getMockBuilder('Cake\ORM\Table')
            ->setMethods(['_initializeSchema'])
            ->setConstructorArgs([['table' => 'users', 'connection' => $this->connection]])
            ->getMock();
        $table->expects($this->once())
            ->method('_initializeSchema')
            ->with($schema)
            ->will($this->returnCallback(function ($schema) {
                $schema->setColumnType('username', 'integer');

                return $schema;
            }));
        $result = $table->getSchema();
        $schema->setColumnType('username', 'integer');
        $this->assertEquals($schema, $result);
        $this->assertEquals($schema, $table->getSchema(), '_initializeSchema should be called once');
    }

    /**
     * Tests that all fields for a table are added by default in a find when no
     * other fields are specified
     *
     * @return void
     */
    public function testFindAllNoFieldsAndNoHydration()
    {
        $table = new Table([
            'table' => 'users',
            'connection' => $this->connection,
        ]);
        $results = $table
            ->find('all')
            ->where(['id IN' => [1, 2]])
            ->order('id')
            ->enableHydration(false)
            ->toArray();
        $expected = [
            [
                'id' => 1,
                'username' => 'mariano',
                'password' => '$2a$10$u05j8FjsvLBNdfhBhc21LOuVMpzpabVXQ9OpC2wO3pSO0q6t7HHMO',
                'created' => new Time('2007-03-17 01:16:23'),
                'updated' => new Time('2007-03-17 01:18:31'),
            ],
            [
                'id' => 2,
                'username' => 'nate',
                'password' => '$2a$10$u05j8FjsvLBNdfhBhc21LOuVMpzpabVXQ9OpC2wO3pSO0q6t7HHMO',
                'created' => new Time('2008-03-17 01:18:23'),
                'updated' => new Time('2008-03-17 01:20:31'),
            ],
        ];
        $this->assertEquals($expected, $results);
    }

    /**
     * Tests that it is possible to select only a few fields when finding over a table
     *
     * @return void
     */
    public function testFindAllSomeFieldsNoHydration()
    {
        $table = new Table([
            'table' => 'users',
            'connection' => $this->connection,
        ]);
        $results = $table->find('all')
            ->select(['username', 'password'])
            ->enableHydration(false)
            ->order('username')->toArray();
        $expected = [
            ['username' => 'garrett', 'password' => '$2a$10$u05j8FjsvLBNdfhBhc21LOuVMpzpabVXQ9OpC2wO3pSO0q6t7HHMO'],
            ['username' => 'larry', 'password' => '$2a$10$u05j8FjsvLBNdfhBhc21LOuVMpzpabVXQ9OpC2wO3pSO0q6t7HHMO'],
            ['username' => 'mariano', 'password' => '$2a$10$u05j8FjsvLBNdfhBhc21LOuVMpzpabVXQ9OpC2wO3pSO0q6t7HHMO'],
            ['username' => 'nate', 'password' => '$2a$10$u05j8FjsvLBNdfhBhc21LOuVMpzpabVXQ9OpC2wO3pSO0q6t7HHMO'],
        ];
        $this->assertSame($expected, $results);

        $results = $table->find('all')
            ->select(['foo' => 'username', 'password'])
            ->order('username')
            ->enableHydration(false)
            ->toArray();
        $expected = [
            ['foo' => 'garrett', 'password' => '$2a$10$u05j8FjsvLBNdfhBhc21LOuVMpzpabVXQ9OpC2wO3pSO0q6t7HHMO'],
            ['foo' => 'larry', 'password' => '$2a$10$u05j8FjsvLBNdfhBhc21LOuVMpzpabVXQ9OpC2wO3pSO0q6t7HHMO'],
            ['foo' => 'mariano', 'password' => '$2a$10$u05j8FjsvLBNdfhBhc21LOuVMpzpabVXQ9OpC2wO3pSO0q6t7HHMO'],
            ['foo' => 'nate', 'password' => '$2a$10$u05j8FjsvLBNdfhBhc21LOuVMpzpabVXQ9OpC2wO3pSO0q6t7HHMO'],
        ];
        $this->assertSame($expected, $results);
    }

    /**
     * Tests that the query will automatically casts complex conditions to the correct
     * types when the columns belong to the default table
     *
     * @return void
     */
    public function testFindAllConditionAutoTypes()
    {
        $table = new Table([
            'table' => 'users',
            'connection' => $this->connection,
        ]);
        $query = $table->find('all')
            ->select(['id', 'username'])
            ->where(['created >=' => new Time('2010-01-22 00:00')])
            ->enableHydration(false)
            ->order('id');
        $expected = [
            ['id' => 3, 'username' => 'larry'],
            ['id' => 4, 'username' => 'garrett'],
        ];
        $this->assertSame($expected, $query->toArray());

        $query = $table->find()
            ->enableHydration(false)
            ->select(['id', 'username'])
            ->where(['OR' => [
                'created >=' => new Time('2010-01-22 00:00'),
                'users.created' => new Time('2008-03-17 01:18:23'),
            ]])
            ->order('id');
        $expected = [
            ['id' => 2, 'username' => 'nate'],
            ['id' => 3, 'username' => 'larry'],
            ['id' => 4, 'username' => 'garrett'],
        ];
        $this->assertSame($expected, $query->toArray());
    }

    /**
     * Test that beforeFind events can mutate the query.
     *
     * @return void
     */
    public function testFindBeforeFindEventMutateQuery()
    {
        $table = new Table([
            'table' => 'users',
            'connection' => $this->connection,
        ]);
        $table->getEventManager()->on(
            'Model.beforeFind',
            function (EventInterface $event, $query, $options) {
                $query->limit(1);
            }
        );

        $result = $table->find('all')->all();
        $this->assertCount(1, $result, 'Should only have 1 record, limit 1 applied.');
    }

    /**
     * Test that beforeFind events are fired and can stop the find and
     * return custom results.
     *
     * @return void
     */
    public function testFindBeforeFindEventOverrideReturn()
    {
        $table = new Table([
            'table' => 'users',
            'connection' => $this->connection,
        ]);
        $expected = ['One', 'Two', 'Three'];
        $table->getEventManager()->on(
            'Model.beforeFind',
            function (EventInterface $event, $query, $options) use ($expected) {
                $query->setResult($expected);
                $event->stopPropagation();
            }
        );

        $query = $table->find('all');
        $query->limit(1);
        $this->assertEquals($expected, $query->all()->toArray());
    }

    /**
     * Test that the getAssociation() method supports the dot syntax.
     *
     * @return void
     */
    public function testAssociationDotSyntax()
    {
        $groups = $this->getTableLocator()->get('Groups');
        $members = $this->getTableLocator()->get('Members');
        $groupsMembers = $this->getTableLocator()->get('GroupsMembers');

        $groups->belongsToMany('Members');
        $groups->hasMany('GroupsMembers');
        $groupsMembers->belongsTo('Members');
        $members->belongsToMany('Groups');

        $association = $groups->getAssociation('GroupsMembers.Members.Groups');
        $this->assertInstanceOf(BelongsToMany::class, $association);
        $this->assertSame(
            $groups->getAssociation('GroupsMembers')->getAssociation('Members')->getAssociation('Groups'),
            $association
        );
    }

    /**
     * Tests that the getAssociation() method throws an exception on non-existent ones.
     *
     * @return void
     */
    public function testGetAssociationNonExistent()
    {
        $this->expectException(InvalidArgumentException::class);

        $this->getTableLocator()->get('Groups')->getAssociation('FooBar');
    }

    /**
     * Tests that belongsTo() creates and configures correctly the association
     *
     * @return void
     */
    public function testBelongsTo()
    {
        $options = ['foreignKey' => 'fake_id', 'conditions' => ['a' => 'b']];
        $table = new Table(['table' => 'dates']);
        $belongsTo = $table->belongsTo('user', $options);
        $this->assertInstanceOf(BelongsTo::class, $belongsTo);
        $this->assertSame($belongsTo, $table->getAssociation('user'));
        $this->assertEquals('user', $belongsTo->getName());
        $this->assertEquals('fake_id', $belongsTo->getForeignKey());
        $this->assertEquals(['a' => 'b'], $belongsTo->getConditions());
        $this->assertSame($table, $belongsTo->getSource());
    }

    /**
     * Tests that hasOne() creates and configures correctly the association
     *
     * @return void
     */
    public function testHasOne()
    {
        $options = ['foreignKey' => 'user_id', 'conditions' => ['b' => 'c']];
        $table = new Table(['table' => 'users']);
        $hasOne = $table->hasOne('profile', $options);
        $this->assertInstanceOf(HasOne::class, $hasOne);
        $this->assertSame($hasOne, $table->getAssociation('profile'));
        $this->assertEquals('profile', $hasOne->getName());
        $this->assertEquals('user_id', $hasOne->getForeignKey());
        $this->assertEquals(['b' => 'c'], $hasOne->getConditions());
        $this->assertSame($table, $hasOne->getSource());
    }

    /**
     * Test has one with a plugin model
     *
     * @return void
     */
    public function testHasOnePlugin()
    {
        $options = ['className' => 'TestPlugin.Comments'];
        $table = new Table(['table' => 'users']);

        $hasOne = $table->hasOne('Comments', $options);
        $this->assertInstanceOf(HasOne::class, $hasOne);
        $this->assertSame('Comments', $hasOne->getName());

        $hasOneTable = $hasOne->getTarget();
        $this->assertSame('Comments', $hasOne->getAlias());
        $this->assertSame('TestPlugin.Comments', $hasOne->getRegistryAlias());

        $options = ['className' => 'TestPlugin.Comments'];
        $table = new Table(['table' => 'users']);

        $hasOne = $table->hasOne('TestPlugin.Comments', $options);
        $this->assertInstanceOf(HasOne::class, $hasOne);
        $this->assertSame('Comments', $hasOne->getName());

        $hasOneTable = $hasOne->getTarget();
        $this->assertSame('Comments', $hasOne->getAlias());
        $this->assertSame('TestPlugin.Comments', $hasOne->getRegistryAlias());
    }

    /**
     * testNoneUniqueAssociationsSameClass
     *
     * @return void
     */
    public function testNoneUniqueAssociationsSameClass()
    {
        $Users = new Table(['table' => 'users']);
        $options = ['className' => 'Comments'];
        $Users->hasMany('Comments', $options);

        $Articles = new Table(['table' => 'articles']);
        $options = ['className' => 'Comments'];
        $Articles->hasMany('Comments', $options);

        $Categories = new Table(['table' => 'categories']);
        $options = ['className' => 'TestPlugin.Comments'];
        $Categories->hasMany('Comments', $options);

        $this->assertInstanceOf('Cake\ORM\Table', $Users->Comments->getTarget());
        $this->assertInstanceOf('Cake\ORM\Table', $Articles->Comments->getTarget());
        $this->assertInstanceOf('TestPlugin\Model\Table\CommentsTable', $Categories->Comments->getTarget());
    }

    /**
     * Test associations which refer to the same table multiple times
     *
     * @return void
     */
    public function testSelfJoinAssociations()
    {
        $Categories = $this->getTableLocator()->get('Categories');
        $options = ['className' => 'Categories'];
        $Categories->hasMany('Children', ['foreignKey' => 'parent_id'] + $options);
        $Categories->belongsTo('Parent', $options);

        $this->assertSame('categories', $Categories->Children->getTarget()->getTable());
        $this->assertSame('categories', $Categories->Parent->getTarget()->getTable());

        $this->assertSame('Children', $Categories->Children->getAlias());
        $this->assertSame('Children', $Categories->Children->getTarget()->getAlias());

        $this->assertSame('Parent', $Categories->Parent->getAlias());
        $this->assertSame('Parent', $Categories->Parent->getTarget()->getAlias());

        $expected = [
            'id' => 2,
            'parent_id' => 1,
            'name' => 'Category 1.1',
            'parent' => [
                'id' => 1,
                'parent_id' => 0,
                'name' => 'Category 1',
            ],
            'children' => [
                [
                    'id' => 7,
                    'parent_id' => 2,
                    'name' => 'Category 1.1.1',
                ],
                [
                    'id' => 8,
                    'parent_id' => 2,
                    'name' => 'Category 1.1.2',
                ],
            ],
        ];

        $fields = ['id', 'parent_id', 'name'];
        $result = $Categories->find('all')
            ->select(['Categories.id', 'Categories.parent_id', 'Categories.name'])
            ->contain(['Children' => ['fields' => $fields], 'Parent' => ['fields' => $fields]])
            ->where(['Categories.id' => 2])
            ->first()
            ->toArray();

        $this->assertSame($expected, $result);
    }

    /**
     * Tests that hasMany() creates and configures correctly the association
     *
     * @return void
     */
    public function testHasMany()
    {
        $options = [
            'foreignKey' => 'author_id',
            'conditions' => ['b' => 'c'],
            'sort' => ['foo' => 'asc'],
        ];
        $table = new Table(['table' => 'authors']);
        $hasMany = $table->hasMany('article', $options);
        $this->assertInstanceOf(HasMany::class, $hasMany);
        $this->assertSame($hasMany, $table->getAssociation('article'));
        $this->assertEquals('article', $hasMany->getName());
        $this->assertEquals('author_id', $hasMany->getForeignKey());
        $this->assertEquals(['b' => 'c'], $hasMany->getConditions());
        $this->assertEquals(['foo' => 'asc'], $hasMany->getSort());
        $this->assertSame($table, $hasMany->getSource());
    }

    /**
     * testHasManyWithClassName
     *
     * @return void
     */
    public function testHasManyWithClassName()
    {
        $table = $this->getTableLocator()->get('Articles');
        $table->hasMany('Comments', [
            'className' => 'Comments',
            'conditions' => ['published' => 'Y'],
        ]);

        $table->hasMany('UnapprovedComments', [
            'className' => 'Comments',
            'conditions' => ['published' => 'N'],
            'propertyName' => 'unaproved_comments',
        ]);

        $expected = [
            'id' => 1,
            'title' => 'First Article',
            'unaproved_comments' => [
                [
                    'id' => 4,
                    'article_id' => 1,
                    'comment' => 'Fourth Comment for First Article',
                ],
            ],
            'comments' => [
                [
                    'id' => 1,
                    'article_id' => 1,
                    'comment' => 'First Comment for First Article',
                ],
                [
                    'id' => 2,
                    'article_id' => 1,
                    'comment' => 'Second Comment for First Article',
                ],
                [
                    'id' => 3,
                    'article_id' => 1,
                    'comment' => 'Third Comment for First Article',
                ],
            ],
        ];
        $result = $table->find()
            ->select(['id', 'title'])
            ->contain([
                'Comments' => ['fields' => ['id', 'article_id', 'comment']],
                'UnapprovedComments' => ['fields' => ['id', 'article_id', 'comment']],
            ])
            ->where(['id' => 1])
            ->first();

        $this->assertSame($expected, $result->toArray());
    }

    /**
     * Ensure associations use the plugin-prefixed model
     *
     * @return void
     */
    public function testHasManyPluginOverlap()
    {
        $this->getTableLocator()->get('Comments');
        $this->loadPlugins(['TestPlugin']);

        $table = new Table(['table' => 'authors']);

        $table->hasMany('TestPlugin.Comments');
        $comments = $table->Comments->getTarget();
        $this->assertInstanceOf('TestPlugin\Model\Table\CommentsTable', $comments);
    }

    /**
     * Ensure associations use the plugin-prefixed model
     * even if specified with config
     *
     * @return void
     */
    public function testHasManyPluginOverlapConfig()
    {
        $this->getTableLocator()->get('Comments');
        $this->loadPlugins(['TestPlugin']);

        $table = new Table(['table' => 'authors']);

        $table->hasMany('Comments', ['className' => 'TestPlugin.Comments']);
        $comments = $table->Comments->getTarget();
        $this->assertInstanceOf('TestPlugin\Model\Table\CommentsTable', $comments);
    }

    /**
     * Tests that BelongsToMany() creates and configures correctly the association
     *
     * @return void
     */
    public function testBelongsToMany()
    {
        $options = [
            'foreignKey' => 'thing_id',
            'joinTable' => 'things_tags',
            'conditions' => ['b' => 'c'],
            'sort' => ['foo' => 'asc'],
        ];
        $table = new Table(['table' => 'authors', 'connection' => $this->connection]);
        $belongsToMany = $table->belongsToMany('tag', $options);
        $this->assertInstanceOf(BelongsToMany::class, $belongsToMany);
        $this->assertSame($belongsToMany, $table->getAssociation('tag'));
        $this->assertEquals('tag', $belongsToMany->getName());
        $this->assertEquals('thing_id', $belongsToMany->getForeignKey());
        $this->assertEquals(['b' => 'c'], $belongsToMany->getConditions());
        $this->assertEquals(['foo' => 'asc'], $belongsToMany->getSort());
        $this->assertSame($table, $belongsToMany->getSource());
        $this->assertSame('things_tags', $belongsToMany->junction()->getTable());
    }

    /**
     * Test addAssociations()
     *
     * @return void
     */
    public function testAddAssociations()
    {
        $params = [
            'belongsTo' => [
                'users' => ['foreignKey' => 'fake_id', 'conditions' => ['a' => 'b']],
            ],
            'hasOne' => ['profiles'],
            'hasMany' => ['authors'],
            'belongsToMany' => [
                'tags' => [
                    'joinTable' => 'things_tags',
                    'conditions' => [
                        'Tags.starred' => true,
                    ],
                ],
            ],
        ];

        $table = new Table(['table' => 'dates']);
        $result = $table->addAssociations($params);
        $this->assertSame($table, $result);

        $associations = $table->associations();

        $belongsTo = $associations->get('users');
        $this->assertInstanceOf('Cake\ORM\Association\BelongsTo', $belongsTo);
        $this->assertEquals('users', $belongsTo->getName());
        $this->assertEquals('fake_id', $belongsTo->getForeignKey());
        $this->assertEquals(['a' => 'b'], $belongsTo->getConditions());
        $this->assertSame($table, $belongsTo->getSource());

        $hasOne = $associations->get('profiles');
        $this->assertInstanceOf(HasOne::class, $hasOne);
        $this->assertEquals('profiles', $hasOne->getName());

        $hasMany = $associations->get('authors');
        $this->assertInstanceOf(HasMany::class, $hasMany);
        $this->assertEquals('authors', $hasMany->getName());

        $belongsToMany = $associations->get('tags');
        $this->assertInstanceOf(BelongsToMany::class, $belongsToMany);
        $this->assertEquals('tags', $belongsToMany->getName());
        $this->assertSame('things_tags', $belongsToMany->junction()->getTable());
        $this->assertSame(['Tags.starred' => true], $belongsToMany->getConditions());
    }

    /**
     * Test basic multi row updates.
     *
     * @return void
     */
    public function testUpdateAll()
    {
        $table = new Table([
            'table' => 'users',
            'connection' => $this->connection,
        ]);
        $fields = ['username' => 'mark'];
        $result = $table->updateAll($fields, ['id <' => 4]);
        $this->assertSame(3, $result);

        $result = $table->find('all')
            ->select(['username'])
            ->order(['id' => 'asc'])
            ->enableHydration(false)
            ->toArray();
        $expected = array_fill(0, 3, $fields);
        $expected[] = ['username' => 'garrett'];
        $this->assertEquals($expected, $result);
    }

    /**
     * Test that exceptions from the Query bubble up.
     *
     */
    public function testUpdateAllFailure()
    {
        $this->expectException(\Cake\Database\Exception::class);
        $table = $this->getMockBuilder('Cake\ORM\Table')
            ->setMethods(['query'])
            ->setConstructorArgs([['table' => 'users', 'connection' => $this->connection]])
            ->getMock();
        $query = $this->getMockBuilder('Cake\ORM\Query')
            ->setMethods(['execute'])
            ->setConstructorArgs([$this->connection, $table])
            ->getMock();
        $table->expects($this->once())
            ->method('query')
            ->will($this->returnValue($query));

        $query->expects($this->once())
            ->method('execute')
            ->will($this->throwException(new Exception('Not good')));

        $table->updateAll(['username' => 'mark'], []);
    }

    /**
     * Test deleting many records.
     *
     * @return void
     */
    public function testDeleteAll()
    {
        $table = new Table([
            'table' => 'users',
            'connection' => $this->connection,
        ]);
        $result = $table->deleteAll(['id <' => 4]);
        $this->assertSame(3, $result);

        $result = $table->find('all')->toArray();
        $this->assertCount(1, $result, 'Only one record should remain');
        $this->assertEquals(4, $result[0]['id']);
    }

    /**
     * Test deleting many records with conditions using the alias
     *
     * @return void
     */
    public function testDeleteAllAliasedConditions()
    {
        $table = new Table([
            'table' => 'users',
            'alias' => 'Managers',
            'connection' => $this->connection,
        ]);
        $result = $table->deleteAll(['Managers.id <' => 4]);
        $this->assertSame(3, $result);

        $result = $table->find('all')->toArray();
        $this->assertCount(1, $result, 'Only one record should remain');
        $this->assertEquals(4, $result[0]['id']);
    }

    /**
     * Test that exceptions from the Query bubble up.
     *
     */
    public function testDeleteAllFailure()
    {
        $this->expectException(\Cake\Database\Exception::class);
        $table = $this->getMockBuilder('Cake\ORM\Table')
            ->setMethods(['query'])
            ->setConstructorArgs([['table' => 'users', 'connection' => $this->connection]])
            ->getMock();
        $query = $this->getMockBuilder('Cake\ORM\Query')
            ->setMethods(['execute'])
            ->setConstructorArgs([$this->connection, $table])
            ->getMock();
        $table->expects($this->once())
            ->method('query')
            ->will($this->returnValue($query));

        $query->expects($this->once())
            ->method('execute')
            ->will($this->throwException(new Exception('Not good')));

        $table->deleteAll(['id >' => 4]);
    }

    /**
     * Tests that array options are passed to the query object using applyOptions
     *
     * @return void
     */
    public function testFindApplyOptions()
    {
        $table = $this->getMockBuilder('Cake\ORM\Table')
            ->setMethods(['query', 'findAll'])
            ->setConstructorArgs([['table' => 'users', 'connection' => $this->connection]])
            ->getMock();
        $query = $this->getMockBuilder('Cake\ORM\Query')
            ->setConstructorArgs([$this->connection, $table])
            ->getMock();
        $table->expects($this->once())
            ->method('query')
            ->will($this->returnValue($query));

        $options = ['fields' => ['a', 'b'], 'connections' => ['a >' => 1]];
        $query->expects($this->any())
            ->method('select')
            ->will($this->returnSelf());

        $query->expects($this->once())->method('getOptions')
            ->will($this->returnValue(['connections' => ['a >' => 1]]));
        $query->expects($this->once())
            ->method('applyOptions')
            ->with($options);

        $table->expects($this->once())->method('findAll')
            ->with($query, ['connections' => ['a >' => 1]]);
        $table->find('all', $options);
    }

    /**
     * Tests find('list')
     *
     * @return void
     */
    public function testFindListNoHydration()
    {
        $table = new Table([
            'table' => 'users',
            'connection' => $this->connection,
        ]);
        $table->setDisplayField('username');
        $query = $table->find('list')
            ->enableHydration(false)
            ->order('id');
        $expected = [
            1 => 'mariano',
            2 => 'nate',
            3 => 'larry',
            4 => 'garrett',
        ];
        $this->assertSame($expected, $query->toArray());

        $query = $table->find('list', ['fields' => ['id', 'username']])
            ->enableHydration(false)
            ->order('id');
        $expected = [
            1 => 'mariano',
            2 => 'nate',
            3 => 'larry',
            4 => 'garrett',
        ];
        $this->assertSame($expected, $query->toArray());

        $query = $table->find('list', ['groupField' => 'odd'])
            ->select(['id', 'username', 'odd' => new QueryExpression('id % 2')])
            ->enableHydration(false)
            ->order('id');
        $expected = [
            1 => [
                1 => 'mariano',
                3 => 'larry',
            ],
            0 => [
                2 => 'nate',
                4 => 'garrett',
            ],
        ];
        $this->assertSame($expected, $query->toArray());
    }

    /**
     * Tests find('threaded')
     *
     * @return void
     */
    public function testFindThreadedNoHydration()
    {
        $table = new Table([
            'table' => 'categories',
            'connection' => $this->connection,
        ]);
        $expected = [
            [
                'id' => 1,
                'parent_id' => 0,
                'name' => 'Category 1',
                'children' => [
                    [
                        'id' => 2,
                        'parent_id' => 1,
                        'name' => 'Category 1.1',
                        'children' => [
                            [
                                'id' => 7,
                                'parent_id' => 2,
                                'name' => 'Category 1.1.1',
                                'children' => [],
                            ],
                            [
                                'id' => 8,
                                'parent_id' => '2',
                                'name' => 'Category 1.1.2',
                                'children' => [],
                            ],
                        ],
                    ],
                    [
                        'id' => 3,
                        'parent_id' => '1',
                        'name' => 'Category 1.2',
                        'children' => [],
                    ],
                ],
            ],
            [
                'id' => 4,
                'parent_id' => 0,
                'name' => 'Category 2',
                'children' => [],
            ],
            [
                'id' => 5,
                'parent_id' => 0,
                'name' => 'Category 3',
                'children' => [
                    [
                        'id' => '6',
                        'parent_id' => '5',
                        'name' => 'Category 3.1',
                        'children' => [],
                    ],
                ],
            ],
        ];
        $results = $table->find('all')
            ->select(['id', 'parent_id', 'name'])
            ->enableHydration(false)
            ->find('threaded')
            ->toArray();

        $this->assertEquals($expected, $results);
    }

    /**
     * Tests that finders can be stacked
     *
     * @return void
     */
    public function testStackingFinders()
    {
        $table = $this->getMockBuilder('Cake\ORM\Table')
            ->setMethods(['find', 'findList'])
            ->disableOriginalConstructor()
            ->getMock();
        $params = [$this->connection, $table];
        $query = $this->getMockBuilder('Cake\ORM\Query')
            ->setMethods(['addDefaultTypes'])
            ->setConstructorArgs($params)
            ->getMock();

        $table->expects($this->once())
            ->method('find')
            ->with('threaded', ['order' => ['name' => 'ASC']])
            ->will($this->returnValue($query));

        $table->expects($this->once())
            ->method('findList')
            ->with($query, ['keyPath' => 'id'])
            ->will($this->returnValue($query));

        $result = $table
            ->find('threaded', ['order' => ['name' => 'ASC']])
            ->find('list', ['keyPath' => 'id']);
        $this->assertSame($query, $result);
    }

    /**
     * Tests find('threaded') with hydrated results
     *
     * @return void
     */
    public function testFindThreadedHydrated()
    {
        $table = new Table([
            'table' => 'categories',
            'connection' => $this->connection,
        ]);
        $results = $table->find('all')
            ->find('threaded')
            ->select(['id', 'parent_id', 'name'])
            ->toArray();

        $this->assertEquals(1, $results[0]->id);
        $expected = [
            'id' => 8,
            'parent_id' => 2,
            'name' => 'Category 1.1.2',
            'children' => [],
        ];
        $this->assertEquals($expected, $results[0]->children[0]->children[1]->toArray());
    }

    /**
     * Tests find('list') with hydrated records
     *
     * @return void
     */
    public function testFindListHydrated()
    {
        $table = new Table([
            'table' => 'users',
            'connection' => $this->connection,
        ]);
        $table->setDisplayField('username');
        $query = $table
            ->find('list', ['fields' => ['id', 'username']])
            ->order('id');
        $expected = [
            1 => 'mariano',
            2 => 'nate',
            3 => 'larry',
            4 => 'garrett',
        ];
        $this->assertSame($expected, $query->toArray());

        $query = $table->find('list', ['groupField' => 'odd'])
            ->select(['id', 'username', 'odd' => new QueryExpression('id % 2')])
            ->enableHydration(true)
            ->order('id');
        $expected = [
            1 => [
                1 => 'mariano',
                3 => 'larry',
            ],
            0 => [
                2 => 'nate',
                4 => 'garrett',
            ],
        ];
        $this->assertSame($expected, $query->toArray());
    }

    /**
     * Test that find('list') only selects required fields.
     *
     * @return void
     */
    public function testFindListSelectedFields()
    {
        $table = new Table([
            'table' => 'users',
            'connection' => $this->connection,
        ]);
        $table->setDisplayField('username');

        $query = $table->find('list');
        $expected = ['id', 'username'];
        $this->assertSame($expected, $query->clause('select'));

        $query = $table->find('list', ['valueField' => function ($row) {
            return $row->username;
        }]);
        $this->assertEmpty($query->clause('select'));

        $expected = ['odd' => new QueryExpression('id % 2'), 'id', 'username'];
        $query = $table->find('list', [
            'fields' => $expected,
            'groupField' => 'odd',
        ]);
        $this->assertSame($expected, $query->clause('select'));

        $articles = new Table([
            'table' => 'articles',
            'connection' => $this->connection,
        ]);

        $query = $articles->find('list', ['groupField' => 'author_id']);
        $expected = ['id', 'title', 'author_id'];
        $this->assertSame($expected, $query->clause('select'));

        $query = $articles->find('list', ['valueField' => ['author_id', 'title']])
            ->order('id');
        $expected = ['id', 'author_id', 'title'];
        $this->assertSame($expected, $query->clause('select'));

        $expected = [
            1 => '1;First Article',
            2 => '3;Second Article',
            3 => '1;Third Article',
        ];
        $this->assertSame($expected, $query->toArray());
    }

    /**
     * test that find('list') does not auto add fields to select if using virtual properties
     *
     * @return void
     */
    public function testFindListWithVirtualField()
    {
        $table = new Table([
            'table' => 'users',
            'connection' => $this->connection,
            'entityClass' => '\TestApp\Model\Entity\VirtualUser',
        ]);
        $table->setDisplayField('bonus');

        $query = $table
            ->find('list')
            ->order('id');
        $this->assertEmpty($query->clause('select'));

        $expected = [
            1 => 'bonus',
            2 => 'bonus',
            3 => 'bonus',
            4 => 'bonus',
        ];
        $this->assertSame($expected, $query->toArray());

        $query = $table->find('list', ['groupField' => 'odd']);
        $this->assertEmpty($query->clause('select'));
    }

    /**
     * Test find('list') with value field from associated table
     *
     * @return void
     */
    public function testFindListWithAssociatedTable()
    {
        $articles = new Table([
            'table' => 'articles',
            'connection' => $this->connection,
        ]);

        $articles->belongsTo('Authors');
        $query = $articles->find('list', ['valueField' => 'author.name'])
            ->contain(['Authors'])
            ->order('articles.id');
        $this->assertEmpty($query->clause('select'));

        $expected = [
            1 => 'mariano',
            2 => 'larry',
            3 => 'mariano',
        ];
        $this->assertSame($expected, $query->toArray());
    }

    /**
     * Test the default entityClass.
     *
     * @return void
     */
    public function testEntityClassDefault()
    {
        $table = new Table();
        $this->assertEquals('Cake\ORM\Entity', $table->getEntityClass());
    }

    /**
     * Tests that using a simple string for entityClass will try to
     * load the class from the App namespace
     *
     * @return void
     */
    public function testTableClassInApp()
    {
        $class = $this->getMockClass('Cake\ORM\Entity');

        if (!class_exists('TestApp\Model\Entity\TestUser')) {
            class_alias($class, 'TestApp\Model\Entity\TestUser');
        }

        $table = new Table();
        $this->assertSame($table, $table->setEntityClass('TestUser'));
        $this->assertEquals('TestApp\Model\Entity\TestUser', $table->getEntityClass());
    }

    /**
     * Test that entity class inflection works for compound nouns
     *
     * @return void
     */
    public function testEntityClassInflection()
    {
        $class = $this->getMockClass('Cake\ORM\Entity');

        if (!class_exists('TestApp\Model\Entity\CustomCookie')) {
            class_alias($class, 'TestApp\Model\Entity\CustomCookie');
        }

        $table = $this->getTableLocator()->get('CustomCookies');
        $this->assertEquals('TestApp\Model\Entity\CustomCookie', $table->getEntityClass());

        if (!class_exists('TestApp\Model\Entity\Address')) {
            class_alias($class, 'TestApp\Model\Entity\Address');
        }

        $table = $this->getTableLocator()->get('Addresses');
        $this->assertEquals('TestApp\Model\Entity\Address', $table->getEntityClass());
    }

    /**
     * Tests that using a simple string for entityClass will try to
     * load the class from the Plugin namespace when using plugin notation
     *
     * @return void
     */
    public function testTableClassInPlugin()
    {
        $class = $this->getMockClass('Cake\ORM\Entity');

        if (!class_exists('MyPlugin\Model\Entity\SuperUser')) {
            class_alias($class, 'MyPlugin\Model\Entity\SuperUser');
        }

        $table = new Table();
        $this->assertSame($table, $table->setEntityClass('MyPlugin.SuperUser'));
        $this->assertEquals(
            'MyPlugin\Model\Entity\SuperUser',
            $table->getEntityClass()
        );
    }

    /**
     * Tests that using a simple string for entityClass will throw an exception
     * when the class does not exist in the namespace
     *
     * @return void
     */
    public function testTableClassNonExisting()
    {
        $this->expectException(\Cake\ORM\Exception\MissingEntityException::class);
        $this->expectExceptionMessage('Entity class FooUser could not be found.');
        $table = new Table();
        $table->setEntityClass('FooUser');
    }

    /**
     * Tests getting the entityClass based on conventions for the entity
     * namespace
     *
     * @return void
     */
    public function testTableClassConventionForAPP()
    {
        $table = new \TestApp\Model\Table\ArticlesTable();
        $this->assertEquals('TestApp\Model\Entity\Article', $table->getEntityClass());
    }

    /**
     * Tests setting a entity class object using the setter method
     *
     * @return void
     */
    public function testSetEntityClass()
    {
        $table = new Table();
        $class = '\\' . $this->getMockClass('Cake\ORM\Entity');
        $this->assertSame($table, $table->setEntityClass($class));
        $this->assertEquals($class, $table->getEntityClass());
    }

    /**
     * Proves that associations, even though they are lazy loaded, will fetch
     * records using the correct table class and hydrate with the correct entity
     *
     * @return void
     */
    public function testReciprocalBelongsToLoading()
    {
        $table = new \TestApp\Model\Table\ArticlesTable([
            'connection' => $this->connection,
        ]);
        $result = $table->find('all')->contain(['Authors'])->first();
        $this->assertInstanceOf('TestApp\Model\Entity\Author', $result->author);
    }

    /**
     * Proves that associations, even though they are lazy loaded, will fetch
     * records using the correct table class and hydrate with the correct entity
     *
     * @return void
     */
    public function testReciprocalHasManyLoading()
    {
        $table = new \TestApp\Model\Table\ArticlesTable([
            'connection' => $this->connection,
        ]);
        $result = $table->find('all')->contain(['Authors' => ['Articles']])->first();
        $this->assertCount(2, $result->author->articles);
        foreach ($result->author->articles as $article) {
            $this->assertInstanceOf('TestApp\Model\Entity\Article', $article);
        }
    }

    /**
     * Tests that the correct table and entity are loaded for the join association in
     * a belongsToMany setup
     *
     * @return void
     */
    public function testReciprocalBelongsToMany()
    {
        $table = new \TestApp\Model\Table\ArticlesTable([
            'connection' => $this->connection,
        ]);
        $result = $table->find('all')->contain(['Tags'])->first();
        $this->assertInstanceOf('TestApp\Model\Entity\Tag', $result->tags[0]);
        $this->assertInstanceOf(
            'TestApp\Model\Entity\ArticlesTag',
            $result->tags[0]->_joinData
        );
    }

    /**
     * Tests that recently fetched entities are always clean
     *
     * @return void
     */
    public function testFindCleanEntities()
    {
        $table = new \TestApp\Model\Table\ArticlesTable([
            'connection' => $this->connection,
        ]);
        $results = $table->find('all')->contain(['Tags', 'Authors'])->toArray();
        $this->assertCount(3, $results);
        foreach ($results as $article) {
            $this->assertFalse($article->isDirty('id'));
            $this->assertFalse($article->isDirty('title'));
            $this->assertFalse($article->isDirty('author_id'));
            $this->assertFalse($article->isDirty('body'));
            $this->assertFalse($article->isDirty('published'));
            $this->assertFalse($article->isDirty('author'));
            $this->assertFalse($article->author->isDirty('id'));
            $this->assertFalse($article->author->isDirty('name'));
            $this->assertFalse($article->isDirty('tag'));
            if ($article->tag) {
                $this->assertFalse($article->tag[0]->_joinData->isDirty('tag_id'));
            }
        }
    }

    /**
     * Tests that recently fetched entities are marked as not new
     *
     * @return void
     */
    public function testFindPersistedEntities()
    {
        $table = new \TestApp\Model\Table\ArticlesTable([
            'connection' => $this->connection,
        ]);
        $results = $table->find('all')->contain(['tags', 'authors'])->toArray();
        $this->assertCount(3, $results);
        foreach ($results as $article) {
            $this->assertFalse($article->isNew());
            foreach ((array)$article->tag as $tag) {
                $this->assertFalse($tag->isNew());
                $this->assertFalse($tag->_joinData->isNew());
            }
        }
    }

    /**
     * Tests the exists function
     *
     * @return void
     */
    public function testExists()
    {
        $table = $this->getTableLocator()->get('users');
        $this->assertTrue($table->exists(['id' => 1]));
        $this->assertFalse($table->exists(['id' => 501]));
        $this->assertTrue($table->exists(['id' => 3, 'username' => 'larry']));
    }

    /**
     * Test adding a behavior to a table.
     *
     * @return void
     */
    public function testAddBehavior()
    {
        $mock = $this->getMockBuilder('Cake\ORM\BehaviorRegistry')
            ->disableOriginalConstructor()
            ->getMock();
        $mock->expects($this->once())
            ->method('load')
            ->with('Sluggable');

        $table = new Table([
            'table' => 'articles',
            'behaviors' => $mock,
        ]);
        $result = $table->addBehavior('Sluggable');
        $this->assertSame($table, $result);
    }

    /**
     * Test adding a behavior that is a duplicate.
     *
     * @return void
     */
    public function testAddBehaviorDuplicate()
    {
        $table = new Table(['table' => 'articles']);
        $this->assertSame($table, $table->addBehavior('Sluggable', ['test' => 'value']));
        $this->assertSame($table, $table->addBehavior('Sluggable', ['test' => 'value']));
        try {
            $table->addBehavior('Sluggable', ['thing' => 'thing']);
            $this->fail('No exception raised');
        } catch (\RuntimeException $e) {
            $this->assertContains('The "Sluggable" alias has already been loaded', $e->getMessage());
        }
    }

    /**
     * Test removing a behavior from a table.
     *
     * @return void
     */
    public function testRemoveBehavior()
    {
        $mock = $this->getMockBuilder('Cake\ORM\BehaviorRegistry')
            ->disableOriginalConstructor()
            ->getMock();
        $mock->expects($this->once())
            ->method('unload')
            ->with('Sluggable');

        $table = new Table([
            'table' => 'articles',
            'behaviors' => $mock,
        ]);
        $result = $table->removeBehavior('Sluggable');
        $this->assertSame($table, $result);
    }

    /**
     * Test adding multiple behaviors to a table.
     *
     * @return void
     */
    public function testAddBehaviors()
    {
        $table = new Table(['table' => 'comments']);
        $behaviors = [
            'Sluggable',
            'Timestamp' => [
                'events' => [
                    'Model.beforeSave' => [
                        'created' => 'new',
                        'updated' => 'always',
                    ],
                ],
            ],
        ];

        $this->assertSame($table, $table->addBehaviors($behaviors));
        $this->assertTrue($table->behaviors()->has('Sluggable'));
        $this->assertTrue($table->behaviors()->has('Timestamp'));
        $this->assertSame(
            $behaviors['Timestamp']['events'],
            $table->behaviors()->get('Timestamp')->getConfig('events')
        );
    }

    /**
     * Test getting a behavior instance from a table.
     *
     * @return void
     */
    public function testBehaviors()
    {
        $table = $this->getTableLocator()->get('article');
        $result = $table->behaviors();
        $this->assertInstanceOf('Cake\ORM\BehaviorRegistry', $result);
    }

    /**
     * Test that the getBehavior() method retrieves a behavior from the table registry.
     *
     * @return void
     */
    public function testGetBehavior()
    {
        $table = new Table(['table' => 'comments']);
        $table->addBehavior('Sluggable');
        $this->assertSame($table->behaviors()->get('Sluggable'), $table->getBehavior('Sluggable'));
    }

    /**
     * Test that the getBehavior() method will throw an exception when you try to
     * get a behavior that does not exist.
     *
     * @return void
     */
    public function testGetBehaviorThrowsExceptionForMissingBehavior()
    {
        $table = new Table(['table' => 'comments']);

        $this->expectException(InvalidArgumentException::class);
        $this->expectExceptionMessage('The Sluggable behavior is not defined on ' . get_class($table) . '.');

        $this->assertFalse($table->hasBehavior('Sluggable'));
        $table->getBehavior('Sluggable');
    }

    /**
     * Ensure exceptions are raised on missing behaviors.
     *
     */
    public function testAddBehaviorMissing()
    {
        $this->expectException(\Cake\ORM\Exception\MissingBehaviorException::class);
        $table = $this->getTableLocator()->get('article');
        $this->assertNull($table->addBehavior('NopeNotThere'));
    }

    /**
     * Test mixin methods from behaviors.
     *
     * @return void
     */
    public function testCallBehaviorMethod()
    {
        $table = $this->getTableLocator()->get('article');
        $table->addBehavior('Sluggable');
        $this->assertEquals('some-value', $table->slugify('some value'));
    }

    /**
     * Test you can alias a behavior method
     *
     * @return void
     */
    public function testCallBehaviorAliasedMethod()
    {
        $table = $this->getTableLocator()->get('article');
        $table->addBehavior('Sluggable', ['implementedMethods' => ['wednesday' => 'slugify']]);
        $this->assertEquals('some-value', $table->wednesday('some value'));
    }

    /**
     * Test finder methods from behaviors.
     *
     * @return void
     */
    public function testCallBehaviorFinder()
    {
        $table = $this->getTableLocator()->get('articles');
        $table->addBehavior('Sluggable');

        $query = $table->find('noSlug');
        $this->assertInstanceOf('Cake\ORM\Query', $query);
        $this->assertNotEmpty($query->clause('where'));
    }

    /**
     * testCallBehaviorAliasedFinder
     *
     * @return void
     */
    public function testCallBehaviorAliasedFinder()
    {
        $table = $this->getTableLocator()->get('articles');
        $table->addBehavior('Sluggable', ['implementedFinders' => ['special' => 'findNoSlug']]);

        $query = $table->find('special');
        $this->assertInstanceOf('Cake\ORM\Query', $query);
        $this->assertNotEmpty($query->clause('where'));
    }

    /**
     * Test implementedEvents
     *
     * @return void
     */
    public function testImplementedEvents()
    {
        $table = $this->getMockBuilder('Cake\ORM\Table')
            ->setMethods([
                'buildValidator',
                'beforeMarshal',
                'beforeFind',
                'beforeSave',
                'afterSave',
                'beforeDelete',
                'afterDelete',
                'afterRules',
            ])
            ->getMock();
        $result = $table->implementedEvents();
        $expected = [
            'Model.beforeMarshal' => 'beforeMarshal',
            'Model.buildValidator' => 'buildValidator',
            'Model.beforeFind' => 'beforeFind',
            'Model.beforeSave' => 'beforeSave',
            'Model.afterSave' => 'afterSave',
            'Model.beforeDelete' => 'beforeDelete',
            'Model.afterDelete' => 'afterDelete',
            'Model.afterRules' => 'afterRules',
        ];
        $this->assertEquals($expected, $result, 'Events do not match.');
    }

    /**
     * Tests that it is possible to insert a new row using the save method
     *
     * @group save
     * @return void
     */
    public function testSaveNewEntity()
    {
        $entity = new Entity([
            'username' => 'superuser',
            'password' => 'root',
            'created' => new Time('2013-10-10 00:00'),
            'updated' => new Time('2013-10-10 00:00'),
        ]);
        $table = $this->getTableLocator()->get('users');
        $this->assertSame($entity, $table->save($entity));
        $this->assertEquals($entity->id, self::$nextUserId);

        $row = $table->find('all')->where(['id' => self::$nextUserId])->first();
        $this->assertEquals($entity->toArray(), $row->toArray());
    }

    /**
     * Test that saving a new empty entity does nothing.
     *
     * @group save
     * @return void
     */
    public function testSaveNewEmptyEntity()
    {
        $entity = new Entity();
        $table = $this->getTableLocator()->get('users');
        $this->assertFalse($table->save($entity));
    }

    /**
     * Test that saving a new empty entity does not call exists.
     *
     * @group save
     * @return void
     */
    public function testSaveNewEntityNoExists()
    {
        $table = $this->getMockBuilder('Cake\ORM\Table')
            ->setMethods(['exists'])
            ->setConstructorArgs([[
                'connection' => $this->connection,
                'alias' => 'Users',
                'table' => 'users',
            ]])
            ->getMock();
        $entity = $table->newEntity(['username' => 'mark']);
        $this->assertTrue($entity->isNew());

        $table->expects($this->never())
            ->method('exists');
        $this->assertSame($entity, $table->save($entity));
    }

    /**
     * Test that saving a new entity with a Primary Key set does call exists.
     *
     * @group save
     * @return void
     */
    public function testSavePrimaryKeyEntityExists()
    {
        $this->skipIfSqlServer();
        $table = $this->getMockBuilder('Cake\ORM\Table')
            ->setMethods(['exists'])
            ->setConstructorArgs([[
                'connection' => $this->connection,
                'alias' => 'Users',
                'table' => 'users',
            ]])
            ->getMock();
        $entity = $table->newEntity(['id' => 20, 'username' => 'mark']);
        $this->assertTrue($entity->isNew());

        $table->expects($this->once())->method('exists');
        $this->assertSame($entity, $table->save($entity));
    }

    /**
     * Test that save works with replace saveStrategy and are not deleted once they are not null
     *
     * @return void
     */
    public function testSaveReplaceSaveStrategy()
    {
        $authors = new Table(
            [
                'table' => 'authors',
                'alias' => 'Authors',
                'connection' => $this->connection,
                'entityClass' => 'Cake\ORM\Entity',
            ]
        );

        $authors->hasMany('Articles', ['saveStrategy' => 'replace']);

        $entity = $authors->newEntity([
            'name' => 'mylux',
            'articles' => [
                ['title' => 'One Random Post', 'body' => 'The cake is not a lie'],
                ['title' => 'Another Random Post', 'body' => 'The cake is nice'],
                ['title' => 'One more random post', 'body' => 'The cake is forever'],
            ],
        ], ['associated' => ['Articles']]);

        $entity = $authors->save($entity, ['associated' => ['Articles']]);
        $sizeArticles = count($entity->articles);
        $this->assertEquals($sizeArticles, $authors->Articles->find('all')->where(['author_id' => $entity['id']])->count());

        $articleId = $entity->articles[0]->id;
        unset($entity->articles[0]);
        $entity->setDirty('articles', true);

        $authors->save($entity, ['associated' => ['Articles']]);

        $this->assertEquals($sizeArticles - 1, $authors->Articles->find('all')->where(['author_id' => $entity['id']])->count());
        $this->assertTrue($authors->Articles->exists(['id' => $articleId]));
    }

    /**
     * Test that save works with replace saveStrategy, replacing the already persisted entities even if no new entities are passed
     *
     * @return void
     */
    public function testSaveReplaceSaveStrategyNotAdding()
    {
        $authors = new Table(
            [
                'table' => 'authors',
                'alias' => 'Authors',
                'connection' => $this->connection,
                'entityClass' => 'Cake\ORM\Entity',
            ]
        );

        $authors->hasMany('Articles', ['saveStrategy' => 'replace']);

        $entity = $authors->newEntity([
            'name' => 'mylux',
            'articles' => [
                ['title' => 'One Random Post', 'body' => 'The cake is not a lie'],
                ['title' => 'Another Random Post', 'body' => 'The cake is nice'],
                ['title' => 'One more random post', 'body' => 'The cake is forever'],
            ],
        ], ['associated' => ['Articles']]);

        $entity = $authors->save($entity, ['associated' => ['Articles']]);
        $sizeArticles = count($entity->articles);
        $this->assertCount($sizeArticles, $authors->Articles->find('all')->where(['author_id' => $entity['id']]));

        $entity->set('articles', []);

        $entity = $authors->save($entity, ['associated' => ['Articles']]);

        $this->assertCount(0, $authors->Articles->find('all')->where(['author_id' => $entity['id']]));
    }

    /**
     * Test that save works with append saveStrategy not deleting or setting null anything
     *
     * @return void
     */
    public function testSaveAppendSaveStrategy()
    {
        $authors = new Table(
            [
                'table' => 'authors',
                'alias' => 'Authors',
                'connection' => $this->connection,
                'entityClass' => 'Cake\ORM\Entity',
            ]
        );

        $authors->hasMany('Articles', ['saveStrategy' => 'append']);

        $entity = $authors->newEntity([
            'name' => 'mylux',
            'articles' => [
                ['title' => 'One Random Post', 'body' => 'The cake is not a lie'],
                ['title' => 'Another Random Post', 'body' => 'The cake is nice'],
                ['title' => 'One more random post', 'body' => 'The cake is forever'],
            ],
        ], ['associated' => ['Articles']]);

        $entity = $authors->save($entity, ['associated' => ['Articles']]);
        $sizeArticles = count($entity->articles);

        $this->assertEquals($sizeArticles, $authors->Articles->find('all')->where(['author_id' => $entity['id']])->count());

        $articleId = $entity->articles[0]->id;
        unset($entity->articles[0]);
        $entity->setDirty('articles', true);

        $authors->save($entity, ['associated' => ['Articles']]);

        $this->assertEquals($sizeArticles, $authors->Articles->find('all')->where(['author_id' => $entity['id']])->count());
        $this->assertTrue($authors->Articles->exists(['id' => $articleId]));
    }

    /**
     * Test that save has append as the default save strategy
     *
     * @return void
     */
    public function testSaveDefaultSaveStrategy()
    {
        $authors = new Table(
            [
                'table' => 'authors',
                'alias' => 'Authors',
                'connection' => $this->connection,
                'entityClass' => 'Cake\ORM\Entity',
            ]
        );
        $authors->hasMany('Articles', ['saveStrategy' => 'append']);
        $this->assertEquals('append', $authors->getAssociation('articles')->getSaveStrategy());
    }

    /**
     * Test that the associated entities are unlinked and deleted when they are dependent
     *
     * @return void
     */
    public function testSaveReplaceSaveStrategyDependent()
    {
        $authors = new Table(
            [
                'table' => 'authors',
                'alias' => 'Authors',
                'connection' => $this->connection,
                'entityClass' => 'Cake\ORM\Entity',
            ]
        );

        $authors->hasMany('Articles', ['saveStrategy' => 'replace', 'dependent' => true]);

        $entity = $authors->newEntity([
            'name' => 'mylux',
            'articles' => [
                ['title' => 'One Random Post', 'body' => 'The cake is not a lie'],
                ['title' => 'Another Random Post', 'body' => 'The cake is nice'],
                ['title' => 'One more random post', 'body' => 'The cake is forever'],
            ],
        ], ['associated' => ['Articles']]);

        $entity = $authors->save($entity, ['associated' => ['Articles']]);
        $sizeArticles = count($entity->articles);
        $this->assertEquals($sizeArticles, $authors->Articles->find('all')->where(['author_id' => $entity['id']])->count());

        $articleId = $entity->articles[0]->id;
        unset($entity->articles[0]);
        $entity->setDirty('articles', true);

        $authors->save($entity, ['associated' => ['Articles']]);

        $this->assertEquals($sizeArticles - 1, $authors->Articles->find('all')->where(['author_id' => $entity['id']])->count());
        $this->assertFalse($authors->Articles->exists(['id' => $articleId]));
    }

    /**
     * Test that the associated entities are unlinked and deleted when they have a not nullable foreign key
     *
     * @return void
     */
    public function testSaveReplaceSaveStrategyNotNullable()
    {
        $articles = new Table(
            [
                'table' => 'articles',
                'alias' => 'Articles',
                'connection' => $this->connection,
                'entityClass' => 'Cake\ORM\Entity',
            ]
        );

        $articles->hasMany('Comments', ['saveStrategy' => 'replace']);

        $article = $articles->newEntity([
            'title' => 'Bakeries are sky rocketing',
            'body' => 'All because of cake',
            'comments' => [
                [
                    'user_id' => 1,
                    'comment' => 'That is true!',
                ],
                [
                    'user_id' => 2,
                    'comment' => 'Of course',
                ],
            ],
        ], ['associated' => ['Comments']]);

        $article = $articles->save($article, ['associated' => ['Comments']]);
        $commentId = $article->comments[0]->id;
        $sizeComments = count($article->comments);

        $this->assertEquals($sizeComments, $articles->Comments->find('all')->where(['article_id' => $article->id])->count());
        $this->assertTrue($articles->Comments->exists(['id' => $commentId]));

        unset($article->comments[0]);
        $article->setDirty('comments', true);
        $article = $articles->save($article, ['associated' => ['Comments']]);

        $this->assertEquals($sizeComments - 1, $articles->Comments->find('all')->where(['article_id' => $article->id])->count());
        $this->assertFalse($articles->Comments->exists(['id' => $commentId]));
    }

    /**
     * Test that the associated entities are unlinked and deleted when they have a not nullable foreign key
     *
     * @return void
     */
    public function testSaveReplaceSaveStrategyAdding()
    {
        $articles = new Table(
            [
                'table' => 'articles',
                'alias' => 'Articles',
                'connection' => $this->connection,
                'entityClass' => 'Cake\ORM\Entity',
            ]
        );

        $articles->hasMany('Comments', ['saveStrategy' => 'replace']);

        $article = $articles->newEntity([
            'title' => 'Bakeries are sky rocketing',
            'body' => 'All because of cake',
            'comments' => [
                [
                    'user_id' => 1,
                    'comment' => 'That is true!',
                ],
                [
                    'user_id' => 2,
                    'comment' => 'Of course',
                ],
            ],
        ], ['associated' => ['Comments']]);

        $article = $articles->save($article, ['associated' => ['Comments']]);
        $commentId = $article->comments[0]->id;
        $sizeComments = count($article->comments);
        $articleId = $article->id;

        $this->assertEquals($sizeComments, $articles->Comments->find('all')->where(['article_id' => $article->id])->count());
        $this->assertTrue($articles->Comments->exists(['id' => $commentId]));

        unset($article->comments[0]);
        $article->comments[] = $articles->Comments->newEntity([
            'user_id' => 1,
            'comment' => 'new comment',
        ]);

        $article->setDirty('comments', true);
        $article = $articles->save($article, ['associated' => ['Comments']]);

        $this->assertEquals($sizeComments, $articles->Comments->find('all')->where(['article_id' => $article->id])->count());
        $this->assertFalse($articles->Comments->exists(['id' => $commentId]));
        $this->assertTrue($articles->Comments->exists(['comment' => 'new comment', 'article_id' => $articleId]));
    }

    /**
     * Tests that dependent, non-cascading deletes are using the association
     * conditions for deleting associated records.
     *
     * @return void
     */
    public function testHasManyNonCascadingUnlinkDeleteUsesAssociationConditions()
    {
        $Articles = $this->getTableLocator()->get('Articles');
        $Comments = $Articles->hasMany('Comments', [
            'dependent' => true,
            'cascadeCallbacks' => false,
            'saveStrategy' => HasMany::SAVE_REPLACE,
            'conditions' => [
                'Comments.published' => 'Y',
            ],
        ]);

        $article = $Articles->newEntity([
            'title' => 'Title',
            'body' => 'Body',
            'comments' => [
                [
                    'user_id' => 1,
                    'comment' => 'First comment',
                    'published' => 'Y',
                ],
                [
                    'user_id' => 1,
                    'comment' => 'Second comment',
                    'published' => 'Y',
                ],
            ],
        ]);
        $article = $Articles->save($article);
        $this->assertNotEmpty($article);

        $comment3 = $Comments->getTarget()->newEntity([
            'article_id' => $article->get('id'),
            'user_id' => 1,
            'comment' => 'Third comment',
            'published' => 'N',
        ]);
        $comment3 = $Comments->getTarget()->save($comment3);
        $this->assertNotEmpty($comment3);

        $this->assertEquals(3, $Comments->getTarget()->find()->where(['Comments.article_id' => $article->get('id')])->count());

        unset($article->comments[1]);
        $article->setDirty('comments', true);

        $article = $Articles->save($article);
        $this->assertNotEmpty($article);

        // Given the association condition of `'Comments.published' => 'Y'`,
        // it is expected that only one of the three linked comments are
        // actually being deleted, as only one of them matches the
        // association condition.
        $this->assertEquals(2, $Comments->getTarget()->find()->where(['Comments.article_id' => $article->get('id')])->count());
    }

    /**
     * Tests that non-dependent, non-cascading deletes are using the association
     * conditions for updating associated records.
     *
     * @return void
     */
    public function testHasManyNonDependentNonCascadingUnlinkUpdateUsesAssociationConditions()
    {
        $Authors = $this->getTableLocator()->get('Authors');
        $Authors->associations()->removeAll();
        $Articles = $Authors->hasMany('Articles', [
            'dependent' => false,
            'cascadeCallbacks' => false,
            'saveStrategy' => HasMany::SAVE_REPLACE,
            'conditions' => [
                'Articles.published' => 'Y',
            ],
        ]);

        $author = $Authors->newEntity([
            'name' => 'Name',
            'articles' => [
                [
                    'title' => 'First article',
                    'body' => 'First article',
                    'published' => 'Y',
                ],
                [
                    'title' => 'Second article',
                    'body' => 'Second article',
                    'published' => 'Y',
                ],
            ],
        ]);
        $author = $Authors->save($author);
        $this->assertNotEmpty($author);

        $article3 = $Articles->getTarget()->newEntity([
            'author_id' => $author->get('id'),
            'title' => 'Third article',
            'body' => 'Third article',
            'published' => 'N',
        ]);
        $article3 = $Articles->getTarget()->save($article3);
        $this->assertNotEmpty($article3);

        $this->assertEquals(3, $Articles->getTarget()->find()->where(['Articles.author_id' => $author->get('id')])->count());

        $article2 = $author->articles[1];
        unset($author->articles[1]);
        $author->setDirty('articles', true);

        $author = $Authors->save($author);
        $this->assertNotEmpty($author);

        // Given the association condition of `'Articles.published' => 'Y'`,
        // it is expected that only one of the three linked articles are
        // actually being unlinked (nulled), as only one of them matches the
        // association condition.
        $this->assertEquals(2, $Articles->getTarget()->find()->where(['Articles.author_id' => $author->get('id')])->count());
        $this->assertNull($Articles->get($article2->get('id'))->get('author_id'));
        $this->assertEquals($author->get('id'), $Articles->get($article3->get('id'))->get('author_id'));
    }

    /**
     * Test that saving a new entity with a Primary Key set does not call exists when checkExisting is false.
     *
     * @group save
     * @return void
     */
    public function testSavePrimaryKeyEntityNoExists()
    {
        $this->skipIfSqlServer();
        $table = $this->getMockBuilder('Cake\ORM\Table')
            ->setMethods(['exists'])
            ->setConstructorArgs([[
                'connection' => $this->connection,
                'alias' => 'Users',
                'table' => 'users',
            ]])
            ->getMock();
        $entity = $table->newEntity(['id' => 20, 'username' => 'mark']);
        $this->assertTrue($entity->isNew());

        $table->expects($this->never())->method('exists');
        $this->assertSame($entity, $table->save($entity, ['checkExisting' => false]));
    }

    /**
     * Tests that saving an entity will filter out properties that
     * are not present in the table schema when saving
     *
     * @group save
     * @return void
     */
    public function testSaveEntityOnlySchemaFields()
    {
        $entity = new Entity([
            'username' => 'superuser',
            'password' => 'root',
            'crazyness' => 'super crazy value',
            'created' => new Time('2013-10-10 00:00'),
            'updated' => new Time('2013-10-10 00:00'),
        ]);
        $table = $this->getTableLocator()->get('users');
        $this->assertSame($entity, $table->save($entity));
        $this->assertEquals($entity->id, self::$nextUserId);

        $row = $table->find('all')->where(['id' => self::$nextUserId])->first();
        $entity->unsetProperty('crazyness');
        $this->assertEquals($entity->toArray(), $row->toArray());
    }

    /**
     * Tests that it is possible to modify data from the beforeSave callback
     *
     * @group save
     * @return void
     */
    public function testBeforeSaveModifyData()
    {
        $table = $this->getTableLocator()->get('users');
        $data = new Entity([
            'username' => 'superuser',
            'created' => new Time('2013-10-10 00:00'),
            'updated' => new Time('2013-10-10 00:00'),
        ]);
        $listener = function ($e, $entity, $options) use ($data) {
            $this->assertSame($data, $entity);
            $entity->set('password', 'foo');
        };
        $table->getEventManager()->on('Model.beforeSave', $listener);
        $this->assertSame($data, $table->save($data));
        $this->assertEquals($data->id, self::$nextUserId);
        $row = $table->find('all')->where(['id' => self::$nextUserId])->first();
        $this->assertEquals('foo', $row->get('password'));
    }

    /**
     * Tests that it is possible to modify the options array in beforeSave
     *
     * @group save
     * @return void
     */
    public function testBeforeSaveModifyOptions()
    {
        $table = $this->getTableLocator()->get('users');
        $data = new Entity([
            'username' => 'superuser',
            'password' => 'foo',
            'created' => new Time('2013-10-10 00:00'),
            'updated' => new Time('2013-10-10 00:00'),
        ]);
        $listener1 = function ($e, $entity, $options) {
            $options['crazy'] = true;
        };
        $listener2 = function ($e, $entity, $options) {
            $this->assertTrue($options['crazy']);
        };
        $table->getEventManager()->on('Model.beforeSave', $listener1);
        $table->getEventManager()->on('Model.beforeSave', $listener2);
        $this->assertSame($data, $table->save($data));
        $this->assertEquals($data->id, self::$nextUserId);

        $row = $table->find('all')->where(['id' => self::$nextUserId])->first();
        $this->assertEquals($data->toArray(), $row->toArray());
    }

    /**
     * Tests that it is possible to stop the saving altogether, without implying
     * the save operation failed
     *
     * @group save
     * @return void
     */
    public function testBeforeSaveStopEvent()
    {
        $table = $this->getTableLocator()->get('users');
        $data = new Entity([
            'username' => 'superuser',
            'created' => new Time('2013-10-10 00:00'),
            'updated' => new Time('2013-10-10 00:00'),
        ]);
        $listener = function ($e, $entity) {
            $e->stopPropagation();

            return $entity;
        };
        $table->getEventManager()->on('Model.beforeSave', $listener);
        $this->assertSame($data, $table->save($data));
        $this->assertNull($data->id);
        $row = $table->find('all')->where(['id' => self::$nextUserId])->first();
        $this->assertNull($row);
    }

    /**
     * Asserts that afterSave callback is called on successful save
     *
     * @group save
     * @return void
     */
    public function testAfterSave()
    {
        $table = $this->getTableLocator()->get('users');
        $data = $table->get(1);

        $data->username = 'newusername';

        $called = false;
        $listener = function ($e, $entity, $options) use ($data, &$called) {
            $this->assertSame($data, $entity);
            $this->assertTrue($entity->isDirty());
            $called = true;
        };
        $table->getEventManager()->on('Model.afterSave', $listener);

        $calledAfterCommit = false;
        $listenerAfterCommit = function ($e, $entity, $options) use ($data, &$calledAfterCommit) {
            $this->assertSame($data, $entity);
            $this->assertTrue($entity->isDirty());
            $this->assertNotSame($data->get('username'), $data->getOriginal('username'));
            $calledAfterCommit = true;
        };
        $table->getEventManager()->on('Model.afterSaveCommit', $listenerAfterCommit);

        $this->assertSame($data, $table->save($data));
        $this->assertTrue($called);
        $this->assertTrue($calledAfterCommit);
    }

    /**
     * Asserts that afterSaveCommit is also triggered for non-atomic saves
     *
     * @return void
     */
    public function testAfterSaveCommitForNonAtomic()
    {
        $table = $this->getTableLocator()->get('users');
        $data = new Entity([
            'username' => 'superuser',
            'created' => new Time('2013-10-10 00:00'),
            'updated' => new Time('2013-10-10 00:00'),
        ]);

        $called = false;
        $listener = function ($e, $entity, $options) use ($data, &$called) {
            $this->assertSame($data, $entity);
            $called = true;
        };
        $table->getEventManager()->on('Model.afterSave', $listener);

        $calledAfterCommit = false;
        $listenerAfterCommit = function ($e, $entity, $options) use ($data, &$calledAfterCommit) {
            $calledAfterCommit = true;
        };
        $table->getEventManager()->on('Model.afterSaveCommit', $listenerAfterCommit);

        $this->assertSame($data, $table->save($data, ['atomic' => false]));
        $this->assertEquals($data->id, self::$nextUserId);
        $this->assertTrue($called);
        $this->assertTrue($calledAfterCommit);
    }

    /**
     * Asserts the afterSaveCommit is not triggered if transaction is running.
     *
     * @return void
     */
    public function testAfterSaveCommitWithTransactionRunning()
    {
        $table = $this->getTableLocator()->get('users');
        $data = new Entity([
            'username' => 'superuser',
            'created' => new Time('2013-10-10 00:00'),
            'updated' => new Time('2013-10-10 00:00'),
        ]);

        $called = false;
        $listener = function ($e, $entity, $options) use (&$called) {
            $called = true;
        };
        $table->getEventManager()->on('Model.afterSaveCommit', $listener);

        $this->connection->begin();
        $this->assertSame($data, $table->save($data));
        $this->assertFalse($called);
        $this->connection->commit();
    }

    /**
     * Asserts the afterSaveCommit is not triggered if transaction is running.
     *
     * @return void
     */
    public function testAfterSaveCommitWithNonAtomicAndTransactionRunning()
    {
        $table = $this->getTableLocator()->get('users');
        $data = new Entity([
            'username' => 'superuser',
            'created' => new Time('2013-10-10 00:00'),
            'updated' => new Time('2013-10-10 00:00'),
        ]);

        $called = false;
        $listener = function ($e, $entity, $options) use (&$called) {
            $called = true;
        };
        $table->getEventManager()->on('Model.afterSaveCommit', $listener);

        $this->connection->begin();
        $this->assertSame($data, $table->save($data, ['atomic' => false]));
        $this->assertFalse($called);
        $this->connection->commit();
    }

    /**
     * Asserts that afterSave callback not is called on unsuccessful save
     *
     * @group save
     * @return void
     */
    public function testAfterSaveNotCalled()
    {
        $table = $this->getMockBuilder('Cake\ORM\Table')
            ->setMethods(['query'])
            ->setConstructorArgs([['table' => 'users', 'connection' => $this->connection]])
            ->getMock();
        $query = $this->getMockBuilder('Cake\ORM\Query')
            ->setMethods(['execute', 'addDefaultTypes'])
            ->setConstructorArgs([$this->connection, $table])
            ->getMock();
        $statement = $this->getMockBuilder('Cake\Database\Statement\StatementDecorator')->getMock();
        $data = new Entity([
            'username' => 'superuser',
            'created' => new Time('2013-10-10 00:00'),
            'updated' => new Time('2013-10-10 00:00'),
        ]);

        $table->expects($this->once())->method('query')
            ->will($this->returnValue($query));

        $query->expects($this->once())->method('execute')
            ->will($this->returnValue($statement));

        $statement->expects($this->once())->method('rowCount')
            ->will($this->returnValue(0));

        $called = false;
        $listener = function ($e, $entity, $options) use ($data, &$called) {
            $called = true;
        };
        $table->getEventManager()->on('Model.afterSave', $listener);

        $calledAfterCommit = false;
        $listenerAfterCommit = function ($e, $entity, $options) use ($data, &$calledAfterCommit) {
            $calledAfterCommit = true;
        };
        $table->getEventManager()->on('Model.afterSaveCommit', $listenerAfterCommit);

        $this->assertFalse($table->save($data));
        $this->assertFalse($called);
        $this->assertFalse($calledAfterCommit);
    }

    /**
     * Asserts that afterSaveCommit callback is triggered only for primary table
     *
     * @group save
     * @return void
     */
    public function testAfterSaveCommitTriggeredOnlyForPrimaryTable()
    {
        $entity = new Entity([
            'title' => 'A Title',
            'body' => 'A body',
        ]);
        $entity->author = new Entity([
            'name' => 'Jose',
        ]);

        $table = $this->getTableLocator()->get('articles');
        $table->belongsTo('authors');

        $calledForArticle = false;
        $listenerForArticle = function ($e, $entity, $options) use (&$calledForArticle) {
            $calledForArticle = true;
        };
        $table->getEventManager()->on('Model.afterSaveCommit', $listenerForArticle);

        $calledForAuthor = false;
        $listenerForAuthor = function ($e, $entity, $options) use (&$calledForAuthor) {
            $calledForAuthor = true;
        };
        $table->authors->getEventManager()->on('Model.afterSaveCommit', $listenerForAuthor);

        $this->assertSame($entity, $table->save($entity));
        $this->assertFalse($entity->isNew());
        $this->assertFalse($entity->author->isNew());
        $this->assertTrue($calledForArticle);
        $this->assertFalse($calledForAuthor);
    }

    /**
     * Test that you cannot save rows without a primary key.
     *
     * @group save
     * @return void
     */
    public function testSaveNewErrorOnNoPrimaryKey()
    {
        $this->expectException(\RuntimeException::class);
        $this->expectExceptionMessage('Cannot insert row in "users" table, it has no primary key');
        $entity = new Entity(['username' => 'superuser']);
        $table = $this->getTableLocator()->get('users', [
            'schema' => [
                'id' => ['type' => 'integer'],
                'username' => ['type' => 'string'],
            ],
        ]);
        $table->save($entity);
    }

    /**
     * Tests that save is wrapped around a transaction
     *
     * @group save
     * @return void
     */
    public function testAtomicSave()
    {
        $config = ConnectionManager::getConfig('test');

        $connection = $this->getMockBuilder('Cake\Database\Connection')
            ->setMethods(['begin', 'commit', 'inTransaction'])
            ->setConstructorArgs([$config])
            ->getMock();
        $connection->setDriver($this->connection->getDriver());

        $table = $this->getMockBuilder('Cake\ORM\Table')
            ->setMethods(['getConnection'])
            ->setConstructorArgs([['table' => 'users']])
            ->getMock();
        $table->expects($this->any())->method('getConnection')
            ->will($this->returnValue($connection));

        $connection->expects($this->once())->method('begin');
        $connection->expects($this->once())->method('commit');
        $connection->expects($this->any())->method('inTransaction')->will($this->returnValue(true));
        $data = new Entity([
            'username' => 'superuser',
            'created' => new Time('2013-10-10 00:00'),
            'updated' => new Time('2013-10-10 00:00'),
        ]);
        $this->assertSame($data, $table->save($data));
    }

    /**
     * Tests that save will rollback the transaction in the case of an exception
     *
     * @group save
     * @return void
     */
    public function testAtomicSaveRollback()
    {
        $this->expectException(\PDOException::class);
        $connection = $this->getMockBuilder('Cake\Database\Connection')
            ->setMethods(['begin', 'rollback'])
            ->setConstructorArgs([ConnectionManager::getConfig('test')])
            ->getMock();
        $connection->setDriver(ConnectionManager::get('test')->getDriver());
        $table = $this->getMockBuilder('Cake\ORM\Table')
            ->setMethods(['query', 'getConnection'])
            ->setConstructorArgs([['table' => 'users']])
            ->getMock();
        $query = $this->getMockBuilder('Cake\ORM\Query')
            ->setMethods(['execute', 'addDefaultTypes'])
            ->setConstructorArgs([$connection, $table])
            ->getMock();
        $table->expects($this->any())->method('getConnection')
            ->will($this->returnValue($connection));

        $table->expects($this->once())->method('query')
            ->will($this->returnValue($query));

        $connection->expects($this->once())->method('begin');
        $connection->expects($this->once())->method('rollback');
        $query->expects($this->once())->method('execute')
            ->will($this->throwException(new \PDOException()));

        $data = new Entity([
            'username' => 'superuser',
            'created' => new Time('2013-10-10 00:00'),
            'updated' => new Time('2013-10-10 00:00'),
        ]);
        $table->save($data);
    }

    /**
     * Tests that save will rollback the transaction in the case of an exception
     *
     * @group save
     * @return void
     */
    public function testAtomicSaveRollbackOnFailure()
    {
        $connection = $this->getMockBuilder('Cake\Database\Connection')
            ->setMethods(['begin', 'rollback'])
            ->setConstructorArgs([ConnectionManager::getConfig('test')])
            ->getMock();
        $connection->setDriver(ConnectionManager::get('test')->getDriver());
        $table = $this->getMockBuilder('Cake\ORM\Table')
            ->setMethods(['query', 'getConnection', 'exists'])
            ->setConstructorArgs([['table' => 'users']])
            ->getMock();
        $query = $this->getMockBuilder('Cake\ORM\Query')
            ->setMethods(['execute', 'addDefaultTypes'])
            ->setConstructorArgs([$connection, $table])
            ->getMock();

        $table->expects($this->any())->method('getConnection')
            ->will($this->returnValue($connection));

        $table->expects($this->once())->method('query')
            ->will($this->returnValue($query));

        $statement = $this->getMockBuilder('Cake\Database\Statement\StatementDecorator')->getMock();
        $statement->expects($this->once())
            ->method('rowCount')
            ->will($this->returnValue(0));
        $connection->expects($this->once())->method('begin');
        $connection->expects($this->once())->method('rollback');
        $query->expects($this->once())
            ->method('execute')
            ->will($this->returnValue($statement));

        $data = new Entity([
            'username' => 'superuser',
            'created' => new Time('2013-10-10 00:00'),
            'updated' => new Time('2013-10-10 00:00'),
        ]);
        $table->save($data);
    }

    /**
     * Tests that only the properties marked as dirty are actually saved
     * to the database
     *
     * @group save
     * @return void
     */
    public function testSaveOnlyDirtyProperties()
    {
        $entity = new Entity([
            'username' => 'superuser',
            'password' => 'root',
            'created' => new Time('2013-10-10 00:00'),
            'updated' => new Time('2013-10-10 00:00'),
        ]);
        $entity->clean();
        $entity->setDirty('username', true);
        $entity->setDirty('created', true);
        $entity->setDirty('updated', true);

        $table = $this->getTableLocator()->get('users');
        $this->assertSame($entity, $table->save($entity));
        $this->assertEquals($entity->id, self::$nextUserId);

        $row = $table->find('all')->where(['id' => self::$nextUserId])->first();
        $entity->set('password', null);
        $this->assertEquals($entity->toArray(), $row->toArray());
    }

    /**
     * Tests that a recently saved entity is marked as clean
     *
     * @group save
     * @return void
     */
    public function testASavedEntityIsClean()
    {
        $entity = new Entity([
            'username' => 'superuser',
            'password' => 'root',
            'created' => new Time('2013-10-10 00:00'),
            'updated' => new Time('2013-10-10 00:00'),
        ]);
        $table = $this->getTableLocator()->get('users');
        $this->assertSame($entity, $table->save($entity));
        $this->assertFalse($entity->isDirty('usermane'));
        $this->assertFalse($entity->isDirty('password'));
        $this->assertFalse($entity->isDirty('created'));
        $this->assertFalse($entity->isDirty('updated'));
    }

    /**
     * Tests that a recently saved entity is marked as not new
     *
     * @group save
     * @return void
     */
    public function testASavedEntityIsNotNew()
    {
        $entity = new Entity([
            'username' => 'superuser',
            'password' => 'root',
            'created' => new Time('2013-10-10 00:00'),
            'updated' => new Time('2013-10-10 00:00'),
        ]);
        $table = $this->getTableLocator()->get('users');
        $this->assertSame($entity, $table->save($entity));
        $this->assertFalse($entity->isNew());
    }

    /**
     * Tests that save can detect automatically if it needs to insert
     * or update a row
     *
     * @group save
     * @return void
     */
    public function testSaveUpdateAuto()
    {
        $entity = new Entity([
            'id' => 2,
            'username' => 'baggins',
        ]);
        $table = $this->getTableLocator()->get('users');
        $original = $table->find('all')->where(['id' => 2])->first();
        $this->assertSame($entity, $table->save($entity));

        $row = $table->find('all')->where(['id' => 2])->first();
        $this->assertEquals('baggins', $row->username);
        $this->assertEquals($original->password, $row->password);
        $this->assertEquals($original->created, $row->created);
        $this->assertEquals($original->updated, $row->updated);
        $this->assertFalse($entity->isNew());
        $this->assertFalse($entity->isDirty('id'));
        $this->assertFalse($entity->isDirty('username'));
    }

    /**
     * Tests that beforeFind gets the correct isNew() state for the entity
     *
     * @return void
     */
    public function testBeforeSaveGetsCorrectPersistance()
    {
        $entity = new Entity([
            'id' => 2,
            'username' => 'baggins',
        ]);
        $table = $this->getTableLocator()->get('users');
        $called = false;
        $listener = function (EventInterface $event, $entity) use (&$called) {
            $this->assertFalse($entity->isNew());
            $called = true;
        };
        $table->getEventManager()->on('Model.beforeSave', $listener);
        $this->assertSame($entity, $table->save($entity));
        $this->assertTrue($called);
    }

    /**
     * Tests that marking an entity as already persisted will prevent the save
     * method from trying to infer the entity's actual status.
     *
     * @group save
     * @return void
     */
    public function testSaveUpdateWithHint()
    {
        $table = $this->getMockBuilder('Cake\ORM\Table')
            ->setMethods(['exists'])
            ->setConstructorArgs([['table' => 'users', 'connection' => ConnectionManager::get('test')]])
            ->getMock();
        $entity = new Entity([
            'id' => 2,
            'username' => 'baggins',
        ], ['markNew' => false]);
        $this->assertFalse($entity->isNew());
        $table->expects($this->never())->method('exists');
        $this->assertSame($entity, $table->save($entity));
    }

    /**
     * Tests that when updating the primary key is not passed to the list of
     * attributes to change
     *
     * @group save
     * @return void
     */
    public function testSaveUpdatePrimaryKeyNotModified()
    {
        $table = $this->getMockBuilder('Cake\ORM\Table')
            ->setMethods(['query'])
            ->setConstructorArgs([['table' => 'users', 'connection' => $this->connection]])
            ->getMock();

        $query = $this->getMockBuilder('Cake\ORM\Query')
            ->setMethods(['execute', 'addDefaultTypes', 'set'])
            ->setConstructorArgs([$this->connection, $table])
            ->getMock();

        $table->expects($this->once())->method('query')
            ->will($this->returnValue($query));

        $statement = $this->getMockBuilder('Cake\Database\Statement\StatementDecorator')->getMock();
        $statement->expects($this->once())
            ->method('errorCode')
            ->will($this->returnValue('00000'));

        $query->expects($this->once())
            ->method('execute')
            ->will($this->returnValue($statement));

        $query->expects($this->once())->method('set')
            ->with(['username' => 'baggins'])
            ->will($this->returnValue($query));

        $entity = new Entity([
            'id' => 2,
            'username' => 'baggins',
        ], ['markNew' => false]);
        $this->assertSame($entity, $table->save($entity));
    }

    /**
     * Tests that passing only the primary key to save will not execute any queries
     * but still return success
     *
     * @group save
     * @return void
     */
    public function testUpdateNoChange()
    {
        $table = $this->getMockBuilder('Cake\ORM\Table')
            ->setMethods(['query'])
            ->setConstructorArgs([['table' => 'users', 'connection' => $this->connection]])
            ->getMock();
        $table->expects($this->never())->method('query');
        $entity = new Entity([
            'id' => 2,
        ], ['markNew' => false]);
        $this->assertSame($entity, $table->save($entity));
    }

    /**
     * Tests that passing only the primary key to save will not execute any queries
     * but still return success
     *
     * @group save
     * @group integration
     * @return void
     */
    public function testUpdateDirtyNoActualChanges()
    {
        $table = $this->getTableLocator()->get('Articles');
        $entity = $table->get(1);

        $entity->setAccess('*', true);
        $entity->set($entity->toArray());
        $this->assertSame($entity, $table->save($entity));
    }

    /**
     * Tests that failing to pass a primary key to save will result in exception
     *
     * @group save
     * @return void
     */
    public function testUpdateNoPrimaryButOtherKeys()
    {
        $this->expectException(\InvalidArgumentException::class);
        $table = $this->getMockBuilder('Cake\ORM\Table')
            ->setMethods(['query'])
            ->setConstructorArgs([['table' => 'users', 'connection' => $this->connection]])
            ->getMock();
        $table->expects($this->never())->method('query');
        $entity = new Entity([
            'username' => 'mariano',
        ], ['markNew' => false]);
        $this->assertSame($entity, $table->save($entity));
    }

    /**
     * Test saveMany() with entities array
     *
     * @return void
     */
    public function testSaveManyArray()
    {
        $entities = [
            new Entity(['name' => 'admad']),
            new Entity(['name' => 'dakota']),
        ];

        $table = $this->getTableLocator()->get('authors');
        $result = $table->saveMany($entities);

        $this->assertSame($entities, $result);
        $this->assertTrue(isset($result[0]->id));
        foreach ($entities as $entity) {
            $this->assertFalse($entity->isNew());
        }
    }

    /**
     * Test saveMany() with ResultSet instance
     *
     * @return void
     */
    public function testSaveManyResultSet()
    {
        $table = $this->getTableLocator()->get('authors');

        $entities = $table->find()
            ->order(['id' => 'ASC'])
            ->all();
        $entities->first()->name = 'admad';

        $result = $table->saveMany($entities);
        $this->assertSame($entities, $result);

        $first = $table->find()
            ->order(['id' => 'ASC'])
            ->first();
        $this->assertSame('admad', $first->name);
    }

    /**
     * Test saveMany() with failed save
     *
     * @return void
     */
    public function testSaveManyFailed()
    {
        $table = $this->getTableLocator()->get('authors');
        $entities = [
            new Entity(['name' => 'mark']),
            new Entity(['name' => 'jose']),
        ];
        $entities[1]->setErrors(['name' => ['message']]);
        $result = $table->saveMany($entities);

        $this->assertFalse($result);
        foreach ($entities as $entity) {
            $this->assertTrue($entity->isNew());
        }
    }

    /**
     * Test saveMany() with failed save due to an exception
     *
     * @return void
     */
    public function testSaveManyFailedWithException()
    {
        $table = $this->getTableLocator()
            ->get('authors');
        $entities = [
            new Entity(['name' => 'mark']),
            new Entity(['name' => 'jose']),
        ];

        $table->getEventManager()->on('Model.beforeSave', function (EventInterface $event, Entity $entity) {
            if ($entity->name === 'jose') {
                throw new \Exception('Oh noes');
            }
        });

        $this->expectException(\Exception::class);

        try {
            $table->saveMany($entities);
        } finally {
            foreach ($entities as $entity) {
                $this->assertTrue($entity->isNew());
            }
        }
    }

    /**
     * Test simple delete.
     *
     * @return void
     */
    public function testDelete()
    {
        $table = $this->getTableLocator()->get('users');
        $conditions = [
            'limit' => 1,
            'conditions' => [
                'username' => 'nate',
            ],
        ];
        $query = $table->find('all', $conditions);
        $entity = $query->first();
        $result = $table->delete($entity);
        $this->assertTrue($result);

        $query = $table->find('all', $conditions);
        $results = $query->execute();
        $this->assertCount(0, $results, 'Find should fail.');
    }

    /**
     * Test delete with dependent records
     *
     * @return void
     */
    public function testDeleteDependent()
    {
        $table = $this->getTableLocator()->get('authors');
        $table->hasOne('articles', [
            'foreignKey' => 'author_id',
            'dependent' => true,
        ]);

        $entity = $table->get(1);
        $result = $table->delete($entity);

        $articles = $table->getAssociation('articles')->getTarget();
        $query = $articles->find('all', [
            'conditions' => [
                'author_id' => $entity->id,
            ],
        ]);
        $this->assertNull($query->all()->first(), 'Should not find any rows.');
    }

    /**
     * Test delete with dependent records
     *
     * @return void
     */
    public function testDeleteDependentHasMany()
    {
        $table = $this->getTableLocator()->get('authors');
        $table->hasMany('articles', [
            'foreignKey' => 'author_id',
            'dependent' => true,
            'cascadeCallbacks' => true,
        ]);

        $entity = $table->get(1);
        $result = $table->delete($entity);
        $this->assertTrue($result);
    }

    /**
     * Test delete with dependent = false does not cascade.
     *
     * @return void
     */
    public function testDeleteNoDependentNoCascade()
    {
        $table = $this->getTableLocator()->get('authors');
        $table->hasMany('article', [
            'foreignKey' => 'author_id',
            'dependent' => false,
        ]);

        $query = $table->find('all')->where(['id' => 1]);
        $entity = $query->first();
        $result = $table->delete($entity);

        $articles = $table->getAssociation('articles')->getTarget();
        $query = $articles->find('all')->where(['author_id' => $entity->id]);
        $this->assertCount(2, $query->execute(), 'Should find rows.');
    }

    /**
     * Test delete with BelongsToMany
     *
     * @return void
     */
    public function testDeleteBelongsToMany()
    {
        $table = $this->getTableLocator()->get('articles');
        $table->belongsToMany('tag', [
            'foreignKey' => 'article_id',
            'joinTable' => 'articles_tags',
        ]);
        $query = $table->find('all')->where(['id' => 1]);
        $entity = $query->first();
        $table->delete($entity);

        $junction = $table->getAssociation('tags')->junction();
        $query = $junction->find('all')->where(['article_id' => 1]);
        $this->assertNull($query->all()->first(), 'Should not find any rows.');
    }

    /**
     * Test delete with dependent records belonging to an aliased
     * belongsToMany association.
     *
     * @return void
     */
    public function testDeleteDependentAliased()
    {
        $Authors = $this->getTableLocator()->get('authors');
        $Authors->associations()->removeAll();
        $Articles = $this->getTableLocator()->get('articles');
        $Articles->associations()->removeAll();

        $Authors->hasMany('AliasedArticles', [
            'className' => 'Articles',
            'dependent' => true,
            'cascadeCallbacks' => true,
        ]);
        $Articles->belongsToMany('Tags');

        $author = $Authors->get(1);
        $result = $Authors->delete($author);

        $this->assertTrue($result);
    }

    /**
     * Test that cascading associations are deleted first.
     *
     * @return void
     */
    public function testDeleteAssociationsCascadingCallbacksOrder()
    {
        $groups = $this->getTableLocator()->get('Groups');
        $members = $this->getTableLocator()->get('Members');
        $groupsMembers = $this->getTableLocator()->get('GroupsMembers');

        $groups->belongsToMany('Members');
        $groups->hasMany('GroupsMembers', [
            'dependent' => true,
            'cascadeCallbacks' => true,
        ]);
        $groupsMembers->belongsTo('Members');
        $groupsMembers->addBehavior('CounterCache', [
            'Members' => ['group_count'],
        ]);

        $member = $members->get(1);
        $this->assertEquals(2, $member->group_count);

        $group = $groups->get(1);
        $groups->delete($group);

        $member = $members->get(1);
        $this->assertEquals(1, $member->group_count);
    }

    /**
     * Test delete callbacks
     *
     * @return void
     */
    public function testDeleteCallbacks()
    {
        $entity = new Entity(['id' => 1, 'name' => 'mark']);
        $options = new \ArrayObject(['atomic' => true, 'checkRules' => false, '_primary' => true]);

        $mock = $this->getMockBuilder('Cake\Event\EventManager')->getMock();

        $mock->expects($this->at(0))
            ->method('on');

        $mock->expects($this->at(1))
            ->method('dispatch');

        $mock->expects($this->at(2))
            ->method('dispatch')
            ->with($this->logicalAnd(
                $this->attributeEqualTo('_name', 'Model.beforeDelete'),
                $this->attributeEqualTo(
                    '_data',
                    ['entity' => $entity, 'options' => $options]
                )
            ));

        $mock->expects($this->at(3))
            ->method('dispatch')
            ->with($this->logicalAnd(
                $this->attributeEqualTo('_name', 'Model.afterDelete'),
                $this->attributeEqualTo(
                    '_data',
                    ['entity' => $entity, 'options' => $options]
                )
            ));

        $mock->expects($this->at(4))
            ->method('dispatch')
            ->with($this->logicalAnd(
                $this->attributeEqualTo('_name', 'Model.afterDeleteCommit'),
                $this->attributeEqualTo(
                    '_data',
                    ['entity' => $entity, 'options' => $options]
                )
            ));

        $table = $this->getTableLocator()->get('users', ['eventManager' => $mock]);
        $entity->isNew(false);
        $table->delete($entity, ['checkRules' => false]);
    }

    /**
     * Test afterDeleteCommit is also called for non-atomic delete
     *
     * @return void
     */
    public function testDeleteCallbacksNonAtomic()
    {
        $table = $this->getTableLocator()->get('users');

        $data = $table->get(1);
        $options = new \ArrayObject(['atomic' => false, 'checkRules' => false]);

        $called = false;
        $listener = function ($e, $entity, $options) use ($data, &$called) {
            $this->assertSame($data, $entity);
            $called = true;
        };
        $table->getEventManager()->on('Model.afterDelete', $listener);

        $calledAfterCommit = false;
        $listenerAfterCommit = function ($e, $entity, $options) use ($data, &$calledAfterCommit) {
            $calledAfterCommit = true;
        };
        $table->getEventManager()->on('Model.afterDeleteCommit', $listenerAfterCommit);

        $table->delete($data, ['atomic' => false]);
        $this->assertTrue($called);
        $this->assertTrue($calledAfterCommit);
    }

    /**
     * Test that afterDeleteCommit is only triggered for primary table
     *
     * @return void
     */
    public function testAfterDeleteCommitTriggeredOnlyForPrimaryTable()
    {
        $table = $this->getTableLocator()->get('authors');
        $table->hasOne('articles', [
            'foreignKey' => 'author_id',
            'dependent' => true,
        ]);

        $called = false;
        $listener = function ($e, $entity, $options) use (&$called) {
            $called = true;
        };
        $table->getEventManager()->on('Model.afterDeleteCommit', $listener);

        $called2 = false;
        $listener = function ($e, $entity, $options) use (&$called2) {
            $called2 = true;
        };
        $table->articles->getEventManager()->on('Model.afterDeleteCommit', $listener);

        $entity = $table->get(1);
        $this->assertTrue($table->delete($entity));

        $this->assertTrue($called);
        $this->assertFalse($called2);
    }

    /**
     * Test delete beforeDelete can abort the delete.
     *
     * @return void
     */
    public function testDeleteBeforeDeleteAbort()
    {
        $entity = new Entity(['id' => 1, 'name' => 'mark']);
        $options = new \ArrayObject(['atomic' => true, 'cascade' => true]);

        $mock = $this->getMockBuilder('Cake\Event\EventManager')->getMock();
        $mock->expects($this->at(2))
            ->method('dispatch')
            ->will($this->returnCallback(function (EventInterface $event) {
                $event->stopPropagation();

                return $event;
            }));

        $table = $this->getTableLocator()->get('users', ['eventManager' => $mock]);
        $entity->isNew(false);
        $result = $table->delete($entity, ['checkRules' => false]);
        $this->assertFalse($result);
    }

    /**
     * Test delete beforeDelete return result
     *
     * @return void
     */
    public function testDeleteBeforeDeleteReturnResult()
    {
        $entity = new Entity(['id' => 1, 'name' => 'mark']);
        $options = new \ArrayObject(['atomic' => true, 'cascade' => true]);

        $mock = $this->getMockBuilder('Cake\Event\EventManager')->getMock();
        $mock->expects($this->at(2))
            ->method('dispatch')
            ->will($this->returnCallback(function (EventInterface $event) {
                $event->stopPropagation();
                $event->setResult('got stopped');

                return $event;
            }));

        $table = $this->getTableLocator()->get('users', ['eventManager' => $mock]);
        $entity->isNew(false);
        $result = $table->delete($entity, ['checkRules' => false]);
        $this->assertTrue($result);
    }

    /**
     * Test deleting new entities does nothing.
     *
     * @return void
     */
    public function testDeleteIsNew()
    {
        $entity = new Entity(['id' => 1, 'name' => 'mark']);

        $table = $this->getMockBuilder('Cake\ORM\Table')
            ->setMethods(['query'])
            ->setConstructorArgs([['connection' => $this->connection]])
            ->getMock();
        $table->expects($this->never())
            ->method('query');

        $entity->isNew(true);
        $result = $table->delete($entity);
        $this->assertFalse($result);
    }

    /**
     * test hasField()
     *
     * @return void
     */
    public function testHasField()
    {
        $table = $this->getTableLocator()->get('articles');
        $this->assertFalse($table->hasField('nope'), 'Should not be there.');
        $this->assertTrue($table->hasField('title'), 'Should be there.');
        $this->assertTrue($table->hasField('body'), 'Should be there.');
    }

    /**
     * Tests that there exists a default validator
     *
     * @return void
     */
    public function testValidatorDefault()
    {
        $table = new Table();
        $validator = $table->getValidator();
        $this->assertSame($table, $validator->getProvider('table'));
        $this->assertInstanceOf('Cake\Validation\Validator', $validator);
        $default = $table->getValidator('default');
        $this->assertSame($validator, $default);
    }

    /**
     * Tests that there exists a validator defined in a behavior.
     *
     * @return void
     */
    public function testValidatorBehavior()
    {
        $table = new Table();
        $table->addBehavior('Validation');

        $validator = $table->getValidator('Behavior');
        $set = $validator->field('name');
        $this->assertArrayHasKey('behaviorRule', $set);
    }

    /**
     * Tests that it is possible to define custom validator methods
     *
     * @return void
     */
    public function testValidationWithDefiner()
    {
        $table = $this->getMockBuilder('Cake\ORM\Table')
            ->setMethods(['validationForOtherStuff'])
            ->getMock();
        $table->expects($this->once())->method('validationForOtherStuff')
            ->will($this->returnArgument(0));
        $other = $table->getValidator('forOtherStuff');
        $this->assertInstanceOf('Cake\Validation\Validator', $other);
        $this->assertNotSame($other, $table->getValidator());
        $this->assertSame($table, $other->getProvider('table'));
    }

    /**
     * Tests that a RuntimeException is thrown if the custom validator does not return an Validator instance
     *
     * @return void
     */
    public function testValidationWithBadDefiner()
    {
        $this->expectException(\RuntimeException::class);
        $this->expectExceptionMessage('The Cake\ORM\Table::validationBad() validation method must return an instance of Cake\Validation\Validator.');
        $table = $this->getMockBuilder('Cake\ORM\Table')
            ->setMethods(['validationBad'])
            ->getMock();
        $table->expects($this->once())
            ->method('validationBad');
        $table->getValidator('bad');
    }

    /**
     * Tests that a RuntimeException is thrown if the custom validator method does not exist.
     *
     * @return void
     */
    public function testValidatorWithMissingMethod()
    {
        $this->expectException(\RuntimeException::class);
        $this->expectExceptionMessage('The Cake\ORM\Table::validationMissing() validation method does not exists.');
        $table = new Table();
        $table->getValidator('missing');
    }

    /**
     * Tests that it is possible to set a custom validator under a name
     *
     * @return void
     */
    public function testValidatorSetter()
    {
        $table = new Table();
        $validator = new \Cake\Validation\Validator();
        $table->setValidator('other', $validator);
        $this->assertSame($validator, $table->getValidator('other'));
        $this->assertSame($table, $validator->getProvider('table'));
    }

    /**
     * Tests hasValidator method.
     *
     * @return void
     */
    public function testHasValidator()
    {
        $table = new Table();
        $this->assertTrue($table->hasValidator('default'));
        $this->assertFalse($table->hasValidator('other'));

        $validator = new \Cake\Validation\Validator();
        $table->setValidator('other', $validator);
        $this->assertTrue($table->hasValidator('other'));
    }

    /**
     * Tests that the source of an existing Entity is the same as a new one
     *
     * @return void
     */
    public function testEntitySourceExistingAndNew()
    {
        $this->loadPlugins(['TestPlugin']);
        $table = $this->getTableLocator()->get('TestPlugin.Authors');

        $existingAuthor = $table->find()->first();
        $newAuthor = $table->newEntity();

        $this->assertEquals('TestPlugin.Authors', $existingAuthor->getSource());
        $this->assertEquals('TestPlugin.Authors', $newAuthor->getSource());
    }

    /**
     * Tests that calling an entity with an empty array will run validation
     * whereas calling it with no parameters will not run any validation.
     *
     * @return void
     */
    public function testNewEntityAndValidation()
    {
        $table = $this->getTableLocator()->get('Articles');
        $validator = $table->getValidator()->requirePresence('title');
        $entity = $table->newEntity([]);
        $errors = $entity->getErrors();
        $this->assertNotEmpty($errors['title']);

        $entity = $table->newEntity();
        $this->assertEmpty($entity->getErrors());
    }

    /**
     * Test magic findByXX method.
     *
     * @return void
     */
    public function testMagicFindDefaultToAll()
    {
        $table = $this->getTableLocator()->get('Users');

        $result = $table->findByUsername('garrett');
        $this->assertInstanceOf('Cake\ORM\Query', $result);

        $expected = new QueryExpression(['Users.username' => 'garrett'], $this->usersTypeMap);
        $this->assertEquals($expected, $result->clause('where'));
    }

    /**
     * Test magic findByXX errors on missing arguments.
     *
     * @return void
     */
    public function testMagicFindError()
    {
        $this->expectException(\BadMethodCallException::class);
        $this->expectExceptionMessage('Not enough arguments for magic finder. Got 0 required 1');
        $table = $this->getTableLocator()->get('Users');

        $table->findByUsername();
    }

    /**
     * Test magic findByXX errors on missing arguments.
     *
     * @return void
     */
    public function testMagicFindErrorMissingField()
    {
        $this->expectException(\BadMethodCallException::class);
        $this->expectExceptionMessage('Not enough arguments for magic finder. Got 1 required 2');
        $table = $this->getTableLocator()->get('Users');

        $table->findByUsernameAndId('garrett');
    }

    /**
     * Test magic findByXX errors when there is a mix of or & and.
     *
     * @return void
     */
    public function testMagicFindErrorMixOfOperators()
    {
        $this->expectException(\BadMethodCallException::class);
        $this->expectExceptionMessage('Cannot mix "and" & "or" in a magic finder. Use find() instead.');
        $table = $this->getTableLocator()->get('Users');

        $table->findByUsernameAndIdOrPassword('garrett', 1, 'sekret');
    }

    /**
     * Test magic findByXX method.
     *
     * @return void
     */
    public function testMagicFindFirstAnd()
    {
        $table = $this->getTableLocator()->get('Users');

        $result = $table->findByUsernameAndId('garrett', 4);
        $this->assertInstanceOf('Cake\ORM\Query', $result);

        $expected = new QueryExpression(['Users.username' => 'garrett', 'Users.id' => 4], $this->usersTypeMap);
        $this->assertEquals($expected, $result->clause('where'));
    }

    /**
     * Test magic findByXX method.
     *
     * @return void
     */
    public function testMagicFindFirstOr()
    {
        $table = $this->getTableLocator()->get('Users');

        $result = $table->findByUsernameOrId('garrett', 4);
        $this->assertInstanceOf('Cake\ORM\Query', $result);

        $expected = new QueryExpression([], $this->usersTypeMap);
        $expected->add(
            [
            'OR' => [
                'Users.username' => 'garrett',
                'Users.id' => 4,
            ]]
        );
        $this->assertEquals($expected, $result->clause('where'));
    }

    /**
     * Test magic findAllByXX method.
     *
     * @return void
     */
    public function testMagicFindAll()
    {
        $table = $this->getTableLocator()->get('Articles');

        $result = $table->findAllByAuthorId(1);
        $this->assertInstanceOf('Cake\ORM\Query', $result);
        $this->assertNull($result->clause('limit'));

        $expected = new QueryExpression(['Articles.author_id' => 1], $this->articlesTypeMap);
        $this->assertEquals($expected, $result->clause('where'));
    }

    /**
     * Test magic findAllByXX method.
     *
     * @return void
     */
    public function testMagicFindAllAnd()
    {
        $table = $this->getTableLocator()->get('Users');

        $result = $table->findAllByAuthorIdAndPublished(1, 'Y');
        $this->assertInstanceOf('Cake\ORM\Query', $result);
        $this->assertNull($result->clause('limit'));
        $expected = new QueryExpression(
            ['Users.author_id' => 1, 'Users.published' => 'Y'],
            $this->usersTypeMap
        );
        $this->assertEquals($expected, $result->clause('where'));
    }

    /**
     * Test magic findAllByXX method.
     *
     * @return void
     */
    public function testMagicFindAllOr()
    {
        $table = $this->getTableLocator()->get('Users');

        $result = $table->findAllByAuthorIdOrPublished(1, 'Y');
        $this->assertInstanceOf('Cake\ORM\Query', $result);
        $this->assertNull($result->clause('limit'));
        $expected = new QueryExpression();
        $expected->getTypeMap()->setDefaults($this->usersTypeMap->toArray());
        $expected->add(
            ['or' => ['Users.author_id' => 1, 'Users.published' => 'Y']]
        );
        $this->assertEquals($expected, $result->clause('where'));
        $this->assertNull($result->clause('order'));
    }

    /**
     * Test the behavior method.
     *
     * @return void
     */
    public function testBehaviorIntrospection()
    {
        $table = $this->getTableLocator()->get('users');

        $table->addBehavior('Timestamp');
        $this->assertTrue($table->hasBehavior('Timestamp'), 'should be true on loaded behavior');
        $this->assertFalse($table->hasBehavior('Tree'), 'should be false on unloaded behavior');
    }

    /**
     * Tests saving belongsTo association
     *
     * @group save
     * @return void
     */
    public function testSaveBelongsTo()
    {
        $entity = new Entity([
            'title' => 'A Title',
            'body' => 'A body',
        ]);
        $entity->author = new Entity([
            'name' => 'Jose',
        ]);

        $table = $this->getTableLocator()->get('articles');
        $table->belongsTo('authors');
        $this->assertSame($entity, $table->save($entity));
        $this->assertFalse($entity->isNew());
        $this->assertFalse($entity->author->isNew());
        $this->assertEquals(5, $entity->author->id);
        $this->assertEquals(5, $entity->get('author_id'));
    }

    /**
     * Tests saving hasOne association
     *
     * @group save
     * @return void
     */
    public function testSaveHasOne()
    {
        $entity = new Entity([
            'name' => 'Jose',
        ]);
        $entity->article = new Entity([
            'title' => 'A Title',
            'body' => 'A body',
        ]);

        $table = $this->getTableLocator()->get('authors');
        $table->hasOne('articles');
        $this->assertSame($entity, $table->save($entity));
        $this->assertFalse($entity->isNew());
        $this->assertFalse($entity->article->isNew());
        $this->assertEquals(4, $entity->article->id);
        $this->assertEquals(5, $entity->article->get('author_id'));
        $this->assertFalse($entity->article->isDirty('author_id'));
    }

    /**
     * Tests saving associations only saves associations
     * if they are entities.
     *
     * @group save
     * @return void
     */
    public function testSaveOnlySaveAssociatedEntities()
    {
        $entity = new Entity([
            'name' => 'Jose',
        ]);

        // Not an entity.
        $entity->article = [
            'title' => 'A Title',
            'body' => 'A body',
        ];

        $table = $this->getTableLocator()->get('authors');
        $table->hasOne('articles');

        $table->save($entity);
        $this->assertFalse($entity->isNew());
        $this->assertInternalType('array', $entity->article);
    }

    /**
     * Tests saving multiple entities in a hasMany association
     *
     * @return void
     */
    public function testSaveHasMany()
    {
        $entity = new Entity([
            'name' => 'Jose',
        ]);
        $entity->articles = [
            new Entity([
                'title' => 'A Title',
                'body' => 'A body',
            ]),
            new Entity([
                'title' => 'Another Title',
                'body' => 'Another body',
            ]),
        ];

        $table = $this->getTableLocator()->get('authors');
        $table->hasMany('articles');
        $this->assertSame($entity, $table->save($entity));
        $this->assertFalse($entity->isNew());
        $this->assertFalse($entity->articles[0]->isNew());
        $this->assertFalse($entity->articles[1]->isNew());
        $this->assertEquals(4, $entity->articles[0]->id);
        $this->assertEquals(5, $entity->articles[1]->id);
        $this->assertEquals(5, $entity->articles[0]->author_id);
        $this->assertEquals(5, $entity->articles[1]->author_id);
    }

    /**
     * Tests overwriting hasMany associations in an integration scenario.
     *
     * @return void
     */
    public function testSaveHasManyOverwrite()
    {
        $table = $this->getTableLocator()->get('authors');
        $table->hasMany('articles');

        $entity = $table->get(3, ['contain' => ['articles']]);
        $data = [
            'name' => 'big jose',
            'articles' => [
                [
                    'id' => 2,
                    'title' => 'New title',
                ],
            ],
        ];
        $entity = $table->patchEntity($entity, $data, ['associated' => 'articles']);
        $this->assertSame($entity, $table->save($entity));

        $entity = $table->get(3, ['contain' => ['articles']]);
        $this->assertEquals('big jose', $entity->name, 'Author did not persist');
        $this->assertEquals('New title', $entity->articles[0]->title, 'Article did not persist');
    }

    /**
     * Tests saving belongsToMany records
     *
     * @group save
     * @return void
     */
    public function testSaveBelongsToMany()
    {
        $entity = new Entity([
            'title' => 'A Title',
            'body' => 'A body',
        ]);
        $entity->tags = [
            new Entity([
                'name' => 'Something New',
            ]),
            new Entity([
                'name' => 'Another Something',
            ]),
        ];
        $table = $this->getTableLocator()->get('articles');
        $table->belongsToMany('tags');
        $this->assertSame($entity, $table->save($entity));
        $this->assertFalse($entity->isNew());
        $this->assertFalse($entity->tags[0]->isNew());
        $this->assertFalse($entity->tags[1]->isNew());
        $this->assertEquals(4, $entity->tags[0]->id);
        $this->assertEquals(5, $entity->tags[1]->id);
        $this->assertEquals(4, $entity->tags[0]->_joinData->article_id);
        $this->assertEquals(4, $entity->tags[1]->_joinData->article_id);
        $this->assertEquals(4, $entity->tags[0]->_joinData->tag_id);
        $this->assertEquals(5, $entity->tags[1]->_joinData->tag_id);
    }

    /**
     * Tests saving belongsToMany records when record exists.
     *
     * @group save
     * @return void
     */
    public function testSaveBelongsToManyJoinDataOnExistingRecord()
    {
        $tags = $this->getTableLocator()->get('Tags');
        $table = $this->getTableLocator()->get('Articles');
        $table->belongsToMany('Tags');

        $entity = $table->find()->contain('Tags')->first();
        // not associated to the article already.
        $entity->tags[] = $tags->get(3);
        $entity->setDirty('tags', true);

        $this->assertSame($entity, $table->save($entity));

        $this->assertFalse($entity->isNew());
        $this->assertFalse($entity->tags[0]->isNew());
        $this->assertFalse($entity->tags[1]->isNew());
        $this->assertFalse($entity->tags[2]->isNew());

        $this->assertNotEmpty($entity->tags[0]->_joinData);
        $this->assertNotEmpty($entity->tags[1]->_joinData);
        $this->assertNotEmpty($entity->tags[2]->_joinData);
    }

    /**
     * Test that belongsToMany can be saved with _joinData data.
     *
     * @return void
     */
    public function testSaveBelongsToManyJoinData()
    {
        $articles = $this->getTableLocator()->get('Articles');
        $article = $articles->get(1, ['contain' => ['tags']]);
        $data = [
            'tags' => [
                ['id' => 1, '_joinData' => ['highlighted' => 1]],
                ['id' => 3],
            ],
        ];
        $article = $articles->patchEntity($article, $data);
        $result = $articles->save($article);
        $this->assertSame($result, $article);
    }

    /**
     * Test to check that association condition are used when fetching existing
     * records to decide which records to unlink.
     *
     * @return void
     */
    public function testPolymorphicBelongsToManySave()
    {
        $articles = $this->getTableLocator()->get('Articles');
        $articles->belongsToMany('Tags', [
            'through' => 'PolymorphicTagged',
            'foreignKey' => 'foreign_key',
            'conditions' => [
                'PolymorphicTagged.foreign_model' => 'Articles',
            ],
            'sort' => ['PolymorphicTagged.position' => 'ASC'],
        ]);

        $articles->Tags->junction()->belongsTo('Tags');

        $entity = $articles->get(1, ['contain' => ['Tags']]);
        $data = [
            'id' => 1,
            'tags' => [
                [
                    'id' => 1,
                    '_joinData' => [
                        'id' => 2,
                        'foreign_model' => 'Articles',
                        'position' => 2,
                    ],
                ],
                [
                    'id' => 2,
                    '_joinData' => [
                        'foreign_model' => 'Articles',
                        'position' => 1,
                    ],
                ],
            ],
        ];
        $entity = $articles->patchEntity($entity, $data, ['associated' => ['Tags._joinData']]);
        $entity = $articles->save($entity);

        $expected = [
            [
                'id' => 1,
                'tag_id' => 1,
                'foreign_key' => 1,
                'foreign_model' => 'Posts',
                'position' => 1,
            ],
            [
                'id' => 2,
                'tag_id' => 1,
                'foreign_key' => 1,
                'foreign_model' => 'Articles',
                'position' => 2,
            ],
            [
                'id' => 3,
                'tag_id' => 2,
                'foreign_key' => 1,
                'foreign_model' => 'Articles',
                'position' => 1,
            ],
        ];
        $result = $this->getTableLocator()->get('PolymorphicTagged')
            ->find('all', ['sort' => ['id' => 'DESC']])
            ->enableHydration(false)
            ->toArray();
        $this->assertEquals($expected, $result);
    }

    /**
     * Tests saving belongsToMany records can delete all links.
     *
     * @group save
     * @return void
     */
    public function testSaveBelongsToManyDeleteAllLinks()
    {
        $table = $this->getTableLocator()->get('articles');
        $table->belongsToMany('tags', [
            'saveStrategy' => 'replace',
        ]);

        $entity = $table->get(1, ['contain' => 'tags']);
        $this->assertCount(2, $entity->tags, 'Fixture data did not change.');

        $entity->tags = [];
        $result = $table->save($entity);
        $this->assertSame($result, $entity);
        $this->assertSame([], $entity->tags, 'No tags on the entity.');

        $entity = $table->get(1, ['contain' => 'tags']);
        $this->assertSame([], $entity->tags, 'No tags in the db either.');
    }

    /**
     * Tests saving belongsToMany records can delete some links.
     *
     * @group save
     * @return void
     */
    public function testSaveBelongsToManyDeleteSomeLinks()
    {
        $table = $this->getTableLocator()->get('articles');
        $table->belongsToMany('tags', [
            'saveStrategy' => 'replace',
        ]);

        $entity = $table->get(1, ['contain' => 'tags']);
        $this->assertCount(2, $entity->tags, 'Fixture data did not change.');

        $tag = new Entity([
            'id' => 2,
        ]);
        $entity->tags = [$tag];
        $result = $table->save($entity);
        $this->assertSame($result, $entity);
        $this->assertCount(1, $entity->tags, 'Only one tag left.');
        $this->assertEquals($tag, $entity->tags[0]);

        $entity = $table->get(1, ['contain' => 'tags']);
        $this->assertCount(1, $entity->tags, 'Only one tag in the db.');
        $this->assertEquals($tag->id, $entity->tags[0]->id);
    }

    /**
     * Test that belongsToMany ignores non-entity data.
     *
     * @return void
     */
    public function testSaveBelongsToManyIgnoreNonEntityData()
    {
        $articles = $this->getTableLocator()->get('articles');
        $article = $articles->get(1, ['contain' => ['tags']]);
        $article->tags = [
            '_ids' => [2, 1],
        ];
        $result = $articles->save($article);
        $this->assertSame($result, $article);
    }

    /**
     * Test that a save call takes a SaveOptionBuilder object as well.
     *
     * @group save
     * @return void
     */
    public function testSaveWithOptionBuilder()
    {
        $articles = new Table([
            'table' => 'articles',
            'connection' => $this->connection,
        ]);
        $articles->belongsTo('Authors');

        $optionBuilder = new SaveOptionsBuilder($articles, [
            'associated' => [
                'Authors',
            ],
        ]);

        $entity = $articles->newEntity([
            'title' => 'test save options',
            'author' => [
                'name' => 'author name',
            ],
        ]);

        $articles->save($entity, $optionBuilder);
        $this->assertFalse($entity->isNew());
        $this->assertEquals('test save options', $entity->title);
        $this->assertNotEmpty($entity->id);
        $this->assertNotEmpty($entity->author->id);
        $this->assertEquals('author name', $entity->author->name);

        $entity = $articles->newEntity([
            'title' => 'test save options 2',
            'author' => [
                'name' => 'author name',
            ],
        ]);

        $optionBuilder = new SaveOptionsBuilder($articles, [
            'associated' => [],
        ]);

        $articles->save($entity, $optionBuilder);
        $this->assertFalse($entity->isNew());
        $this->assertEquals('test save options 2', $entity->title);
        $this->assertNotEmpty($entity->id);
        $this->assertEmpty($entity->author->id);
        $this->assertTrue($entity->author->isNew());
    }

    /**
     * Tests that saving a persisted and clean entity will is a no-op
     *
     * @group save
     * @return void
     */
    public function testSaveCleanEntity()
    {
        $table = $this->getMockBuilder('Cake\ORM\Table')
            ->setMethods(['_processSave'])
            ->getMock();
        $entity = new Entity(
            ['id' => 'foo'],
            ['markNew' => false, 'markClean' => true]
        );
        $table->expects($this->never())->method('_processSave');
        $this->assertSame($entity, $table->save($entity));
    }

    /**
     * Integration test to show how to append a new tag to an article
     *
     * @group save
     * @return void
     */
    public function testBelongsToManyIntegration()
    {
        $table = $this->getTableLocator()->get('articles');
        $table->belongsToMany('tags');
        $article = $table->find('all')->where(['id' => 1])->contain(['tags'])->first();
        $tags = $article->tags;
        $this->assertNotEmpty($tags);
        $tags[] = new \TestApp\Model\Entity\Tag(['name' => 'Something New']);
        $article->tags = $tags;
        $this->assertSame($article, $table->save($article));
        $tags = $article->tags;
        $this->assertCount(3, $tags);
        $this->assertFalse($tags[2]->isNew());
        $this->assertEquals(4, $tags[2]->id);
        $this->assertEquals(1, $tags[2]->_joinData->article_id);
        $this->assertEquals(4, $tags[2]->_joinData->tag_id);
    }

    /**
     * Tests that it is possible to do a deep save and control what associations get saved,
     * while having control of the options passed to each level of the save
     *
     * @group save
     * @return void
     */
    public function testSaveDeepAssociationOptions()
    {
        $articles = $this->getMockBuilder('Cake\ORM\Table')
            ->setMethods(['_insert'])
            ->setConstructorArgs([['table' => 'articles', 'connection' => $this->connection]])
            ->getMock();
        $authors = $this->getMockBuilder('Cake\ORM\Table')
            ->setMethods(['_insert'])
            ->setConstructorArgs([['table' => 'authors', 'connection' => $this->connection]])
            ->getMock();
        $supervisors = $this->getMockBuilder('Cake\ORM\Table')
            ->setMethods(['_insert', 'validate'])
            ->setConstructorArgs([[
                'table' => 'authors',
                'alias' => 'supervisors',
                'connection' => $this->connection,
            ]])
            ->getMock();
        $tags = $this->getMockBuilder('Cake\ORM\Table')
            ->setMethods(['_insert'])
            ->setConstructorArgs([['table' => 'tags', 'connection' => $this->connection]])
            ->getMock();

        $articles->belongsTo('authors', ['targetTable' => $authors]);
        $authors->hasOne('supervisors', ['targetTable' => $supervisors]);
        $supervisors->belongsToMany('tags', ['targetTable' => $tags]);

        $entity = new Entity([
            'title' => 'bar',
            'author' => new Entity([
                'name' => 'Juan',
                'supervisor' => new Entity(['name' => 'Marc']),
                'tags' => [
                    new Entity(['name' => 'foo']),
                ],
            ]),
        ]);
        $entity->isNew(true);
        $entity->author->isNew(true);
        $entity->author->supervisor->isNew(true);
        $entity->author->tags[0]->isNew(true);

        $articles->expects($this->once())
            ->method('_insert')
            ->with($entity, ['title' => 'bar'])
            ->will($this->returnValue($entity));

        $authors->expects($this->once())
            ->method('_insert')
            ->with($entity->author, ['name' => 'Juan'])
            ->will($this->returnValue($entity->author));

        $supervisors->expects($this->once())
            ->method('_insert')
            ->with($entity->author->supervisor, ['name' => 'Marc'])
            ->will($this->returnValue($entity->author->supervisor));

        $tags->expects($this->never())->method('_insert');

        $this->assertSame($entity, $articles->save($entity, [
            'associated' => [
                'authors' => [],
                'authors.supervisors' => [
                    'atomic' => false,
                    'associated' => false,
                ],
            ],
        ]));
    }

    /**
     * @return void
     */
    public function testBelongsToFluentInterface()
    {
        /* @var \TestApp\Model\Table\ArticlesTable $articles */
        $articles = $this->getMockBuilder(Table::class)
            ->setMethods(['_insert'])
            ->setConstructorArgs([['table' => 'articles', 'connection' => $this->connection]])
            ->getMock();
        $authors = $this->getMockBuilder(Table::class)
            ->setMethods(['_insert'])
            ->setConstructorArgs([['table' => 'authors', 'connection' => $this->connection]])
            ->getMock();

        try {
            $articles->belongsTo('authors')
                ->setForeignKey('author_id')
                ->setName('Authors')
                ->setTarget($authors)
                ->setBindingKey('id')
                ->setConditions([])
                ->setFinder('list')
                ->setProperty('authors')
                ->setJoinType('inner');
        } catch (\BadMethodCallException $e) {
            $this->fail('Method chaining should be ok');
        }
        $this->assertSame('articles', $articles->getTable());
    }

    /**
     * @return void
     */
    public function testHasOneFluentInterface()
    {
        /* @var \TestApp\Model\Table\AuthorsTable $authors */
        $authors = $this->getMockBuilder(Table::class)
            ->setMethods(['_insert'])
            ->setConstructorArgs([['table' => 'authors', 'connection' => $this->connection]])
            ->getMock();

        try {
            $authors->hasOne('articles')
                ->setForeignKey('author_id')
                ->setName('Articles')
                ->setDependent(true)
                ->setBindingKey('id')
                ->setConditions([])
                ->setCascadeCallbacks(true)
                ->setFinder('list')
                ->setStrategy('select')
                ->setProperty('authors')
                ->setJoinType('inner');
        } catch (\BadMethodCallException $e) {
            $this->fail('Method chaining should be ok');
        }
        $this->assertSame('authors', $authors->getTable());
    }

    /**
     * @return void
     */
    public function testHasManyFluentInterface()
    {
        /* @var \TestApp\Model\Table\AuthorsTable $authors */
        $authors = $this->getMockBuilder(Table::class)
            ->setMethods(['_insert'])
            ->setConstructorArgs([['table' => 'authors', 'connection' => $this->connection]])
            ->getMock();

        try {
            $authors->hasMany('articles')
                ->setForeignKey('author_id')
                ->setName('Articles')
                ->setDependent(true)
                ->setSort(['created' => 'DESC'])
                ->setBindingKey('id')
                ->setConditions([])
                ->setCascadeCallbacks(true)
                ->setFinder('list')
                ->setStrategy('select')
                ->setSaveStrategy('replace')
                ->setProperty('authors')
                ->setJoinType('inner');
        } catch (\BadMethodCallException $e) {
            $this->fail('Method chaining should be ok');
        }
        $this->assertSame('authors', $authors->getTable());
    }

    /**
     * @return void
     */
    public function testBelongsToManyFluentInterface()
    {
        /* @var \TestApp\Model\Table\AuthorsTable $authors */
        $authors = $this->getMockBuilder(Table::class)
            ->setMethods(['_insert'])
            ->setConstructorArgs([['table' => 'authors', 'connection' => $this->connection]])
            ->getMock();
        try {
            $authors->belongsToMany('articles')
                ->setForeignKey('author_id')
                ->setName('Articles')
                ->setDependent(true)
                ->setTargetForeignKey('article_id')
                ->setBindingKey('id')
                ->setConditions([])
                ->setFinder('list')
                ->setProperty('authors')
                ->setSource($authors)
                ->setStrategy('select')
                ->setSaveStrategy('append')
                ->setThrough('author_articles')
                ->setJoinType('inner');
        } catch (\BadMethodCallException $e) {
            $this->fail('Method chaining should be ok');
        }
        $this->assertSame('authors', $authors->getTable());
    }

    /**
     * Integration test for linking entities with belongsToMany
     *
     * @return void
     */
    public function testLinkBelongsToMany()
    {
        $table = $this->getTableLocator()->get('articles');
        $table->belongsToMany('tags');
        $tagsTable = $this->getTableLocator()->get('tags');
        $source = ['source' => 'tags'];
        $options = ['markNew' => false];

        $article = new Entity([
            'id' => 1,
        ], $options);

        $newTag = new \TestApp\Model\Entity\Tag([
            'name' => 'Foo',
            'description' => 'Foo desc',
            'created' => null,
        ], $source);
        $tags[] = new \TestApp\Model\Entity\Tag([
            'id' => 3,
        ], $options + $source);
        $tags[] = $newTag;

        $tagsTable->save($newTag);
        $table->getAssociation('tags')->link($article, $tags);

        $this->assertEquals($article->tags, $tags);
        foreach ($tags as $tag) {
            $this->assertFalse($tag->isNew());
        }

        $article = $table->find('all')->where(['id' => 1])->contain(['tags'])->first();
        $this->assertEquals($article->tags[2]->id, $tags[0]->id);
        $this->assertEquals($article->tags[3], $tags[1]);
    }

    /**
     * Integration test for linking entities with HasMany
     *
     * @return void
     */
    public function testLinkHasMany()
    {
        $authors = $this->getTableLocator()->get('Authors');
        $articles = $this->getTableLocator()->get('Articles');

        $authors->hasMany('Articles', [
            'foreignKey' => 'author_id',
        ]);

        $author = $authors->newEntity(['name' => 'mylux']);
        $author = $authors->save($author);

        $newArticles = $articles->newEntities(
            [
                [
                    'title' => 'New bakery next corner',
                    'body' => 'They sell tastefull cakes',
                ],
                [
                    'title' => 'Spicy cake recipe',
                    'body' => 'chocolate and peppers',
                ],
            ]
        );

        $sizeArticles = count($newArticles);

        $this->assertTrue($authors->Articles->link($author, $newArticles));

        $this->assertCount($sizeArticles, $authors->Articles->findAllByAuthorId($author->id));
        $this->assertCount($sizeArticles, $author->articles);
        $this->assertFalse($author->isDirty('articles'));
    }

    /**
     * Integration test for linking entities with HasMany combined with ReplaceSaveStrategy. It must append, not unlinking anything
     *
     * @return void
     */
    public function testLinkHasManyReplaceSaveStrategy()
    {
        $authors = $this->getTableLocator()->get('Authors');
        $articles = $this->getTableLocator()->get('Articles');

        $authors->hasMany('Articles', [
            'foreignKey' => 'author_id',
            'saveStrategy' => 'replace',
        ]);

        $author = $authors->newEntity(['name' => 'mylux']);
        $author = $authors->save($author);

        $newArticles = $articles->newEntities(
            [
                [
                    'title' => 'New bakery next corner',
                    'body' => 'They sell tastefull cakes',
                ],
                [
                    'title' => 'Spicy cake recipe',
                    'body' => 'chocolate and peppers',
                ],
            ]
        );

        $this->assertTrue($authors->Articles->link($author, $newArticles));

        $sizeArticles = count($newArticles);

        $newArticles = $articles->newEntities(
            [
                [
                    'title' => 'Nothing but the cake',
                    'body' => 'It is all that we need',
                ],
            ]
        );
        $this->assertTrue($authors->Articles->link($author, $newArticles));

        $sizeArticles++;

        $this->assertCount($sizeArticles, $authors->Articles->findAllByAuthorId($author->id));
        $this->assertCount($sizeArticles, $author->articles);
        $this->assertFalse($author->isDirty('articles'));
    }

    /**
     * Integration test for linking entities with HasMany. The input contains already linked entities and they should not appeat duplicated
     *
     * @return void
     */
    public function testLinkHasManyExisting()
    {
        $authors = $this->getTableLocator()->get('Authors');
        $articles = $this->getTableLocator()->get('Articles');

        $authors->hasMany('Articles', [
            'foreignKey' => 'author_id',
            'saveStrategy' => 'replace',
        ]);

        $author = $authors->newEntity(['name' => 'mylux']);
        $author = $authors->save($author);

        $newArticles = $articles->newEntities(
            [
                [
                    'title' => 'New bakery next corner',
                    'body' => 'They sell tastefull cakes',
                ],
                [
                    'title' => 'Spicy cake recipe',
                    'body' => 'chocolate and peppers',
                ],
            ]
        );

        $this->assertTrue($authors->Articles->link($author, $newArticles));

        $sizeArticles = count($newArticles);

        $newArticles = array_merge(
            $author->articles,
            $articles->newEntities(
                [
                    [
                        'title' => 'Nothing but the cake',
                        'body' => 'It is all that we need',
                    ],
                ]
            )
        );
        $this->assertTrue($authors->Articles->link($author, $newArticles));

        $sizeArticles++;

        $this->assertCount($sizeArticles, $authors->Articles->findAllByAuthorId($author->id));
        $this->assertCount($sizeArticles, $author->articles);
        $this->assertFalse($author->isDirty('articles'));
    }

    /**
     * Integration test for unlinking entities with HasMany. The association property must be cleaned
     *
     * @return void
     */
    public function testUnlinkHasManyCleanProperty()
    {
        $authors = $this->getTableLocator()->get('Authors');
        $articles = $this->getTableLocator()->get('Articles');

        $authors->hasMany('Articles', [
            'foreignKey' => 'author_id',
            'saveStrategy' => 'replace',
        ]);

        $author = $authors->newEntity(['name' => 'mylux']);
        $author = $authors->save($author);

        $newArticles = $articles->newEntities(
            [
                [
                    'title' => 'New bakery next corner',
                    'body' => 'They sell tastefull cakes',
                ],
                [
                    'title' => 'Spicy cake recipe',
                    'body' => 'chocolate and peppers',
                ],
                [
                    'title' => 'Creamy cake recipe',
                    'body' => 'chocolate and cream',
                ],
            ]
        );

        $this->assertTrue($authors->Articles->link($author, $newArticles));

        $sizeArticles = count($newArticles);

        $articlesToUnlink = [ $author->articles[0], $author->articles[1] ];

        $authors->Articles->unlink($author, $articlesToUnlink);

        $this->assertCount($sizeArticles - count($articlesToUnlink), $authors->Articles->findAllByAuthorId($author->id));
        $this->assertCount($sizeArticles - count($articlesToUnlink), $author->articles);
        $this->assertFalse($author->isDirty('articles'));
    }

    /**
     * Integration test for unlinking entities with HasMany. The association property must stay unchanged
     *
     * @return void
     */
    public function testUnlinkHasManyNotCleanProperty()
    {
        $authors = $this->getTableLocator()->get('Authors');
        $articles = $this->getTableLocator()->get('Articles');

        $authors->hasMany('Articles', [
            'foreignKey' => 'author_id',
            'saveStrategy' => 'replace',
        ]);

        $author = $authors->newEntity(['name' => 'mylux']);
        $author = $authors->save($author);

        $newArticles = $articles->newEntities(
            [
                [
                    'title' => 'New bakery next corner',
                    'body' => 'They sell tastefull cakes',
                ],
                [
                    'title' => 'Spicy cake recipe',
                    'body' => 'chocolate and peppers',
                ],
                [
                    'title' => 'Creamy cake recipe',
                    'body' => 'chocolate and cream',
                ],
            ]
        );

        $this->assertTrue($authors->Articles->link($author, $newArticles));

        $sizeArticles = count($newArticles);

        $articlesToUnlink = [ $author->articles[0], $author->articles[1] ];

        $authors->Articles->unlink($author, $articlesToUnlink, ['cleanProperty' => false]);

        $this->assertCount($sizeArticles - count($articlesToUnlink), $authors->Articles->findAllByAuthorId($author->id));
        $this->assertCount($sizeArticles, $author->articles);
        $this->assertFalse($author->isDirty('articles'));
    }

    /**
     * Integration test for unlinking entities with HasMany.
     * Checking that no error happens when the hasMany property is originally
     * null
     *
     * @return void
     */
    public function testUnlinkHasManyEmpty()
    {
        $authors = $this->getTableLocator()->get('Authors');
        $articles = $this->getTableLocator()->get('Articles');
        $authors->hasMany('Articles');
        $author = $authors->get(1);
        $article = $authors->Articles->get(1);

        $authors->Articles->unlink($author, [$article]);
        $this->assertNotEmpty($authors);
    }

    /**
     * Integration test for replacing entities which depend on their source entity with HasMany and failing transaction. False should be returned when
     * unlinking fails while replacing even when cascadeCallbacks is enabled
     *
     * @return void
     */
    public function testReplaceHasManyOnErrorDependentCascadeCallbacks()
    {
        $articles = $this->getMockBuilder('Cake\ORM\Table')
            ->setMethods(['delete'])
            ->setConstructorArgs([[
                'connection' => $this->connection,
                'alias' => 'Articles',
                'table' => 'articles',
            ]])
            ->getMock();

        $articles->method('delete')->willReturn(false);

        $associations = new AssociationCollection();

        $hasManyArticles = $this->getMockBuilder('Cake\ORM\Association\HasMany')
            ->setMethods(['getTarget'])
            ->setConstructorArgs([
                'articles',
                [
                    'target' => $articles,
                    'foreignKey' => 'author_id',
                    'dependent' => true,
                    'cascadeCallbacks' => true,
                ],
            ])
            ->getMock();
        $hasManyArticles->method('getTarget')->willReturn($articles);

        $associations->add('articles', $hasManyArticles);

        $authors = new Table([
            'connection' => $this->connection,
            'alias' => 'Authors',
            'table' => 'authors',
            'associations' => $associations,
        ]);
        $authors->Articles->setSource($authors);

        $author = $authors->newEntity(['name' => 'mylux']);
        $author = $authors->save($author);

        $newArticles = $articles->newEntities(
            [
                [
                    'title' => 'New bakery next corner',
                    'body' => 'They sell tastefull cakes',
                ],
                [
                    'title' => 'Spicy cake recipe',
                    'body' => 'chocolate and peppers',
                ],
            ]
        );

        $sizeArticles = count($newArticles);

        $this->assertTrue($authors->Articles->link($author, $newArticles));
        $this->assertEquals($authors->Articles->findAllByAuthorId($author->id)->count(), $sizeArticles);
        $this->assertCount($sizeArticles, $author->articles);

        $newArticles = array_merge(
            $author->articles,
            $articles->newEntities(
                [
                    [
                        'title' => 'Cheese cake recipe',
                        'body' => 'The secrets of mixing salt and sugar',
                    ],
                    [
                        'title' => 'Not another piece of cake',
                        'body' => 'This is the best',
                    ],
                ]
            )
        );
        unset($newArticles[0]);

        $this->assertFalse($authors->Articles->replace($author, $newArticles));
        $this->assertCount($sizeArticles, $authors->Articles->findAllByAuthorId($author->id));
    }

    /**
     * Integration test for replacing entities with HasMany and an empty target list. The transaction must be successful
     *
     * @return void
     */
    public function testReplaceHasManyEmptyList()
    {
        $authors = new Table([
            'connection' => $this->connection,
            'alias' => 'Authors',
            'table' => 'authors',
        ]);
        $authors->hasMany('Articles');

        $author = $authors->newEntity(['name' => 'mylux']);
        $author = $authors->save($author);

        $newArticles = $authors->Articles->newEntities(
            [
                [
                    'title' => 'New bakery next corner',
                    'body' => 'They sell tastefull cakes',
                ],
                [
                    'title' => 'Spicy cake recipe',
                    'body' => 'chocolate and peppers',
                ],
            ]
        );

        $sizeArticles = count($newArticles);

        $this->assertTrue($authors->Articles->link($author, $newArticles));
        $this->assertEquals($authors->Articles->findAllByAuthorId($author->id)->count(), $sizeArticles);
        $this->assertCount($sizeArticles, $author->articles);

        $newArticles = [];

        $this->assertTrue($authors->Articles->replace($author, $newArticles));
        $this->assertCount(0, $authors->Articles->findAllByAuthorId($author->id));
    }

    /**
     * Integration test for replacing entities with HasMany and no already persisted entities. The transaction must be successful.
     * Replace operation should prevent considering 0 changed records an error when they are not found in the table
     *
     * @return void
     */
    public function testReplaceHasManyNoPersistedEntities()
    {
        $authors = new Table([
            'connection' => $this->connection,
            'alias' => 'Authors',
            'table' => 'authors',
        ]);
        $authors->hasMany('Articles');

        $author = $authors->newEntity(['name' => 'mylux']);
        $author = $authors->save($author);

        $newArticles = $authors->Articles->newEntities(
            [
                [
                    'title' => 'New bakery next corner',
                    'body' => 'They sell tastefull cakes',
                ],
                [
                    'title' => 'Spicy cake recipe',
                    'body' => 'chocolate and peppers',
                ],
            ]
        );

        $authors->Articles->deleteAll(['1=1']);

        $sizeArticles = count($newArticles);

        $this->assertTrue($authors->Articles->link($author, $newArticles));
        $this->assertEquals($authors->Articles->findAllByAuthorId($author->id)->count(), $sizeArticles);
        $this->assertCount($sizeArticles, $author->articles);
        $this->assertTrue($authors->Articles->replace($author, $newArticles));
        $this->assertCount($sizeArticles, $authors->Articles->findAllByAuthorId($author->id));
    }

    /**
     * Integration test for replacing entities with HasMany.
     *
     * @return void
     */
    public function testReplaceHasMany()
    {
        $authors = $this->getTableLocator()->get('Authors');
        $articles = $this->getTableLocator()->get('Articles');

        $authors->hasMany('Articles', [
            'foreignKey' => 'author_id',
        ]);

        $author = $authors->newEntity(['name' => 'mylux']);
        $author = $authors->save($author);

        $newArticles = $articles->newEntities(
            [
                [
                    'title' => 'New bakery next corner',
                    'body' => 'They sell tastefull cakes',
                ],
                [
                    'title' => 'Spicy cake recipe',
                    'body' => 'chocolate and peppers',
                ],
            ]
        );

        $sizeArticles = count($newArticles);

        $this->assertTrue($authors->Articles->link($author, $newArticles));

        $this->assertEquals($authors->Articles->findAllByAuthorId($author->id)->count(), $sizeArticles);
        $this->assertCount($sizeArticles, $author->articles);

        $newArticles = array_merge(
            $author->articles,
            $articles->newEntities(
                [
                    [
                        'title' => 'Cheese cake recipe',
                        'body' => 'The secrets of mixing salt and sugar',
                    ],
                    [
                        'title' => 'Not another piece of cake',
                        'body' => 'This is the best',
                    ],
                ]
            )
        );
        unset($newArticles[0]);

        $this->assertTrue($authors->Articles->replace($author, $newArticles));
        $this->assertCount(count($newArticles), $author->articles);
        $this->assertEquals((new Collection($newArticles))->extract('title'), (new Collection($author->articles))->extract('title'));
    }

    /**
     * Integration test to show how to unlink a single record from a belongsToMany
     *
     * @return void
     */
    public function testUnlinkBelongsToMany()
    {
        $table = $this->getTableLocator()->get('articles');
        $table->belongsToMany('tags');
        $tagsTable = $this->getTableLocator()->get('tags');
        $options = ['markNew' => false];

        $article = $table->find('all')
            ->where(['id' => 1])
            ->contain(['tags'])->first();

        $table->getAssociation('tags')->unlink($article, [$article->tags[0]]);
        $this->assertCount(1, $article->tags);
        $this->assertEquals(2, $article->tags[0]->get('id'));
        $this->assertFalse($article->isDirty('tags'));
    }

    /**
     * Integration test to show how to unlink multiple records from a belongsToMany
     *
     * @return void
     */
    public function testUnlinkBelongsToManyMultiple()
    {
        $table = $this->getTableLocator()->get('articles');
        $table->belongsToMany('tags');
        $tagsTable = $this->getTableLocator()->get('tags');
        $options = ['markNew' => false];

        $article = new Entity(['id' => 1], $options);
        $tags[] = new \TestApp\Model\Entity\Tag(['id' => 1], $options);
        $tags[] = new \TestApp\Model\Entity\Tag(['id' => 2], $options);

        $table->getAssociation('tags')->unlink($article, $tags);
        $left = $table->find('all')->where(['id' => 1])->contain(['tags'])->first();
        $this->assertEmpty($left->tags);
    }

    /**
     * Integration test to show how to unlink multiple records from a belongsToMany
     * providing some of the joint
     *
     * @return void
     */
    public function testUnlinkBelongsToManyPassingJoint()
    {
        $table = $this->getTableLocator()->get('articles');
        $table->belongsToMany('tags');
        $tagsTable = $this->getTableLocator()->get('tags');
        $options = ['markNew' => false];

        $article = new Entity(['id' => 1], $options);
        $tags[] = new \TestApp\Model\Entity\Tag(['id' => 1], $options);
        $tags[] = new \TestApp\Model\Entity\Tag(['id' => 2], $options);

        $tags[1]->_joinData = new Entity([
            'article_id' => 1,
            'tag_id' => 2,
        ], $options);

        $table->getAssociation('tags')->unlink($article, $tags);
        $left = $table->find('all')->where(['id' => 1])->contain(['tags'])->first();
        $this->assertEmpty($left->tags);
    }

    /**
     * Integration test to show how to replace records from a belongsToMany
     *
     * @return void
     */
    public function testReplacelinksBelongsToMany()
    {
        $table = $this->getTableLocator()->get('articles');
        $table->belongsToMany('tags');
        $tagsTable = $this->getTableLocator()->get('tags');
        $options = ['markNew' => false];

        $article = new Entity(['id' => 1], $options);
        $tags[] = new \TestApp\Model\Entity\Tag(['id' => 2], $options);
        $tags[] = new \TestApp\Model\Entity\Tag(['id' => 3], $options);
        $tags[] = new \TestApp\Model\Entity\Tag(['name' => 'foo']);

        $table->getAssociation('tags')->replaceLinks($article, $tags);
        $this->assertEquals(2, $article->tags[0]->id);
        $this->assertEquals(3, $article->tags[1]->id);
        $this->assertEquals(4, $article->tags[2]->id);

        $article = $table->find('all')->where(['id' => 1])->contain(['tags'])->first();
        $this->assertCount(3, $article->tags);
        $this->assertEquals(2, $article->tags[0]->id);
        $this->assertEquals(3, $article->tags[1]->id);
        $this->assertEquals(4, $article->tags[2]->id);
        $this->assertEquals('foo', $article->tags[2]->name);
    }

    /**
     * Integration test to show how remove all links from a belongsToMany
     *
     * @return void
     */
    public function testReplacelinksBelongsToManyWithEmpty()
    {
        $table = $this->getTableLocator()->get('articles');
        $table->belongsToMany('tags');
        $tagsTable = $this->getTableLocator()->get('tags');
        $options = ['markNew' => false];

        $article = new Entity(['id' => 1], $options);
        $tags = [];

        $table->getAssociation('tags')->replaceLinks($article, $tags);
        $this->assertSame($tags, $article->tags);
        $article = $table->find('all')->where(['id' => 1])->contain(['tags'])->first();
        $this->assertEmpty($article->tags);
    }

    /**
     * Integration test to show how to replace records from a belongsToMany
     * passing the joint property along in the target entity
     *
     * @return void
     */
    public function testReplacelinksBelongsToManyWithJoint()
    {
        $table = $this->getTableLocator()->get('articles');
        $table->belongsToMany('tags');
        $tagsTable = $this->getTableLocator()->get('tags');
        $options = ['markNew' => false];

        $article = new Entity(['id' => 1], $options);
        $tags[] = new \TestApp\Model\Entity\Tag([
            'id' => 2,
            '_joinData' => new Entity([
                'article_id' => 1,
                'tag_id' => 2,
            ]),
        ], $options);
        $tags[] = new \TestApp\Model\Entity\Tag(['id' => 3], $options);

        $table->getAssociation('tags')->replaceLinks($article, $tags);
        $this->assertSame($tags, $article->tags);
        $article = $table->find('all')->where(['id' => 1])->contain(['tags'])->first();
        $this->assertCount(2, $article->tags);
        $this->assertEquals(2, $article->tags[0]->id);
        $this->assertEquals(3, $article->tags[1]->id);
    }

    /**
     * Tests that options are being passed through to the internal table method calls.
     *
     * @return void
     */
    public function testOptionsBeingPassedToImplicitBelongsToManyDeletesUsingSaveReplace()
    {
        $articles = $this->getTableLocator()->get('Articles');

        $tags = $articles->belongsToMany('Tags');
        $tags->setSaveStrategy(BelongsToMany::SAVE_REPLACE)
            ->setDependent(true)
            ->setCascadeCallbacks(true);

        $actualOptions = null;
        $tags->junction()->getEventManager()->on(
            'Model.beforeDelete',
            function (EventInterface $event, Entity $entity, ArrayObject $options) use (&$actualOptions) {
                $actualOptions = $options->getArrayCopy();
            }
        );

        $article = $articles->get(1);
        $article->tags = [];
        $article->setDirty('tags', true);

        $result = $articles->save($article, ['foo' => 'bar']);
        $this->assertNotEmpty($result);

        $expected = [
            '_primary' => false,
            'foo' => 'bar',
            'atomic' => true,
            'checkRules' => true,
            'checkExisting' => true,
        ];
        $this->assertEquals($expected, $actualOptions);
    }

    /**
     * Tests that options are being passed through to the internal table method calls.
     *
     * @return void
     */
    public function testOptionsBeingPassedToInternalSaveCallsUsingBelongsToManyLink()
    {
        $articles = $this->getTableLocator()->get('Articles');
        $tags = $articles->belongsToMany('Tags');

        $actualOptions = null;
        $tags->junction()->getEventManager()->on(
            'Model.beforeSave',
            function (EventInterface $event, Entity $entity, ArrayObject $options) use (&$actualOptions) {
                $actualOptions = $options->getArrayCopy();
            }
        );

        $article = $articles->get(1);

        $result = $tags->link($article, [$tags->getTarget()->get(2)], ['foo' => 'bar']);
        $this->assertTrue($result);

        $expected = [
            '_primary' => true,
            'foo' => 'bar',
            'atomic' => true,
            'checkRules' => true,
            'checkExisting' => true,
            'associated' => [
                'articles' => [],
                'tags' => [],
            ],
        ];
        $this->assertEquals($expected, $actualOptions);
    }

    /**
     * Tests that options are being passed through to the internal table method calls.
     *
     * @return void
     */
    public function testOptionsBeingPassedToInternalSaveCallsUsingBelongsToManyUnlink()
    {
        $articles = $this->getTableLocator()->get('Articles');
        $tags = $articles->belongsToMany('Tags');

        $actualOptions = null;
        $tags->junction()->getEventManager()->on(
            'Model.beforeDelete',
            function (EventInterface $event, Entity $entity, ArrayObject $options) use (&$actualOptions) {
                $actualOptions = $options->getArrayCopy();
            }
        );

        $article = $articles->get(1);

        $tags->unlink($article, [$tags->getTarget()->get(2)], ['foo' => 'bar']);

        $expected = [
            '_primary' => true,
            'foo' => 'bar',
            'atomic' => true,
            'checkRules' => true,
            'cleanProperty' => true,
        ];
        $this->assertEquals($expected, $actualOptions);
    }

    /**
     * Tests that options are being passed through to the internal table method calls.
     *
     * @return void
     */
    public function testOptionsBeingPassedToInternalSaveAndDeleteCallsUsingBelongsToManyReplaceLinks()
    {
        $articles = $this->getTableLocator()->get('Articles');
        $tags = $articles->belongsToMany('Tags');

        $actualSaveOptions = null;
        $actualDeleteOptions = null;
        $tags->junction()->getEventManager()->on(
            'Model.beforeSave',
            function (EventInterface $event, Entity $entity, ArrayObject $options) use (&$actualSaveOptions) {
                $actualSaveOptions = $options->getArrayCopy();
            }
        );
        $tags->junction()->getEventManager()->on(
            'Model.beforeDelete',
            function (EventInterface $event, Entity $entity, ArrayObject $options) use (&$actualDeleteOptions) {
                $actualDeleteOptions = $options->getArrayCopy();
            }
        );

        $article = $articles->get(1);

        $result = $tags->replaceLinks(
            $article,
            [
                $tags->getTarget()->newEntity(['name' => 'new']),
                $tags->getTarget()->get(2),
            ],
            ['foo' => 'bar']
        );
        $this->assertTrue($result);

        $expected = [
            '_primary' => true,
            'foo' => 'bar',
            'atomic' => true,
            'checkRules' => true,
            'checkExisting' => true,
            'associated' => [],
        ];
        $this->assertEquals($expected, $actualSaveOptions);

        $expected = [
            '_primary' => true,
            'foo' => 'bar',
            'atomic' => true,
            'checkRules' => true,
        ];
        $this->assertEquals($expected, $actualDeleteOptions);
    }

    /**
     * Tests that options are being passed through to the internal table method calls.
     *
     * @return void
     */
    public function testOptionsBeingPassedToImplicitHasManyDeletesUsingSaveReplace()
    {
        $authors = $this->getTableLocator()->get('Authors');

        $articles = $authors->hasMany('Articles');
        $articles->setSaveStrategy(HasMany::SAVE_REPLACE)
            ->setDependent(true)
            ->setCascadeCallbacks(true);

        $actualOptions = null;
        $articles->getTarget()->getEventManager()->on(
            'Model.beforeDelete',
            function (EventInterface $event, Entity $entity, ArrayObject $options) use (&$actualOptions) {
                $actualOptions = $options->getArrayCopy();
            }
        );

        $author = $authors->get(1);
        $author->articles = [];
        $author->setDirty('articles', true);

        $result = $authors->save($author, ['foo' => 'bar']);
        $this->assertNotEmpty($result);

        $expected = [
            '_primary' => false,
            'foo' => 'bar',
            'atomic' => true,
            'checkRules' => true,
            'checkExisting' => true,
            '_sourceTable' => $authors,
        ];
        $this->assertEquals($expected, $actualOptions);
    }

    /**
     * Tests that options are being passed through to the internal table method calls.
     *
     * @return void
     */
    public function testOptionsBeingPassedToInternalSaveCallsUsingHasManyLink()
    {
        $authors = $this->getTableLocator()->get('Authors');
        $articles = $authors->hasMany('Articles');

        $actualOptions = null;
        $articles->getTarget()->getEventManager()->on(
            'Model.beforeSave',
            function (EventInterface $event, Entity $entity, ArrayObject $options) use (&$actualOptions) {
                $actualOptions = $options->getArrayCopy();
            }
        );

        $author = $authors->get(1);
        $author->articles = [];
        $author->setDirty('articles', true);

        $result = $articles->link($author, [$articles->getTarget()->get(2)], ['foo' => 'bar']);
        $this->assertTrue($result);

        $expected = [
            '_primary' => true,
            'foo' => 'bar',
            'atomic' => true,
            'checkRules' => true,
            'checkExisting' => true,
            '_sourceTable' => $authors,
            'associated' => [
                'authors' => [],
                'tags' => [],
                'articlestags' => [],
            ],
        ];
        $this->assertEquals($expected, $actualOptions);
    }

    /**
     * Tests that options are being passed through to the internal table method calls.
     *
     * @return void
     */
    public function testOptionsBeingPassedToInternalSaveCallsUsingHasManyUnlink()
    {
        $authors = $this->getTableLocator()->get('Authors');
        $articles = $authors->hasMany('Articles');
        $articles->setDependent(true);
        $articles->setCascadeCallbacks(true);

        $actualOptions = null;
        $articles->getTarget()->getEventManager()->on(
            'Model.beforeDelete',
            function (EventInterface $event, Entity $entity, ArrayObject $options) use (&$actualOptions) {
                $actualOptions = $options->getArrayCopy();
            }
        );

        $author = $authors->get(1);
        $author->articles = [];
        $author->setDirty('articles', true);

        $articles->unlink($author, [$articles->getTarget()->get(1)], ['foo' => 'bar']);

        $expected = [
            '_primary' => true,
            'foo' => 'bar',
            'atomic' => true,
            'checkRules' => true,
            'cleanProperty' => true,
        ];
        $this->assertEquals($expected, $actualOptions);
    }

    /**
     * Tests that options are being passed through to the internal table method calls.
     *
     * @return void
     */
    public function testOptionsBeingPassedToInternalSaveAndDeleteCallsUsingHasManyReplace()
    {
        $authors = $this->getTableLocator()->get('Authors');
        $articles = $authors->hasMany('Articles');
        $articles->setDependent(true);
        $articles->setCascadeCallbacks(true);

        $actualSaveOptions = null;
        $actualDeleteOptions = null;
        $articles->getTarget()->getEventManager()->on(
            'Model.beforeSave',
            function (EventInterface $event, Entity $entity, ArrayObject $options) use (&$actualSaveOptions) {
                $actualSaveOptions = $options->getArrayCopy();
            }
        );
        $articles->getTarget()->getEventManager()->on(
            'Model.beforeDelete',
            function (EventInterface $event, Entity $entity, ArrayObject $options) use (&$actualDeleteOptions) {
                $actualDeleteOptions = $options->getArrayCopy();
            }
        );

        $author = $authors->get(1);

        $result = $articles->replace(
            $author,
            [
                $articles->getTarget()->newEntity(['title' => 'new', 'body' => 'new']),
                $articles->getTarget()->get(1),
            ],
            ['foo' => 'bar']
        );
        $this->assertTrue($result);

        $expected = [
            '_primary' => true,
            'foo' => 'bar',
            'atomic' => true,
            'checkRules' => true,
            'checkExisting' => true,
            '_sourceTable' => $authors,
            'associated' => [
                'authors' => [],
                'tags' => [],
                'articlestags' => [],
            ],
        ];
        $this->assertEquals($expected, $actualSaveOptions);

        $expected = [
            '_primary' => true,
            'foo' => 'bar',
            'atomic' => true,
            'checkRules' => true,
            '_sourceTable' => $authors,
        ];
        $this->assertEquals($expected, $actualDeleteOptions);
    }

    /**
     * Tests backwards compatibility of the the `$options` argument, formerly `$cleanProperty`.
     *
     * @return void
     */
    public function testBackwardsCompatibilityForBelongsToManyUnlinkCleanPropertyOption()
    {
        $articles = $this->getTableLocator()->get('Articles');
        $tags = $articles->belongsToMany('Tags');

        $actualOptions = null;
        $tags->junction()->getEventManager()->on(
            'Model.beforeDelete',
            function (EventInterface $event, Entity $entity, ArrayObject $options) use (&$actualOptions) {
                $actualOptions = $options->getArrayCopy();
            }
        );

        $article = $articles->get(1);

        $tags->unlink($article, [$tags->getTarget()->get(1)], false);
        $this->assertArrayHasKey('cleanProperty', $actualOptions);
        $this->assertFalse($actualOptions['cleanProperty']);

        $actualOptions = null;
        $tags->unlink($article, [$tags->getTarget()->get(2)]);
        $this->assertArrayHasKey('cleanProperty', $actualOptions);
        $this->assertTrue($actualOptions['cleanProperty']);
    }

    /**
     * Tests backwards compatibility of the the `$options` argument, formerly `$cleanProperty`.
     *
     * @return void
     */
    public function testBackwardsCompatibilityForHasManyUnlinkCleanPropertyOption()
    {
        $authors = $this->getTableLocator()->get('Authors');
        $articles = $authors->hasMany('Articles');
        $articles->setDependent(true);
        $articles->setCascadeCallbacks(true);

        $actualOptions = null;
        $articles->getTarget()->getEventManager()->on(
            'Model.beforeDelete',
            function (EventInterface $event, Entity $entity, ArrayObject $options) use (&$actualOptions) {
                $actualOptions = $options->getArrayCopy();
            }
        );

        $author = $authors->get(1);
        $author->articles = [];
        $author->setDirty('articles', true);

        $articles->unlink($author, [$articles->getTarget()->get(1)], false);
        $this->assertArrayHasKey('cleanProperty', $actualOptions);
        $this->assertFalse($actualOptions['cleanProperty']);

        $actualOptions = null;
        $articles->unlink($author, [$articles->getTarget()->get(3)]);
        $this->assertArrayHasKey('cleanProperty', $actualOptions);
        $this->assertTrue($actualOptions['cleanProperty']);
    }

    /**
     * Tests that it is possible to call find with no arguments
     *
     * @return void
     */
    public function testSimplifiedFind()
    {
        $table = $this->getMockBuilder('Cake\ORM\Table')
            ->setMethods(['callFinder'])
            ->setConstructorArgs([[
                'connection' => $this->connection,
                'schema' => ['id' => ['type' => 'integer']],
            ]])
            ->getMock();

        $query = (new Query($this->connection, $table))->select();
        $table->expects($this->once())->method('callFinder')
            ->with('all', $query, []);
        $table->find();
    }

    public function providerForTestGet()
    {
        return [
            [ ['fields' => ['id']] ],
            [ ['fields' => ['id'], 'cache' => false] ],
        ];
    }

    /**
     * Test that get() will use the primary key for searching and return the first
     * entity found
     *
     * @dataProvider providerForTestGet
     * @param array $options
     * @return void
     */
    public function testGet($options)
    {
        $table = $this->getMockBuilder('Cake\ORM\Table')
            ->setMethods(['callFinder', 'query'])
            ->setConstructorArgs([[
                'connection' => $this->connection,
                'schema' => [
                    'id' => ['type' => 'integer'],
                    'bar' => ['type' => 'integer'],
                    '_constraints' => ['primary' => ['type' => 'primary', 'columns' => ['bar']]],
                ],
            ]])
            ->getMock();

        $query = $this->getMockBuilder('Cake\ORM\Query')
            ->setMethods(['addDefaultTypes', 'firstOrFail', 'where', 'cache'])
            ->setConstructorArgs([$this->connection, $table])
            ->getMock();

        $entity = new Entity();
        $table->expects($this->once())->method('query')
            ->will($this->returnValue($query));
        $table->expects($this->once())->method('callFinder')
            ->with('all', $query, ['fields' => ['id']])
            ->will($this->returnValue($query));

        $query->expects($this->once())->method('where')
            ->with([$table->getAlias() . '.bar' => 10])
            ->will($this->returnSelf());
        $query->expects($this->never())->method('cache');
        $query->expects($this->once())->method('firstOrFail')
            ->will($this->returnValue($entity));
        $result = $table->get(10, $options);
        $this->assertSame($entity, $result);
    }

    public function providerForTestGetWithCustomFinder()
    {
        return [
            [ ['fields' => ['id'], 'finder' => 'custom'] ],
        ];
    }

    /**
     * Test that get() will call a custom finder.
     *
     * @dataProvider providerForTestGetWithCustomFinder
     * @param array $options
     * @return void
     */
    public function testGetWithCustomFinder($options)
    {
        $table = $this->getMockBuilder('Cake\ORM\Table')
            ->setMethods(['callFinder', 'query'])
            ->setConstructorArgs([[
                'connection' => $this->connection,
                'schema' => [
                    'id' => ['type' => 'integer'],
                    'bar' => ['type' => 'integer'],
                    '_constraints' => ['primary' => ['type' => 'primary', 'columns' => ['bar']]],
                ],
            ]])
            ->getMock();

        $query = $this->getMockBuilder('Cake\ORM\Query')
            ->setMethods(['addDefaultTypes', 'firstOrFail', 'where', 'cache'])
            ->setConstructorArgs([$this->connection, $table])
            ->getMock();

        $entity = new Entity();
        $table->expects($this->once())->method('query')
            ->will($this->returnValue($query));
        $table->expects($this->once())->method('callFinder')
            ->with('custom', $query, ['fields' => ['id']])
            ->will($this->returnValue($query));

        $query->expects($this->once())->method('where')
            ->with([$table->getAlias() . '.bar' => 10])
            ->will($this->returnSelf());
        $query->expects($this->never())->method('cache');
        $query->expects($this->once())->method('firstOrFail')
            ->will($this->returnValue($entity));
        $result = $table->get(10, $options);
        $this->assertSame($entity, $result);
    }

    public function providerForTestGetWithCache()
    {
        return [
            [
                ['fields' => ['id'], 'cache' => 'default'],
                'get:test.table_name[10]', 'default',
            ],
            [
                ['fields' => ['id'], 'cache' => 'default', 'key' => 'custom_key'],
                'custom_key', 'default',
            ],
        ];
    }

    /**
     * Test that get() will use the cache.
     *
     * @dataProvider providerForTestGetWithCache
     * @param array $options
     * @param string $cacheKey
     * @param string $cacheConfig
     * @return void
     */
    public function testGetWithCache($options, $cacheKey, $cacheConfig)
    {
        $table = $this->getMockBuilder('Cake\ORM\Table')
            ->setMethods(['callFinder', 'query'])
            ->setConstructorArgs([[
                'connection' => $this->connection,
                'schema' => [
                    'id' => ['type' => 'integer'],
                    'bar' => ['type' => 'integer'],
                    '_constraints' => ['primary' => ['type' => 'primary', 'columns' => ['bar']]],
                ],
            ]])
            ->getMock();
        $table->setTable('table_name');

        $query = $this->getMockBuilder('Cake\ORM\Query')
            ->setMethods(['addDefaultTypes', 'firstOrFail', 'where', 'cache'])
            ->setConstructorArgs([$this->connection, $table])
            ->getMock();

        $entity = new Entity();
        $table->expects($this->once())->method('query')
            ->will($this->returnValue($query));
        $table->expects($this->once())->method('callFinder')
            ->with('all', $query, ['fields' => ['id']])
            ->will($this->returnValue($query));

        $query->expects($this->once())->method('where')
            ->with([$table->getAlias() . '.bar' => 10])
            ->will($this->returnSelf());
        $query->expects($this->once())->method('cache')
            ->with($cacheKey, $cacheConfig)
            ->will($this->returnSelf());
        $query->expects($this->once())->method('firstOrFail')
            ->will($this->returnValue($entity));
        $result = $table->get(10, $options);
        $this->assertSame($entity, $result);
    }

    /**
     * Tests that get() will throw an exception if the record was not found
     *
     * @return void
     */
    public function testGetNotFoundException()
    {
        $this->expectException(\Cake\Datasource\Exception\RecordNotFoundException::class);
        $this->expectExceptionMessage('Record not found in table "articles"');
        $table = new Table([
            'name' => 'Articles',
            'connection' => $this->connection,
            'table' => 'articles',
        ]);
        $table->get(10);
    }

    /**
     * Test that an exception is raised when there are not enough keys.
     *
     * @return void
     */
    public function testGetExceptionOnNoData()
    {
        $this->expectException(\Cake\Datasource\Exception\InvalidPrimaryKeyException::class);
        $this->expectExceptionMessage('Record not found in table "articles" with primary key [NULL]');
        $table = new Table([
            'name' => 'Articles',
            'connection' => $this->connection,
            'table' => 'articles',
        ]);
        $table->get(null);
    }

    /**
     * Test that an exception is raised when there are too many keys.
     *
     * @return void
     */
    public function testGetExceptionOnTooMuchData()
    {
        $this->expectException(\Cake\Datasource\Exception\InvalidPrimaryKeyException::class);
        $this->expectExceptionMessage('Record not found in table "articles" with primary key [1, \'two\']');
        $table = new Table([
            'name' => 'Articles',
            'connection' => $this->connection,
            'table' => 'articles',
        ]);
        $table->get([1, 'two']);
    }

    /**
     * Tests that patchEntity delegates the task to the marshaller and passed
     * all associations
     *
     * @return void
     */
    public function testPatchEntityMarshallerUsage()
    {
        $table = $this->getMockBuilder('Cake\ORM\Table')
            ->setMethods(['marshaller'])
            ->getMock();
        $marshaller = $this->getMockBuilder('Cake\ORM\Marshaller')
            ->setConstructorArgs([$table])
            ->getMock();
        $table->belongsTo('users');
        $table->hasMany('articles');
        $table->expects($this->once())->method('marshaller')
            ->will($this->returnValue($marshaller));

        $entity = new Entity();
        $data = ['foo' => 'bar'];
        $marshaller->expects($this->once())
            ->method('merge')
            ->with($entity, $data, ['associated' => ['users', 'articles']])
            ->will($this->returnValue($entity));
        $table->patchEntity($entity, $data);
    }

    /**
     * Tests patchEntity in a simple scenario. The tests for Marshaller cover
     * patch scenarios in more depth.
     *
     * @return void
     */
    public function testPatchEntity()
    {
        $table = $this->getTableLocator()->get('Articles');
        $entity = new Entity(['title' => 'old title'], ['markNew' => false]);
        $data = ['title' => 'new title'];
        $entity = $table->patchEntity($entity, $data);

        $this->assertSame($data['title'], $entity->title);
        $this->assertFalse($entity->isNew(), 'entity should not be new.');
    }

    /**
     * Tests that patchEntities delegates the task to the marshaller and passed
     * all associations
     *
     * @return void
     */
    public function testPatchEntitiesMarshallerUsage()
    {
        $table = $this->getMockBuilder('Cake\ORM\Table')
            ->setMethods(['marshaller'])
            ->getMock();
        $marshaller = $this->getMockBuilder('Cake\ORM\Marshaller')
            ->setConstructorArgs([$table])
            ->getMock();
        $table->belongsTo('users');
        $table->hasMany('articles');
        $table->expects($this->once())->method('marshaller')
            ->will($this->returnValue($marshaller));

        $entities = [new Entity()];
        $data = [['foo' => 'bar']];
        $marshaller->expects($this->once())
            ->method('mergeMany')
            ->with($entities, $data, ['associated' => ['users', 'articles']])
            ->will($this->returnValue($entities));
        $table->patchEntities($entities, $data);
    }

    /**
     * Tests patchEntities in a simple scenario. The tests for Marshaller cover
     * patch scenarios in more depth.
     *
     * @return void
     */
    public function testPatchEntities()
    {
        $table = $this->getTableLocator()->get('Articles');
        $entities = $table->find()->limit(2)->toArray();

        $data = [
            ['id' => $entities[0]->id, 'title' => 'new title'],
            ['id' => $entities[1]->id, 'title' => 'new title2'],
        ];
        $entities = $table->patchEntities($entities, $data);
        foreach ($entities as $i => $entity) {
            $this->assertFalse($entity->isNew(), 'entities should not be new.');
            $this->assertSame($data[$i]['title'], $entity->title);
        }
    }

    /**
     * Tests __debugInfo
     *
     * @return void
     */
    public function testDebugInfo()
    {
        $articles = $this->getTableLocator()->get('articles');
        $articles->addBehavior('Timestamp');
        $result = $articles->__debugInfo();
        $expected = [
            'registryAlias' => 'articles',
            'table' => 'articles',
            'alias' => 'articles',
            'entityClass' => 'TestApp\Model\Entity\Article',
            'associations' => ['authors', 'tags', 'articlestags'],
            'behaviors' => ['Timestamp'],
            'defaultConnection' => 'default',
            'connectionName' => 'test',
        ];
        $this->assertEquals($expected, $result);

        $articles = $this->getTableLocator()->get('Foo.Articles');
        $result = $articles->__debugInfo();
        $expected = [
            'registryAlias' => 'Foo.Articles',
            'table' => 'articles',
            'alias' => 'Articles',
            'entityClass' => 'Cake\ORM\Entity',
            'associations' => [],
            'behaviors' => [],
            'defaultConnection' => 'default',
            'connectionName' => 'test',
        ];
        $this->assertEquals($expected, $result);
    }

    /**
     * Test that findOrCreate creates a new entity, and then finds that entity.
     *
     * @return void
     */
    public function testFindOrCreateNewEntity()
    {
        $articles = $this->getTableLocator()->get('Articles');

        $callbackExecuted = false;
        $firstArticle = $articles->findOrCreate(['title' => 'Not there'], function ($article) use (&$callbackExecuted) {
            $this->assertInstanceOf(EntityInterface::class, $article);
            $article->body = 'New body';
            $callbackExecuted = true;
        });
        $this->assertTrue($callbackExecuted);
        $this->assertFalse($firstArticle->isNew());
        $this->assertNotNull($firstArticle->id);
        $this->assertEquals('Not there', $firstArticle->title);
        $this->assertEquals('New body', $firstArticle->body);

        $secondArticle = $articles->findOrCreate(['title' => 'Not there'], function ($article) {
            $this->fail('Should not be called for existing entities.');
        });
        $this->assertFalse($secondArticle->isNew());
        $this->assertNotNull($secondArticle->id);
        $this->assertEquals('Not there', $secondArticle->title);
        $this->assertEquals($firstArticle->id, $secondArticle->id);
    }

    /**
     * Test that findOrCreate finds fixture data.
     *
     * @return void
     */
    public function testFindOrCreateExistingEntity()
    {
        $articles = $this->getTableLocator()->get('Articles');

        $article = $articles->findOrCreate(['title' => 'First Article'], function ($article) {
            $this->fail('Should not be called for existing entities.');
        });
        $this->assertFalse($article->isNew());
        $this->assertNotNull($article->id);
        $this->assertEquals('First Article', $article->title);
    }

    /**
     * Test that findOrCreate uses the search conditions as defaults for new entity.
     *
     * @return void
     */
    public function testFindOrCreateDefaults()
    {
        $articles = $this->getTableLocator()->get('Articles');

        $callbackExecuted = false;
        $article = $articles->findOrCreate(
            ['author_id' => 2, 'title' => 'First Article'],
            function ($article) use (&$callbackExecuted) {
                $this->assertInstanceOf('Cake\Datasource\EntityInterface', $article);
                $article->set(['published' => 'N', 'body' => 'New body']);
                $callbackExecuted = true;
            }
        );
        $this->assertTrue($callbackExecuted);
        $this->assertFalse($article->isNew());
        $this->assertNotNull($article->id);
        $this->assertEquals('First Article', $article->title);
        $this->assertEquals('New body', $article->body);
        $this->assertEquals('N', $article->published);
        $this->assertEquals(2, $article->author_id);

        $query = $articles->find()->where(['author_id' => 2, 'title' => 'First Article']);
        $article = $articles->findOrCreate($query);
        $this->assertEquals('First Article', $article->title);
        $this->assertEquals(2, $article->author_id);
        $this->assertFalse($article->isNew());
    }

    /**
     * Test that findOrCreate adds new entity without using a callback.
     *
     * @return void
     */
    public function testFindOrCreateNoCallable()
    {
        $articles = $this->getTableLocator()->get('Articles');

        $article = $articles->findOrCreate(['title' => 'Just Something New']);
        $this->assertFalse($article->isNew());
        $this->assertNotNull($article->id);
        $this->assertEquals('Just Something New', $article->title);
    }

    /**
     * Test that findOrCreate executes search conditions as a callable.
     *
     * @return void
     */
    public function testFindOrCreateSearchCallable()
    {
        $articles = $this->getTableLocator()->get('Articles');

        $calledOne = false;
        $calledTwo = false;
        $article = $articles->findOrCreate(function ($query) use (&$calledOne) {
            $this->assertInstanceOf('Cake\ORM\Query', $query);
            $query->where(['title' => 'Something Else']);
            $calledOne = true;
        }, function ($article) use (&$calledTwo) {
            $this->assertInstanceOf('Cake\Datasource\EntityInterface', $article);
            $article->title = 'Set Defaults Here';
            $calledTwo = true;
        });
        $this->assertTrue($calledOne);
        $this->assertTrue($calledTwo);
        $this->assertFalse($article->isNew());
        $this->assertNotNull($article->id);
        $this->assertEquals('Set Defaults Here', $article->title);
    }

    /**
     * Test that findOrCreate options disable defaults.
     *
     * @return void
     */
    public function testFindOrCreateNoDefaults()
    {
        $articles = $this->getTableLocator()->get('Articles');

        $article = $articles->findOrCreate(['title' => 'A New Article', 'published' => 'Y'], function ($article) {
            $this->assertInstanceOf('Cake\Datasource\EntityInterface', $article);
            $article->title = 'A Different Title';
        }, ['defaults' => false]);
        $this->assertFalse($article->isNew());
        $this->assertNotNull($article->id);
        $this->assertEquals('A Different Title', $article->title);
        $this->assertNull($article->published, 'Expected Null since defaults are disabled.');
    }

    /**
     * Test that findOrCreate executes callable inside transaction.
     *
     * @return void
     */
    public function testFindOrCreateTransactions()
    {
        $articles = $this->getTableLocator()->get('Articles');
        $articles->getEventManager()->on('Model.afterSaveCommit', function (EventInterface $event, EntityInterface $entity, ArrayObject $options) {
            $entity->afterSaveCommit = true;
        });

        $article = $articles->findOrCreate(function ($query) {
            $this->assertInstanceOf('Cake\ORM\Query', $query);
            $query->where(['title' => 'Find Something New']);
            $this->assertTrue($this->connection->inTransaction());
        }, function ($article) {
            $this->assertInstanceOf('Cake\Datasource\EntityInterface', $article);
            $article->title = 'Success';
            $this->assertTrue($this->connection->inTransaction());
        });
        $this->assertFalse($article->isNew());
        $this->assertNotNull($article->id);
        $this->assertEquals('Success', $article->title);
        $this->assertTrue($article->afterSaveCommit);
    }

    /**
     * Test that findOrCreate executes callable without transaction.
     *
     * @return void
     */
    public function testFindOrCreateNoTransaction()
    {
        $articles = $this->getTableLocator()->get('Articles');

        $article = $articles->findOrCreate(function ($query) {
            $this->assertInstanceOf('Cake\ORM\Query', $query);
            $query->where(['title' => 'Find Something New']);
            $this->assertFalse($this->connection->inTransaction());
        }, function ($article) {
            $this->assertInstanceOf('Cake\Datasource\EntityInterface', $article);
            $this->assertFalse($this->connection->inTransaction());
            $article->title = 'Success';
        }, ['atomic' => false]);
        $this->assertFalse($article->isNew());
        $this->assertNotNull($article->id);
        $this->assertEquals('Success', $article->title);
    }

    /**
     * Test that creating a table fires the initialize event.
     *
     * @return void
     */
    public function testInitializeEvent()
    {
        $count = 0;
        $cb = function (EventInterface $event) use (&$count) {
            $count++;
        };
        EventManager::instance()->on('Model.initialize', $cb);
        $articles = $this->getTableLocator()->get('Articles');

        $this->assertEquals(1, $count, 'Callback should be called');
        EventManager::instance()->off('Model.initialize', $cb);
    }

    /**
     * Tests the hasFinder method
     *
     * @return void
     */
    public function testHasFinder()
    {
        $table = $this->getTableLocator()->get('articles');
        $table->addBehavior('Sluggable');

        $this->assertTrue($table->hasFinder('list'));
        $this->assertTrue($table->hasFinder('noSlug'));
        $this->assertFalse($table->hasFinder('noFind'));
    }

    /**
     * Tests that calling validator() trigger the buildValidator event
     *
     * @return void
     */
    public function testBuildValidatorEvent()
    {
        $count = 0;
        $cb = function (EventInterface $event) use (&$count) {
            $count++;
        };
        EventManager::instance()->on('Model.buildValidator', $cb);
        $articles = $this->getTableLocator()->get('Articles');
        $articles->getValidator();
        $this->assertEquals(1, $count, 'Callback should be called');

        $articles->getValidator();
        $this->assertEquals(1, $count, 'Callback should be called only once');
    }

    /**
     * Tests the validateUnique method with different combinations
     *
     * @return void
     */
    public function testValidateUnique()
    {
        $table = $this->getTableLocator()->get('Users');
        $validator = new Validator();
        $validator->add('username', 'unique', ['rule' => 'validateUnique', 'provider' => 'table']);
        $validator->setProvider('table', $table);

        $data = ['username' => ['larry', 'notthere']];
        $this->assertNotEmpty($validator->errors($data));

        $data = ['username' => 'larry'];
        $this->assertNotEmpty($validator->errors($data));

        $data = ['username' => 'jose'];
        $this->assertEmpty($validator->errors($data));

        $data = ['username' => 'larry', 'id' => 3];
        $this->assertEmpty($validator->errors($data, false));

        $data = ['username' => 'larry', 'id' => 3];
        $this->assertNotEmpty($validator->errors($data));

        $data = ['username' => 'larry'];
        $this->assertNotEmpty($validator->errors($data, false));

        $validator->add('username', 'unique', [
            'rule' => 'validateUnique', 'provider' => 'table',
        ]);
        $data = ['username' => 'larry'];
        $this->assertNotEmpty($validator->errors($data, false));
    }

    /**
     * Tests the validateUnique method with scope
     *
     * @return void
     */
    public function testValidateUniqueScope()
    {
        $table = $this->getTableLocator()->get('Users');
        $validator = new Validator();
        $validator->add('username', 'unique', [
            'rule' => ['validateUnique', ['derp' => 'erp', 'scope' => 'id']],
            'provider' => 'table',
        ]);
        $validator->setProvider('table', $table);
        $data = ['username' => 'larry', 'id' => 3];
        $this->assertNotEmpty($validator->errors($data));

        $data = ['username' => 'larry', 'id' => 1];
        $this->assertEmpty($validator->errors($data));

        $data = ['username' => 'jose'];
        $this->assertEmpty($validator->errors($data));
    }

    /**
     * Tests the validateUnique method with options
     *
     * @return void
     */
    public function testValidateUniqueMultipleNulls()
    {
        $entity = new Entity([
            'id' => 9,
            'site_id' => 1,
            'author_id' => null,
            'title' => 'Null title',
        ]);

        $table = $this->getTableLocator()->get('SiteArticles');
        $table->save($entity);

        $validator = new Validator();
        $validator->add('site_id', 'unique', [
            'rule' => [
                'validateUnique',
                [
                    'allowMultipleNulls' => false,
                    'scope' => ['author_id'],
                ],
            ],
            'provider' => 'table',
            'message' => 'Must be unique.',
        ]);
        $validator->setProvider('table', $table);

        $data = ['site_id' => 1, 'author_id' => null, 'title' => 'Null dupe'];
        $expected = ['site_id' => ['unique' => 'Must be unique.']];
        $this->assertEquals($expected, $validator->errors($data));
    }

    /**
     * Tests that the callbacks receive the expected types of arguments.
     *
     * @return void
     */
    public function testCallbackArgumentTypes()
    {
        $table = $this->getTableLocator()->get('articles');
        $table->belongsTo('authors');

        $eventManager = $table->getEventManager();

        $associationBeforeFindCount = 0;
        $table->getAssociation('authors')->getTarget()->getEventManager()->on(
            'Model.beforeFind',
            function (EventInterface $event, Query $query, ArrayObject $options, $primary) use (&$associationBeforeFindCount) {
                $this->assertInternalType('bool', $primary);
                $associationBeforeFindCount ++;
            }
        );

        $beforeFindCount = 0;
        $eventManager->on(
            'Model.beforeFind',
            function (EventInterface $event, Query $query, ArrayObject $options, $primary) use (&$beforeFindCount) {
                $this->assertInternalType('bool', $primary);
                $beforeFindCount ++;
            }
        );
        $table->find()->contain('authors')->first();
        $this->assertEquals(1, $associationBeforeFindCount);
        $this->assertEquals(1, $beforeFindCount);

        $buildValidatorCount = 0;
        $eventManager->on(
            'Model.buildValidator',
            $callback = function (EventInterface $event, Validator $validator, $name) use (&$buildValidatorCount) {
                $this->assertInternalType('string', $name);
                $buildValidatorCount ++;
            }
        );
        $table->getValidator();
        $this->assertEquals(1, $buildValidatorCount);

        $buildRulesCount =
        $beforeRulesCount =
        $afterRulesCount =
        $beforeSaveCount =
        $afterSaveCount = 0;
        $eventManager->on(
            'Model.buildRules',
            function (EventInterface $event, RulesChecker $rules) use (&$buildRulesCount) {
                $buildRulesCount ++;
            }
        );
        $eventManager->on(
            'Model.beforeRules',
            function (EventInterface $event, Entity $entity, ArrayObject $options, $operation) use (&$beforeRulesCount) {
                $this->assertInternalType('string', $operation);
                $beforeRulesCount ++;
            }
        );
        $eventManager->on(
            'Model.afterRules',
            function (EventInterface $event, Entity $entity, ArrayObject $options, $result, $operation) use (&$afterRulesCount) {
                $this->assertInternalType('bool', $result);
                $this->assertInternalType('string', $operation);
                $afterRulesCount ++;
            }
        );
        $eventManager->on(
            'Model.beforeSave',
            function (EventInterface $event, Entity $entity, ArrayObject $options) use (&$beforeSaveCount) {
                $beforeSaveCount ++;
            }
        );
        $eventManager->on(
            'Model.afterSave',
            $afterSaveCallback = function (EventInterface $event, Entity $entity, ArrayObject $options) use (&$afterSaveCount) {
                $afterSaveCount ++;
            }
        );
        $entity = new Entity(['title' => 'Title']);
        $this->assertNotFalse($table->save($entity));
        $this->assertEquals(1, $buildRulesCount);
        $this->assertEquals(1, $beforeRulesCount);
        $this->assertEquals(1, $afterRulesCount);
        $this->assertEquals(1, $beforeSaveCount);
        $this->assertEquals(1, $afterSaveCount);

        $beforeDeleteCount =
        $afterDeleteCount = 0;
        $eventManager->on(
            'Model.beforeDelete',
            function (EventInterface $event, Entity $entity, ArrayObject $options) use (&$beforeDeleteCount) {
                $beforeDeleteCount ++;
            }
        );
        $eventManager->on(
            'Model.afterDelete',
            function (EventInterface $event, Entity $entity, ArrayObject $options) use (&$afterDeleteCount) {
                $afterDeleteCount ++;
            }
        );
        $this->assertTrue($table->delete($entity, ['checkRules' => false]));
        $this->assertEquals(1, $beforeDeleteCount);
        $this->assertEquals(1, $afterDeleteCount);
    }

    /**
     * Tests that calling newEntity() on a table sets the right source alias
     *
     * @return void
     */
    public function testSetEntitySource()
    {
        $table = $this->getTableLocator()->get('Articles');
        $this->assertEquals('Articles', $table->newEntity()->getSource());

        $this->loadPlugins(['TestPlugin']);
        $table = $this->getTableLocator()->get('TestPlugin.Comments');
        $this->assertEquals('TestPlugin.Comments', $table->newEntity()->getSource());
    }

    /**
     * Tests that passing a coned entity that was marked as new to save() will
     * actually save it as a new entity
     *
     * @group save
     * @return void
     */
    public function testSaveWithClonedEntity()
    {
        $table = $this->getTableLocator()->get('Articles');
        $article = $table->get(1);

        $cloned = clone $article;
        $cloned->unsetProperty('id');
        $cloned->isNew(true);
        $this->assertSame($cloned, $table->save($cloned));
        $this->assertEquals(
            $article->extract(['title', 'author_id']),
            $cloned->extract(['title', 'author_id'])
        );
        $this->assertEquals(4, $cloned->id);
    }

    /**
     * Tests that the _ids notation can be used for HasMany
     *
     * @return void
     */
    public function testSaveHasManyWithIds()
    {
        $data = [
            'username' => 'lux',
            'password' => 'passphrase',
            'comments' => [
                '_ids' => [1, 2],
            ],
        ];

        $userTable = $this->getTableLocator()->get('Users');
        $userTable->hasMany('Comments');
        $savedUser = $userTable->save($userTable->newEntity($data, ['associated' => ['Comments']]));
        $retrievedUser = $userTable->find('all')->where(['id' => $savedUser->id])->contain(['Comments'])->first();
        $this->assertEquals($savedUser->comments[0]->user_id, $retrievedUser->comments[0]->user_id);
        $this->assertEquals($savedUser->comments[1]->user_id, $retrievedUser->comments[1]->user_id);
    }

    /**
     * Tests that on second save, entities for the has many relation are not marked
     * as dirty unnecessarily. This helps avoid wasteful database statements and makes
     * for a cleaner transaction log
     *
     * @return void
     */
    public function testSaveHasManyNoWasteSave()
    {
        $data = [
            'username' => 'lux',
            'password' => 'passphrase',
            'comments' => [
                '_ids' => [1, 2],
            ],
        ];

        $userTable = $this->getTableLocator()->get('Users');
        $userTable->hasMany('Comments');
        $savedUser = $userTable->save($userTable->newEntity($data, ['associated' => ['Comments']]));

        $counter = 0;
        $userTable->Comments
            ->getEventManager()
            ->on('Model.afterSave', function (EventInterface $event, $entity) use (&$counter) {
                if ($entity->isDirty()) {
                    $counter++;
                }
            });

        $savedUser->comments[] = $userTable->Comments->get(5);
        $this->assertCount(3, $savedUser->comments);
        $savedUser->setDirty('comments', true);
        $userTable->save($savedUser);
        $this->assertEquals(1, $counter);
    }

    /**
     * Tests that on second save, entities for the belongsToMany relation are not marked
     * as dirty unnecessarily. This helps avoid wasteful database statements and makes
     * for a cleaner transaction log
     *
     * @return void
     */
    public function testSaveBelongsToManyNoWasteSave()
    {
        $data = [
            'title' => 'foo',
            'body' => 'bar',
            'tags' => [
                '_ids' => [1, 2],
            ],
        ];

        $table = $this->getTableLocator()->get('Articles');
        $table->belongsToMany('Tags');
        $article = $table->save($table->newEntity($data, ['associated' => ['Tags']]));

        $counter = 0;
        $table->Tags->junction()
            ->getEventManager()
            ->on('Model.afterSave', function (EventInterface $event, $entity) use (&$counter) {
                if ($entity->isDirty()) {
                    $counter++;
                }
            });

        $article->tags[] = $table->Tags->get(3);
        $this->assertCount(3, $article->tags);
        $article->setDirty('tags', true);
        $table->save($article);
        $this->assertEquals(1, $counter);
    }

    /**
     * Tests that after saving then entity contains the right primary
     * key casted to the right type
     *
     * @group save
     * @return void
     */
    public function testSaveCorrectPrimaryKeyType()
    {
        $entity = new Entity([
            'username' => 'superuser',
            'created' => new Time('2013-10-10 00:00'),
            'updated' => new Time('2013-10-10 00:00'),
        ], ['markNew' => true]);

        $table = $this->getTableLocator()->get('Users');
        $this->assertSame($entity, $table->save($entity));
        $this->assertSame(self::$nextUserId, $entity->id);
    }

    /**
     * Tests entity clean()
     *
     * @return void
     */
    public function testEntityClean()
    {
        $table = $this->getTableLocator()->get('Articles');
        $validator = $table->getValidator()->requirePresence('body');
        $entity = $table->newEntity(['title' => 'mark']);

        $entity->setDirty('title', true);
        $entity->setInvalidField('title', 'albert');

        $this->assertNotEmpty($entity->getErrors());
        $this->assertTrue($entity->isDirty());
        $this->assertEquals(['title' => 'albert'], $entity->getInvalid());

        $entity->title = 'alex';
        $this->assertSame($entity->getOriginal('title'), 'mark');

        $entity->clean();

        $this->assertEmpty($entity->getErrors());
        $this->assertFalse($entity->isDirty());
        $this->assertEquals([], $entity->getInvalid());
        $this->assertSame($entity->getOriginal('title'), 'alex');
    }

    /**
     * Tests the loadInto() method
     *
     * @return void
     */
    public function testLoadIntoEntity()
    {
        $table = $this->getTableLocator()->get('Authors');
        $table->hasMany('SiteArticles');
        $articles = $table->hasMany('Articles');
        $articles->belongsToMany('Tags');

        $entity = $table->get(1);
        $result = $table->loadInto($entity, ['SiteArticles', 'Articles.Tags']);
        $this->assertSame($entity, $result);

        $expected = $table->get(1, ['contain' => ['SiteArticles', 'Articles.Tags']]);
        $this->assertEquals($expected, $result);
    }

    /**
     * Tests that it is possible to pass conditions and fields to loadInto()
     *
     * @return void
     */
    public function testLoadIntoWithConditions()
    {
        $table = $this->getTableLocator()->get('Authors');
        $table->hasMany('SiteArticles');
        $articles = $table->hasMany('Articles');
        $articles->belongsToMany('Tags');

        $entity = $table->get(1);
        $options = [
            'SiteArticles' => ['fields' => ['title', 'author_id']],
            'Articles.Tags' => function ($q) {
                return $q->where(['Tags.name' => 'tag2']);
            },
        ];
        $result = $table->loadInto($entity, $options);
        $this->assertSame($entity, $result);
        $expected = $table->get(1, ['contain' => $options]);
        $this->assertEquals($expected, $result);
    }

    /**
     * Tests loadInto() with a belongsTo association
     *
     * @return void
     */
    public function testLoadBelongsTo()
    {
        $table = $this->getTableLocator()->get('Articles');
        $table->belongsTo('Authors');

        $entity = $table->get(2);
        $result = $table->loadInto($entity, ['Authors']);
        $this->assertSame($entity, $result);

        $expected = $table->get(2, ['contain' => ['Authors']]);
        $this->assertEquals($expected, $entity);
    }

    /**
     * Tests that it is possible to post-load associations for many entities at
     * the same time
     *
     * @return void
     */
    public function testLoadIntoMany()
    {
        $table = $this->getTableLocator()->get('Authors');
        $table->hasMany('SiteArticles');
        $articles = $table->hasMany('Articles');
        $articles->belongsToMany('Tags');

        $entities = $table->find()->compile();
        $contain = ['SiteArticles', 'Articles.Tags'];
        $result = $table->loadInto($entities, $contain);

        foreach ($entities as $k => $v) {
            $this->assertSame($v, $result[$k]);
        }

        $expected = $table->find()->contain($contain)->toList();
        $this->assertEquals($expected, $result);
    }

    /**
     * Tests that saveOrFail triggers an exception on not successful save
     *
     * @return void
     */
    public function testSaveOrFail()
    {
        $this->expectException(\Cake\ORM\Exception\PersistenceFailedException::class);
        $this->expectExceptionMessage('Entity save failure.');

        $entity = new Entity([
            'foo' => 'bar',
        ]);
        $table = $this->getTableLocator()->get('users');

        $table->saveOrFail($entity);
    }

    /**
     * Tests that saveOrFail displays useful messages on output, especially in tests for CLI.
     *
     * @return void
     */
    public function testSaveOrFailErrorDisplay()
    {
        $this->expectException(\Cake\ORM\Exception\PersistenceFailedException::class);
        $this->expectExceptionMessage('Entity save failure (field: "Some message", multiple: "one, two")');

        $entity = new Entity([
            'foo' => 'bar',
        ]);
        $entity->setError('field', 'Some message');
        $entity->setError('multiple', ['one' => 'One', 'two' => 'Two']);
        $table = $this->getTableLocator()->get('users');

        $table->saveOrFail($entity);
    }

    /**
     * Tests that saveOrFail returns the right entity
     *
     * @return void
     */
    public function testSaveOrFailGetEntity()
    {
        $entity = new Entity([
            'foo' => 'bar',
        ]);
        $table = $this->getTableLocator()->get('users');

        try {
            $table->saveOrFail($entity);
        } catch (\Cake\ORM\Exception\PersistenceFailedException $e) {
            $this->assertSame($entity, $e->getEntity());
        }
    }

    /**
     * Tests that deleteOrFail triggers an exception on not successful delete
     *
     * @return void
     */
    public function testDeleteOrFail()
    {
        $this->expectException(\Cake\ORM\Exception\PersistenceFailedException::class);
        $this->expectExceptionMessage('Entity delete failure.');
        $entity = new Entity([
            'id' => 999,
        ]);
        $table = $this->getTableLocator()->get('users');

        $result = $table->deleteOrFail($entity);
    }

    /**
     * Tests that deleteOrFail returns the right entity
     *
     * @return void
     */
    public function testDeleteOrFailGetEntity()
    {
        $entity = new Entity([
            'id' => 999,
        ]);
        $table = $this->getTableLocator()->get('users');

        try {
            $table->deleteOrFail($entity);
        } catch (\Cake\ORM\Exception\PersistenceFailedException $e) {
            $this->assertSame($entity, $e->getEntity());
        }
    }

    /**
     * Test getting the save options builder.
     *
     * @return void
     */
    public function getSaveOptionsBuilder()
    {
        $table = $this->getTableLocator()->get('Authors');
        $result = $table->getSaveOptionsBuilder();
        $this->assertInstanceOf('Cake\ORM\SaveOptionsBuilder', $result);
    }

    /**
     * Helper method to skip tests when connection is SQLServer.
     *
     * @return void
     */
    public function skipIfSqlServer()
    {
        $this->skipIf(
            $this->connection->getDriver() instanceof \Cake\Database\Driver\Sqlserver,
            'SQLServer does not support the requirements of this test.'
        );
    }
}<|MERGE_RESOLUTION|>--- conflicted
+++ resolved
@@ -54,20 +54,6 @@
 class TableTest extends TestCase
 {
     public $fixtures = [
-<<<<<<< HEAD
-        'core.articles',
-        'core.tags',
-        'core.articles_tags',
-        'core.authors',
-        'core.categories',
-        'core.comments',
-        'core.groups',
-        'core.groups_members',
-        'core.members',
-        'core.polymorphic_tagged',
-        'core.site_articles',
-        'core.users',
-=======
         'core.Articles',
         'core.Tags',
         'core.ArticlesTags',
@@ -80,7 +66,6 @@
         'core.PolymorphicTagged',
         'core.SiteArticles',
         'core.Users'
->>>>>>> 653ae009
     ];
 
     /**
