--- conflicted
+++ resolved
@@ -198,12 +198,8 @@
      */
     public function testInvalidTableFetchedFromRegistry()
     {
-<<<<<<< HEAD
+        $this->expectException(\RuntimeException::class);
         $this->getTableLocator()->get('Test');
-=======
-        $this->expectException(\RuntimeException::class);
-        TableRegistry::get('Test');
->>>>>>> 41ecd041
 
         $config = [
             'className' => '\Cake\Test\TestCase\ORM\TestTable',
