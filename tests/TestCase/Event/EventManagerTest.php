<?php
declare(strict_types=1);
/**
 * CakePHP : Rapid Development Framework (https://cakephp.org)
 * Copyright (c) Cake Software Foundation, Inc. (https://cakefoundation.org)
 *
 * Licensed under The MIT License
 * For full copyright and license information, please see the LICENSE.txt
 * Redistributions of files must retain the above copyright notice.
 *
 * @copyright     Copyright (c) Cake Software Foundation, Inc. (https://cakefoundation.org)
 * @link          https://cakephp.org CakePHP Project
 * @since         2.1.0
 * @license       https://opensource.org/licenses/mit-license.php MIT License
 */
namespace Cake\Test\TestCase\Event;

use Cake\Event\Event;
use Cake\Event\EventInterface;
use Cake\Event\EventList;
use Cake\Event\EventListenerInterface;
use Cake\Event\EventManager;
use Cake\TestSuite\TestCase;

/**
 * Mock class used to test event dispatching
 */
class EventTestListener
{
    public $callList = [];

    /**
     * Test function to be used in event dispatching
     *
     * @return void
     */
    public function listenerFunction()
    {
        $this->callList[] = __FUNCTION__;
    }

    /**
     * Test function to be used in event dispatching
     *
     * @return void
     */
    public function secondListenerFunction()
    {
        $this->callList[] = __FUNCTION__;
    }

    /**
     * Auxiliary function to help in stopPropagation testing
     *
     * @param \Cake\Event\EventInterface $event
     * @return void
     */
    public function stopListener($event)
    {
        $event->stopPropagation();
    }
}

/**
 * Mock used for testing the subscriber objects
 */
class CustomTestEventListenerInterface extends EventTestListener implements EventListenerInterface
{
<<<<<<< HEAD
    public function implementedEvents()
=======

    public function implementedEvents(): array
>>>>>>> f385da71
    {
        return [
            'fake.event' => 'listenerFunction',
            'another.event' => ['callable' => 'secondListenerFunction'],
            'multiple.handlers' => [
                ['callable' => 'listenerFunction'],
                ['callable' => 'thirdListenerFunction'],
            ],
        ];
    }

    /**
     * Test function to be used in event dispatching
     *
     * @return void
     */
    public function thirdListenerFunction()
    {
        $this->callList[] = __FUNCTION__;
    }
}

/**
 * Tests the Cake\Event\EventManager class functionality
 */
class EventManagerTest extends TestCase
{
    /**
     * Test attach() with a listener interface.
     *
     * @group deprecated
     * @return void
     */
    public function testAttachListener()
    {
        $manager = new EventManager();
        $listener = new CustomTestEventListenerInterface();
        $manager->on($listener);
        $expected = [
            ['callable' => [$listener, 'listenerFunction']],
        ];
        $this->assertEquals($expected, $manager->listeners('fake.event'));
    }

    /**
     * Tests attached event listeners for matching key pattern
     *
     * @return void
     */
    public function testMatchingListeners()
    {
        $manager = new EventManager();
        $manager->on('fake.event', 'fakeFunction1');
        $manager->on('real.event', 'fakeFunction2');
        $manager->on('test.event', 'fakeFunction3');
        $manager->on('event.test', 'fakeFunction4');

        $this->assertArrayHasKey('fake.event', $manager->matchingListeners('fake.event'));
        $this->assertArrayHasKey('real.event', $manager->matchingListeners('real.event'));
        $this->assertArrayHasKey('test.event', $manager->matchingListeners('test.event'));
        $this->assertArrayHasKey('event.test', $manager->matchingListeners('event.test'));

        $this->assertArrayHasKey('fake.event', $manager->matchingListeners('fake'));
        $this->assertArrayHasKey('real.event', $manager->matchingListeners('real'));
        $this->assertArrayHasKey('test.event', $manager->matchingListeners('test'));
        $this->assertArrayHasKey('event.test', $manager->matchingListeners('test'));
        $this->assertArrayHasKey('fake.event', $manager->matchingListeners('event'));
        $this->assertArrayHasKey('real.event', $manager->matchingListeners('event'));
        $this->assertArrayHasKey('test.event', $manager->matchingListeners('event'));
        $this->assertArrayHasKey('event.test', $manager->matchingListeners('event'));
        $this->assertArrayHasKey('fake.event', $manager->matchingListeners('.event'));
        $this->assertArrayHasKey('real.event', $manager->matchingListeners('.event'));
        $this->assertArrayHasKey('test.event', $manager->matchingListeners('.event'));
        $this->assertArrayHasKey('test.event', $manager->matchingListeners('test.'));
        $this->assertArrayHasKey('event.test', $manager->matchingListeners('.test'));

        $this->assertEmpty($manager->matchingListeners('/test'));
        $this->assertEmpty($manager->matchingListeners('test/'));
        $this->assertEmpty($manager->matchingListeners('/test/'));
        $this->assertEmpty($manager->matchingListeners('test$'));
        $this->assertEmpty($manager->matchingListeners('ev.nt'));
        $this->assertEmpty($manager->matchingListeners('^test'));
        $this->assertEmpty($manager->matchingListeners('^event'));
        $this->assertEmpty($manager->matchingListeners('*event'));
        $this->assertEmpty($manager->matchingListeners('event*'));
        $this->assertEmpty($manager->matchingListeners('foo'));

        $expected = ['fake.event', 'real.event', 'test.event', 'event.test'];
        $result = $manager->matchingListeners('event');
        $this->assertNotEmpty($result);
        $this->assertSame($expected, array_keys($result));

        $expected = ['fake.event', 'real.event', 'test.event'];
        $result = $manager->matchingListeners('.event');
        $this->assertNotEmpty($result);
        $this->assertSame($expected, array_keys($result));

        $expected = ['test.event', 'event.test'];
        $result = $manager->matchingListeners('test');
        $this->assertNotEmpty($result);
        $this->assertSame($expected, array_keys($result));

        $expected = ['test.event'];
        $result = $manager->matchingListeners('test.');
        $this->assertNotEmpty($result);
        $this->assertSame($expected, array_keys($result));

        $expected = ['event.test'];
        $result = $manager->matchingListeners('.test');
        $this->assertNotEmpty($result);
        $this->assertSame($expected, array_keys($result));
    }

    /**
     * Test the on() method for basic callable types.
     *
     * @return void
     */
    public function testOn()
    {
        $count = 1;
        $manager = new EventManager();
        $manager->on('my.event', 'myfunc');
        $expected = [
            ['callable' => 'myfunc'],
        ];
        $this->assertSame($expected, $manager->listeners('my.event'));

        $manager->on('my.event', ['priority' => 1], 'func2');
        $expected = [
            ['callable' => 'func2'],
            ['callable' => 'myfunc'],
        ];
        $this->assertSame($expected, $manager->listeners('my.event'));

        $listener = new CustomTestEventListenerInterface();
        $manager->on($listener);
        $expected = [
            ['callable' => [$listener, 'listenerFunction']],
        ];
        $this->assertEquals($expected, $manager->listeners('fake.event'));
    }

    /**
     * Test the on() with invalid arguments
     *
     * @expectedException InvalidArgumentException
     * @expectedExceptionMessage Invalid arguments for EventManager::on(). Expected 1, 2 or 3 arguments.
     * @return void
     */
    public function testOnInvalidArgument()
    {
        $manager = new EventManager();
        $manager->on();
    }

    /**
     * Tests off'ing an event from a event key queue
     *
     * @return void
     */
    public function testOff()
    {
        $manager = new EventManager();
        $manager->on('fake.event', ['AClass', 'aMethod']);
        $manager->on('another.event', ['AClass', 'anotherMethod']);
        $manager->on('another.event', ['priority' => 1], 'fakeFunction');

        $manager->off('fake.event', ['AClass', 'aMethod']);
        $this->assertEquals([], $manager->listeners('fake.event'));

        $manager->off('another.event', ['AClass', 'anotherMethod']);
        $expected = [
            ['callable' => 'fakeFunction'],
        ];
        $this->assertEquals($expected, $manager->listeners('another.event'));

        $manager->off('another.event', 'fakeFunction');
        $this->assertEquals([], $manager->listeners('another.event'));
    }

    /**
     * Tests off'ing an event from all event queues
     *
     * @return void
     */
    public function testOffFromAll()
    {
        $manager = new EventManager();
        $manager->on('fake.event', ['AClass', 'aMethod']);
        $manager->on('another.event', ['AClass', 'aMethod']);
        $manager->on('another.event', ['priority' => 1], 'fakeFunction');

        $manager->off(['AClass', 'aMethod']);
        $expected = [
            ['callable' => 'fakeFunction'],
        ];
        $this->assertEquals($expected, $manager->listeners('another.event'));
        $this->assertEquals([], $manager->listeners('fake.event'));
    }

    /**
     * Tests off'ing all listeners for an event
     */
    public function testRemoveAllListeners()
    {
        $manager = new EventManager();
        $manager->on('fake.event', ['AClass', 'aMethod']);
        $manager->on('another.event', ['priority' => 1], 'fakeFunction');

        $manager->off('fake.event');

        $expected = [
            ['callable' => 'fakeFunction'],
        ];
        $this->assertEquals($expected, $manager->listeners('another.event'));
        $this->assertEquals([], $manager->listeners('fake.event'));
    }

    /**
     * Tests event dispatching
     *
     * @return void
     * @triggers fake.event
     */
    public function testDispatch()
    {
        $manager = new EventManager();
        $listener = $this->getMockBuilder(__NAMESPACE__ . '\EventTestListener')
            ->getMock();
        $anotherListener = $this->getMockBuilder(__NAMESPACE__ . '\EventTestListener')
            ->getMock();
        $manager->on('fake.event', [$listener, 'listenerFunction']);
        $manager->on('fake.event', [$anotherListener, 'listenerFunction']);
        $event = new Event('fake.event');

        $listener->expects($this->once())->method('listenerFunction')->with($event);
        $anotherListener->expects($this->once())->method('listenerFunction')->with($event);
        $manager->dispatch($event);
    }

    /**
     * Tests event dispatching using event key name
     *
     * @return void
     */
    public function testDispatchWithKeyName()
    {
        $manager = new EventManager();
        $listener = new EventTestListener;
        $manager->on('fake.event', [$listener, 'listenerFunction']);
        $event = 'fake.event';
        $manager->dispatch($event);

        $expected = ['listenerFunction'];
        $this->assertEquals($expected, $listener->callList);
    }

    /**
     * Tests event dispatching with a return value
     *
     * @return void
     * @triggers fake.event
     */
    public function testDispatchReturnValue()
    {
        $manager = new EventManager;
        $listener = $this->getMockBuilder(__NAMESPACE__ . '\EventTestListener')
            ->getMock();
        $anotherListener = $this->getMockBuilder(__NAMESPACE__ . '\EventTestListener')
            ->getMock();
        $manager->on('fake.event', [$listener, 'listenerFunction']);
        $manager->on('fake.event', [$anotherListener, 'listenerFunction']);
        $event = new Event('fake.event');

        $listener->expects($this->at(0))->method('listenerFunction')
            ->with($event)
            ->will($this->returnValue('something special'));
        $anotherListener->expects($this->at(0))
            ->method('listenerFunction')
            ->with($event);
        $manager->dispatch($event);
        $this->assertEquals('something special', $event->getResult());
    }

    /**
     * Tests that returning false in a callback stops the event
     *
     * @return void
     * @triggers fake.event
     */
    public function testDispatchFalseStopsEvent()
    {
        $manager = new EventManager();
        $listener = $this->getMockBuilder(__NAMESPACE__ . '\EventTestListener')
            ->getMock();
        $anotherListener = $this->getMockBuilder(__NAMESPACE__ . '\EventTestListener')
            ->getMock();
        $manager->on('fake.event', [$listener, 'listenerFunction']);
        $manager->on('fake.event', [$anotherListener, 'listenerFunction']);
        $event = new Event('fake.event');

        $listener->expects($this->at(0))->method('listenerFunction')
            ->with($event)
            ->will($this->returnValue(false));
        $anotherListener->expects($this->never())
            ->method('listenerFunction');
        $manager->dispatch($event);
        $this->assertTrue($event->isStopped());
    }

    /**
     * Tests event dispatching using priorities
     *
     * @return void
     * @triggers fake.event
     */
    public function testDispatchPrioritized()
    {
        $manager = new EventManager();
        $listener = new EventTestListener;
        $manager->on('fake.event', [$listener, 'listenerFunction']);
        $manager->on('fake.event', ['priority' => 5], [$listener, 'secondListenerFunction']);
        $event = new Event('fake.event');
        $manager->dispatch($event);

        $expected = ['secondListenerFunction', 'listenerFunction'];
        $this->assertEquals($expected, $listener->callList);
    }

    /**
     * Tests subscribing a listener object and firing the events it subscribed to
     *
     * @return void
     * @triggers fake.event
     * @triggers another.event $this, array(some => data)
     */
    public function testOnSubscriber()
    {
        $manager = new EventManager();
        $listener = $this->getMockBuilder(__NAMESPACE__ . '\CustomTestEventListenerInterface')
            ->setMethods(['secondListenerFunction'])
            ->getMock();
        $manager->on($listener);

        $event = new Event('fake.event');
        $manager->dispatch($event);

        $expected = ['listenerFunction'];
        $this->assertEquals($expected, $listener->callList);

        $event = new Event('another.event', $this, ['some' => 'data']);
        $listener->expects($this->at(0))
            ->method('secondListenerFunction')
            ->with($event, 'data');
        $manager->dispatch($event);
    }

    /**
     * Test implementedEvents binding multiple callbacks to the same event name.
     *
     * @return void
     * @triggers multiple.handlers
     */
    public function testOnSubscriberMultiple()
    {
        $manager = new EventManager();
        $listener = $this->getMockBuilder(__NAMESPACE__ . '\CustomTestEventListenerInterface')
            ->setMethods(['listenerFunction', 'thirdListenerFunction'])
            ->getMock();
        $manager->on($listener);
        $event = new Event('multiple.handlers');
        $listener->expects($this->once())
            ->method('listenerFunction')
            ->with($event);
        $listener->expects($this->once())
            ->method('thirdListenerFunction')
            ->with($event);
        $manager->dispatch($event);
    }

    /**
     * Tests subscribing a listener object and firing the events it subscribed to
     *
     * @return void
     */
    public function testDetachSubscriber()
    {
        $manager = new EventManager();
        $listener = $this->getMockBuilder(__NAMESPACE__ . '\CustomTestEventListenerInterface')
            ->setMethods(['secondListenerFunction'])
            ->getMock();
        $manager->on($listener);
        $expected = [
            ['callable' => [$listener, 'secondListenerFunction']],
        ];
        $this->assertEquals($expected, $manager->listeners('another.event'));
        $expected = [
            ['callable' => [$listener, 'listenerFunction']],
        ];
        $this->assertEquals($expected, $manager->listeners('fake.event'));
        $manager->off($listener);
        $this->assertEquals([], $manager->listeners('fake.event'));
        $this->assertEquals([], $manager->listeners('another.event'));
    }

    /**
     * Tests that it is possible to get/set the manager singleton
     *
     * @return void
     */
    public function testGlobalDispatcherGetter()
    {
        $this->assertInstanceOf('Cake\Event\EventManager', EventManager::instance());
        $manager = new EventManager();

        EventManager::instance($manager);
        $this->assertSame($manager, EventManager::instance());
    }

    /**
     * Tests that the global event manager gets the event too from any other manager
     *
     * @return void
     * @triggers fake.event
     */
    public function testDispatchWithGlobal()
    {
        $generalManager = $this->getMockBuilder('Cake\Event\EventManager')
            ->setMethods(['prioritisedListeners'])
            ->getMock();
        $manager = new EventManager();
        $event = new Event('fake.event');
        EventManager::instance($generalManager);

        $generalManager->expects($this->once())->method('prioritisedListeners')->with('fake.event');
        $manager->dispatch($event);
        EventManager::instance(new EventManager());
    }

    /**
     * Tests that stopping an event will not notify the rest of the listeners
     *
     * @return void
     * @triggers fake.event
     */
    public function testStopPropagation()
    {
        $generalManager = $this->getMockBuilder('Cake\Event\EventManager')->getMock();
        $manager = new EventManager();
        $listener = new EventTestListener();

        EventManager::instance($generalManager);
        $generalManager->expects($this->any())
                ->method('prioritisedListeners')
                ->with('fake.event')
                ->will($this->returnValue([]));

        $manager->on('fake.event', [$listener, 'listenerFunction']);
        $manager->on('fake.event', ['priority' => 8], [$listener, 'stopListener']);
        $manager->on('fake.event', ['priority' => 5], [$listener, 'secondListenerFunction']);
        $event = new Event('fake.event');
        $manager->dispatch($event);

        $expected = ['secondListenerFunction'];
        $this->assertEquals($expected, $listener->callList);
        EventManager::instance(new EventManager());
    }

    /**
     * Tests event dispatching using priorities
     *
     * @return void
     * @triggers fake.event
     */
    public function testDispatchPrioritizedWithGlobal()
    {
        $generalManager = $this->getMockBuilder('Cake\Event\EventManager')->getMock();
        $manager = new EventManager();
        $listener = new CustomTestEventListenerInterface();
        $event = new Event('fake.event');

        EventManager::instance($generalManager);
        $generalManager->expects($this->any())
                ->method('prioritisedListeners')
                ->with('fake.event')
                ->will($this->returnValue(
                    [11 => [
                        ['callable' => [$listener, 'secondListenerFunction']],
                    ]]
                ));

        $manager->on('fake.event', [$listener, 'listenerFunction']);
        $manager->on('fake.event', ['priority' => 15], [$listener, 'thirdListenerFunction']);

        $manager->dispatch($event);

        $expected = ['listenerFunction', 'secondListenerFunction', 'thirdListenerFunction'];
        $this->assertEquals($expected, $listener->callList);
        EventManager::instance(new EventManager());
    }

    /**
     * Tests event dispatching using priorities
     *
     * @return void
     * @triggers fake.event
     */
    public function testDispatchGlobalBeforeLocal()
    {
        $generalManager = $this->getMockBuilder('Cake\Event\EventManager')->getMock();
        $manager = new EventManager();
        $listener = new CustomTestEventListenerInterface();
        $event = new Event('fake.event');

        EventManager::instance($generalManager);
        $generalManager->expects($this->any())
                ->method('prioritisedListeners')
                ->with('fake.event')
                ->will($this->returnValue(
                    [10 => [
                        ['callable' => [$listener, 'listenerFunction']],
                    ]]
                ));

        $manager->on('fake.event', [$listener, 'secondListenerFunction']);

        $manager->dispatch($event);

        $expected = ['listenerFunction', 'secondListenerFunction'];
        $this->assertEquals($expected, $listener->callList);
        EventManager::instance(new EventManager());
    }

    /**
     * test callback
     *
     * @param \Cake\Event\EventInterface $event
     */
    public function onMyEvent(EventInterface $event)
    {
        $event->setData('callback', 'ok');
    }

    /**
     * Tests events dispatched by a local manager can be handled by
     * handler registered in the global event manager
     * @triggers my_event $manager
     */
    public function testDispatchLocalHandledByGlobal()
    {
        $callback = [$this, 'onMyEvent'];
        EventManager::instance()->on('my_event', $callback);
        $manager = new EventManager();
        $event = new Event('my_event', $manager);
        $manager->dispatch($event);
        $this->assertEquals('ok', $event->getData('callback'));
    }

    /**
     * Test that events are dispatched properly when there are global and local
     * listeners at the same priority.
     *
     * @return void
     * @triggers fake.event $this
     */
    public function testDispatchWithGlobalAndLocalEvents()
    {
        $listener = new CustomTestEventListenerInterface();
        EventManager::instance()->on($listener);
        $listener2 = new EventTestListener();
        $manager = new EventManager();
        $manager->on('fake.event', [$listener2, 'listenerFunction']);

        $manager->dispatch(new Event('fake.event', $this));
        $this->assertEquals(['listenerFunction'], $listener->callList);
        $this->assertEquals(['listenerFunction'], $listener2->callList);
    }

    /**
     * Test getting a list of dispatched events from the manager.
     *
     * @return void
     * @triggers my_event $this
     * @triggers my_second_event $this
     */
    public function testGetDispatchedEvents()
    {
        $eventList = new EventList();
        $event = new Event('my_event', $this);
        $event2 = new Event('my_second_event', $this);

        $manager = new EventManager();
        $manager->setEventList($eventList);
        $manager->dispatch($event);
        $manager->dispatch($event2);

        $result = $manager->getEventList();
        $this->assertInstanceOf('\Cake\Event\EventList', $result);
        $this->assertCount(2, $result);
        $this->assertEquals($result[0], $event);
        $this->assertEquals($result[1], $event2);

        $manager->getEventList()->flush();
        $result = $manager->getEventList();
        $this->assertCount(0, $result);

        $manager->unsetEventList();
        $manager->dispatch($event);
        $manager->dispatch($event2);

        $result = $manager->getEventList();
        $this->assertNull($result);
    }

    /**
     * Test that locally dispatched events are also added to the global manager's event list
     *
     * @return void
     * @triggers Event $this
     */
    public function testGetLocallyDispatchedEventsFromGlobal()
    {
        $localList = new EventList();
        $globalList = new EventList();

        $globalManager = EventManager::instance();
        $globalManager->setEventList($globalList);

        $localManager = new EventManager();
        $localManager->setEventList($localList);

        $globalEvent = new Event('GlobalEvent', $this);
        $globalManager->dispatch($globalEvent);

        $localEvent = new Event('LocalEvent', $this);
        $localManager->dispatch($localEvent);

        $this->assertTrue($globalList->hasEvent('GlobalEvent'));
        $this->assertFalse($localList->hasEvent('GlobalEvent'));
        $this->assertTrue($localList->hasEvent('LocalEvent'));
        $this->assertTrue($globalList->hasEvent('LocalEvent'));
    }

    /**
     * Test isTrackingEvents
     *
     * @return void
     */
    public function testIsTrackingEvents()
    {
        $this->assertFalse(EventManager::instance()->isTrackingEvents());

        $manager = new EventManager();
        $manager->setEventList(new EventList());

        $this->assertTrue($manager->isTrackingEvents());

        $manager->trackEvents(false);

        $this->assertFalse($manager->isTrackingEvents());
    }

    public function testDebugInfo()
    {
        $eventManager = new EventManager();

        $this->assertSame(
            [
                '_listeners' => [],
                '_isGlobal' => false,
                '_trackEvents' => false,
                '_generalManager' => '(object) EventManager',
                '_dispatchedEvents' => null,
            ],
            $eventManager->__debugInfo()
        );

        $eventManager->setEventList(new EventList());
        $eventManager->addEventToList(new Event('Foo', $this));
        $this->assertSame(
            [
                '_listeners' => [],
                '_isGlobal' => false,
                '_trackEvents' => true,
                '_generalManager' => '(object) EventManager',
                '_dispatchedEvents' => [
                    'Foo with subject Cake\Test\TestCase\Event\EventManagerTest',
                ],
            ],
            $eventManager->__debugInfo()
        );

        $eventManager->unsetEventList();

        $func = function () {
        };
        $eventManager->on('foo', $func);

        $this->assertSame(
            [
                '_listeners' => [
                    'foo' => '1 listener(s)',
                ],
                '_isGlobal' => false,
                '_trackEvents' => false,
                '_generalManager' => '(object) EventManager',
                '_dispatchedEvents' => null,
            ],
            $eventManager->__debugInfo()
        );

        $eventManager->off('foo', $func);

        $this->assertSame(
            [
                '_listeners' => [
                    'foo' => '0 listener(s)',
                ],
                '_isGlobal' => false,
                '_trackEvents' => false,
                '_generalManager' => '(object) EventManager',
                '_dispatchedEvents' => null,
            ],
            $eventManager->__debugInfo()
        );

        $eventManager->on('bar', function () {
        });
        $eventManager->on('bar', function () {
        });
        $eventManager->on('bar', function () {
        });
        $eventManager->on('baz', function () {
        });

        $this->assertSame(
            [
                '_listeners' => [
                    'foo' => '0 listener(s)',
                    'bar' => '3 listener(s)',
                    'baz' => '1 listener(s)',
                ],
                '_isGlobal' => false,
                '_trackEvents' => false,
                '_generalManager' => '(object) EventManager',
                '_dispatchedEvents' => null,
            ],
            $eventManager->__debugInfo()
        );
    }

    /**
     * test debugInfo with an event list.
     *
     * @return void
     */
    public function testDebugInfoEventList()
    {
        $eventList = new EventList();
        $eventManager = new EventManager();
        $eventManager->setEventList($eventList);
        $eventManager->on('example', function () {
        });
        $eventManager->dispatch('example');

        $this->assertSame(
            [
                '_listeners' => [
                    'example' => '1 listener(s)',
                ],
                '_isGlobal' => false,
                '_trackEvents' => true,
                '_generalManager' => '(object) EventManager',
                '_dispatchedEvents' => [
                    'example with no subject',
                ],
            ],
            $eventManager->__debugInfo()
        );
    }

    /**
     * Test that chainable methods return correct values.
     *
     * @return void
     */
    public function testChainableMethods()
    {
        $eventManager = new EventManager();

        $listener = $this->createMock(EventListenerInterface::class);
        $callable = function () {
        };

        $returnValue = $eventManager->on($listener);
        $this->assertSame($eventManager, $returnValue);

        $returnValue = $eventManager->on('foo', $callable);
        $this->assertSame($eventManager, $returnValue);

        $returnValue = $eventManager->on('foo', [], $callable);
        $this->assertSame($eventManager, $returnValue);

        $returnValue = $eventManager->off($listener);
        $this->assertSame($eventManager, $returnValue);

        $returnValue = $eventManager->off('foo', $listener);
        $this->assertSame($eventManager, $returnValue);

        $returnValue = $eventManager->off('foo', $callable);
        $this->assertSame($eventManager, $returnValue);

        $returnValue = $eventManager->off('foo');
        $this->assertSame($eventManager, $returnValue);

        $returnValue = $eventManager->setEventList(new EventList());
        $this->assertSame($eventManager, $returnValue);

        $returnValue = $eventManager->addEventToList(new Event('foo'));
        $this->assertSame($eventManager, $returnValue);

        $returnValue = $eventManager->trackEvents(true);
        $this->assertSame($eventManager, $returnValue);

        $returnValue = $eventManager->unsetEventList();
        $this->assertSame($eventManager, $returnValue);
    }
}<|MERGE_RESOLUTION|>--- conflicted
+++ resolved
@@ -66,12 +66,7 @@
  */
 class CustomTestEventListenerInterface extends EventTestListener implements EventListenerInterface
 {
-<<<<<<< HEAD
-    public function implementedEvents()
-=======
-
     public function implementedEvents(): array
->>>>>>> f385da71
     {
         return [
             'fake.event' => 'listenerFunction',
