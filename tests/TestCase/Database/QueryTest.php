<?php
/**
 * CakePHP(tm) : Rapid Development Framework (https://cakephp.org)
 * Copyright (c) Cake Software Foundation, Inc. (https://cakefoundation.org)
 *
 * Licensed under The MIT License
 * For full copyright and license information, please see the LICENSE.txt
 * Redistributions of files must retain the above copyright notice.
 *
 * @copyright     Copyright (c) Cake Software Foundation, Inc. (https://cakefoundation.org)
 * @link          https://cakephp.org CakePHP(tm) Project
 * @since         3.0.0
 * @license       https://opensource.org/licenses/mit-license.php MIT License
 */
namespace Cake\Test\TestCase\Database;

use Cake\Database\Expression\IdentifierExpression;
use Cake\Database\ExpressionInterface;
use Cake\Database\Query;
use Cake\Database\Statement\StatementDecorator;
use Cake\Database\StatementInterface;
use Cake\Database\TypeMap;
use Cake\Datasource\ConnectionManager;
use Cake\TestSuite\TestCase;
use DateTimeImmutable;

/**
 * Tests Query class
 */
class QueryTest extends TestCase
{
    public $fixtures = [
        'core.articles',
        'core.authors',
        'core.comments',
        'core.profiles',
        'core.menu_link_trees',
    ];

    public $autoFixtures = false;

    public const ARTICLE_COUNT = 3;
    public const AUTHOR_COUNT = 4;
    public const COMMENT_COUNT = 6;

    /**
     * @var \Cake\Database\Connection
     */
    protected $connection;

    /**
     * @var bool
     */
    protected $autoQuote;

    public function setUp()
    {
        parent::setUp();
        $this->connection = ConnectionManager::get('test');
        $this->autoQuote = $this->connection->getDriver()->isAutoQuotingEnabled();
    }

    public function tearDown()
    {
        parent::tearDown();
        $this->connection->getDriver()->enableAutoQuoting($this->autoQuote);
        unset($this->connection);
    }

    /**
     * Queries need a default type to prevent fatal errors
     * when an uninitialized query has its sql() method called.
     *
     * @return void
     */
    public function testDefaultType()
    {
        $query = new Query($this->connection);
        $this->assertEquals('', $query->sql());
        $this->assertEquals('select', $query->type());
    }

    /**
     * Tests that it is possible to obtain expression results from a query
     *
     * @return void
     */
    public function testSelectFieldsOnly()
    {
        $this->connection->getDriver()->enableAutoQuoting(false);
        $query = new Query($this->connection);
        $result = $query->select('1 + 1')->execute();
        $this->assertInstanceOf('Cake\Database\StatementInterface', $result);
        $this->assertEquals([2], $result->fetch());
        $result->closeCursor();

        //This new field should be appended
        $result = $query->select(['1 + 3'])->execute();
        $this->assertInstanceOf('Cake\Database\StatementInterface', $result);
        $this->assertEquals([2, 4], $result->fetch());
        $result->closeCursor();

        //This should now overwrite all previous fields
        $result = $query->select(['1 + 2', '1 + 5'], true)->execute();
        $this->assertEquals([3, 6], $result->fetch());
        $result->closeCursor();
    }

    /**
     * Tests that it is possible to pass a closure as fields in select()
     *
     * @return void
     */
    public function testSelectClosure()
    {
        $this->connection->getDriver()->enableAutoQuoting(false);
        $query = new Query($this->connection);
        $result = $query->select(function ($q) use ($query) {
            $this->assertSame($query, $q);

            return ['1 + 2', '1 + 5'];
        })->execute();
        $this->assertEquals([3, 6], $result->fetch());
        $result->closeCursor();
    }

    /**
     * Tests it is possible to select fields from tables with no conditions
     *
     * @return void
     */
    public function testSelectFieldsFromTable()
    {
        $this->loadFixtures('Authors', 'Articles');
        $query = new Query($this->connection);
        $result = $query->select(['body', 'author_id'])->from('articles')->execute();
        $this->assertEquals(['body' => 'First Article Body', 'author_id' => 1], $result->fetch('assoc'));
        $this->assertEquals(['body' => 'Second Article Body', 'author_id' => 3], $result->fetch('assoc'));
        $result->closeCursor();

        //Append more tables to next execution
        $result = $query->select('name')->from(['authors'])->order(['name' => 'desc', 'articles.id' => 'asc'])->execute();
        $this->assertEquals(['body' => 'First Article Body', 'author_id' => 1, 'name' => 'nate'], $result->fetch('assoc'));
        $this->assertEquals(['body' => 'Second Article Body', 'author_id' => 3, 'name' => 'nate'], $result->fetch('assoc'));
        $this->assertEquals(['body' => 'Third Article Body', 'author_id' => 1, 'name' => 'nate'], $result->fetch('assoc'));
        $result->closeCursor();

        // Overwrite tables and only fetch from authors
        $result = $query->select('name', true)->from('authors', true)->order(['name' => 'desc'], true)->execute();
        $this->assertEquals(['nate'], $result->fetch());
        $this->assertEquals(['mariano'], $result->fetch());
        $this->assertCount(4, $result);
        $result->closeCursor();
    }

    /**
     * Tests it is possible to select aliased fields
     *
     * @return void
     */
    public function testSelectAliasedFieldsFromTable()
    {
        $this->loadFixtures('Comments');
        $query = new Query($this->connection);
        $result = $query->select(['text' => 'comment', 'article_id'])->from('comments')->execute();
        $this->assertEquals(['text' => 'First Comment for First Article', 'article_id' => 1], $result->fetch('assoc'));
        $this->assertEquals(['text' => 'Second Comment for First Article', 'article_id' => 1], $result->fetch('assoc'));
        $result->closeCursor();

        $query = new Query($this->connection);
        $result = $query->select(['text' => 'comment', 'article' => 'article_id'])->from('comments')->execute();
        $this->assertEquals(['text' => 'First Comment for First Article', 'article' => 1], $result->fetch('assoc'));
        $this->assertEquals(['text' => 'Second Comment for First Article', 'article' => 1], $result->fetch('assoc'));
        $result->closeCursor();

        $query = new Query($this->connection);
        $query->select(['text' => 'comment'])->select(['article_id', 'foo' => 'comment']);
        $result = $query->from('comments')->execute();
        $this->assertEquals(
            ['foo' => 'First Comment for First Article', 'text' => 'First Comment for First Article', 'article_id' => 1],
            $result->fetch('assoc')
        );
        $result->closeCursor();

        $query = new Query($this->connection);
        $exp = $query->newExpr('1 + 1');
        $comp = $query->newExpr(['article_id +' => 2]);
        $result = $query->select(['text' => 'comment', 'two' => $exp, 'three' => $comp])
            ->from('comments')->execute();
        $this->assertEquals(['text' => 'First Comment for First Article', 'two' => 2, 'three' => 3], $result->fetch('assoc'));
        $result->closeCursor();
    }

    /**
     * Tests that tables can also be aliased and referenced in the select clause using such alias
     *
     * @return void
     */
    public function testSelectAliasedTables()
    {
        $this->loadFixtures('Authors', 'Articles');
        $query = new Query($this->connection);
        $result = $query->select(['text' => 'a.body', 'a.author_id'])
            ->from(['a' => 'articles'])->execute();

        $this->assertEquals(['text' => 'First Article Body', 'author_id' => 1], $result->fetch('assoc'));
        $this->assertEquals(['text' => 'Second Article Body', 'author_id' => 3], $result->fetch('assoc'));
        $result->closeCursor();

        $result = $query->select(['name' => 'b.name'])->from(['b' => 'authors'])
            ->order(['text' => 'desc', 'name' => 'desc'])
            ->execute();
        $this->assertEquals(
            ['text' => 'Third Article Body', 'author_id' => 1, 'name' => 'nate'],
            $result->fetch('assoc')
        );
        $this->assertEquals(
            ['text' => 'Third Article Body', 'author_id' => 1, 'name' => 'mariano'],
            $result->fetch('assoc')
        );
        $result->closeCursor();
    }

    /**
     * Tests it is possible to add joins to a select query
     *
     * @return void
     */
    public function testSelectWithJoins()
    {
        $this->loadFixtures('Authors', 'Articles');
        $query = new Query($this->connection);
        $result = $query
            ->select(['title', 'name'])
            ->from('articles')
            ->join(['table' => 'authors', 'alias' => 'a', 'conditions' => $query->newExpr()->equalFields('author_id', 'a.id')])
            ->order(['title' => 'asc'])
            ->execute();

        $this->assertCount(3, $result);
        $this->assertEquals(['title' => 'First Article', 'name' => 'mariano'], $result->fetch('assoc'));
        $this->assertEquals(['title' => 'Second Article', 'name' => 'larry'], $result->fetch('assoc'));
        $result->closeCursor();

        $result = $query->join('authors', [], true)->execute();
        $this->assertCount(12, $result, 'Cross join results in 12 records');
        $result->closeCursor();

        $result = $query->join([
            ['table' => 'authors', 'type' => 'INNER', 'conditions' => $query->newExpr()->equalFields('author_id', 'authors.id')],
        ], [], true)->execute();
        $this->assertCount(3, $result);
        $this->assertEquals(['title' => 'First Article', 'name' => 'mariano'], $result->fetch('assoc'));
        $this->assertEquals(['title' => 'Second Article', 'name' => 'larry'], $result->fetch('assoc'));
        $result->closeCursor();
    }

    /**
     * Tests it is possible to add joins to a select query using array or expression as conditions
     *
     * @return void
     */
    public function testSelectWithJoinsConditions()
    {
        $this->loadFixtures('Authors', 'Articles', 'Comments');
        $query = new Query($this->connection);
        $result = $query
            ->select(['title', 'name'])
            ->from('articles')
            ->join(['table' => 'authors', 'alias' => 'a', 'conditions' => [$query->newExpr()->equalFields('author_id ', 'a.id')]])
            ->order(['title' => 'asc'])
            ->execute();
        $this->assertEquals(['title' => 'First Article', 'name' => 'mariano'], $result->fetch('assoc'));
        $this->assertEquals(['title' => 'Second Article', 'name' => 'larry'], $result->fetch('assoc'));
        $result->closeCursor();

        $query = new Query($this->connection);
        $conditions = $query->newExpr()->equalFields('author_id', 'a.id');
        $result = $query
            ->select(['title', 'name'])
            ->from('articles')
            ->join(['table' => 'authors', 'alias' => 'a', 'conditions' => $conditions])
            ->order(['title' => 'asc'])
            ->execute();
        $this->assertEquals(['title' => 'First Article', 'name' => 'mariano'], $result->fetch('assoc'));
        $this->assertEquals(['title' => 'Second Article', 'name' => 'larry'], $result->fetch('assoc'));
        $result->closeCursor();

        $query = new Query($this->connection);
        $time = new \DateTime('2007-03-18 10:50:00');
        $types = ['created' => 'datetime'];
        $result = $query
            ->select(['title', 'comment' => 'c.comment'])
            ->from('articles')
            ->join(['table' => 'comments', 'alias' => 'c', 'conditions' => ['created <=' => $time]], $types)
            ->execute();
        $this->assertEquals(['title' => 'First Article', 'comment' => 'First Comment for First Article'], $result->fetch('assoc'));
        $result->closeCursor();
    }

    /**
     * Tests that joins can be aliased using array keys
     *
     * @return void
     */
    public function testSelectAliasedJoins()
    {
        $this->loadFixtures('Authors', 'Articles', 'Comments');
        $query = new Query($this->connection);
        $result = $query
            ->select(['title', 'name'])
            ->from('articles')
            ->join(['a' => 'authors'])
            ->order(['name' => 'desc', 'articles.id' => 'asc'])
            ->execute();
        $this->assertEquals(['title' => 'First Article', 'name' => 'nate'], $result->fetch('assoc'));
        $this->assertEquals(['title' => 'Second Article', 'name' => 'nate'], $result->fetch('assoc'));
        $result->closeCursor();

        $query = new Query($this->connection);
        $conditions = $query->newExpr('author_id = a.id');
        $result = $query
            ->select(['title', 'name'])
            ->from('articles')
            ->join(['a' => ['table' => 'authors', 'conditions' => $conditions]])
            ->order(['title' => 'asc'])
            ->execute();
        $this->assertEquals(['title' => 'First Article', 'name' => 'mariano'], $result->fetch('assoc'));
        $this->assertEquals(['title' => 'Second Article', 'name' => 'larry'], $result->fetch('assoc'));
        $result->closeCursor();

        $query = new Query($this->connection);
        $time = new \DateTime('2007-03-18 10:45:23');
        $types = ['created' => 'datetime'];
        $result = $query
            ->select(['title', 'name' => 'c.comment'])
            ->from('articles')
            ->join(['c' => ['table' => 'comments', 'conditions' => ['created' => $time]]], $types)
            ->execute();
        $this->assertEquals(['title' => 'First Article', 'name' => 'First Comment for First Article'], $result->fetch('assoc'));
        $result->closeCursor();
    }

    /**
     * Tests the leftJoin method
     *
     * @return void
     */
    public function testSelectLeftJoin()
    {
        $this->loadFixtures('Articles', 'Comments');
        $query = new Query($this->connection);
        $time = new \DateTime('2007-03-18 10:45:23');
        $types = ['created' => 'datetime'];
        $result = $query
            ->select(['title', 'name' => 'c.comment'])
            ->from('articles')
            ->leftJoin(['c' => 'comments'], ['created <' => $time], $types)
            ->execute();
        $this->assertEquals(['title' => 'First Article', 'name' => null], $result->fetch('assoc'));
        $result->closeCursor();

        $query = new Query($this->connection);
        $result = $query
            ->select(['title', 'name' => 'c.comment'])
            ->from('articles')
            ->leftJoin(['c' => 'comments'], ['created >' => $time], $types)
            ->execute();
        $this->assertEquals(
            ['title' => 'First Article', 'name' => 'Second Comment for First Article'],
            $result->fetch('assoc')
        );
        $result->closeCursor();
    }

    /**
     * Tests the innerJoin method
     *
     * @return void
     */
    public function testSelectInnerJoin()
    {
        $this->loadFixtures('Articles', 'Comments');
        $query = new Query($this->connection);
        $time = new \DateTime('2007-03-18 10:45:23');
        $types = ['created' => 'datetime'];
        $result = $query
            ->select(['title', 'name' => 'c.comment'])
            ->from('articles')
            ->innerJoin(['c' => 'comments'], ['created <' => $time], $types)
            ->execute();
        $this->assertCount(0, $result->fetchAll());
        $result->closeCursor();
    }

    /**
     * Tests the rightJoin method
     *
     * @return void
     */
    public function testSelectRightJoin()
    {
        $this->loadFixtures('Articles', 'Comments');
        $this->skipIf(
            $this->connection->getDriver() instanceof \Cake\Database\Driver\Sqlite,
            'SQLite does not support RIGHT joins'
        );
        $query = new Query($this->connection);
        $time = new \DateTime('2007-03-18 10:45:23');
        $types = ['created' => 'datetime'];
        $result = $query
            ->select(['title', 'name' => 'c.comment'])
            ->from('articles')
            ->rightJoin(['c' => 'comments'], ['created <' => $time], $types)
            ->execute();
        $this->assertCount(6, $result);
        $this->assertEquals(
            ['title' => null, 'name' => 'First Comment for First Article'],
            $result->fetch('assoc')
        );
        $result->closeCursor();
    }

    /**
     * Tests that it is possible to pass a callable as conditions for a join
     *
     * @return void
     */
    public function testSelectJoinWithCallback()
    {
        $this->loadFixtures('Articles', 'Comments');
        $query = new Query($this->connection);
        $types = ['created' => 'datetime'];
        $result = $query
            ->select(['title', 'name' => 'c.comment'])
            ->from('articles')
            ->innerJoin(['c' => 'comments'], function ($exp, $q) use ($query, $types) {
                $this->assertSame($q, $query);
                $exp->add(['created <' => new \DateTime('2007-03-18 10:45:23')], $types);

                return $exp;
            })
            ->execute();
        $this->assertCount(0, $result->fetchAll());
        $result->closeCursor();
    }

    /**
     * Tests that it is possible to pass a callable as conditions for a join
     *
     * @return void
     */
    public function testSelectJoinWithCallback2()
    {
        $this->loadFixtures('Authors', 'Comments');
        $query = new Query($this->connection);
        $types = ['created' => 'datetime'];
        $result = $query
            ->select(['name', 'commentary' => 'comments.comment'])
            ->from('authors')
            ->innerJoin('comments', function ($exp, $q) use ($query, $types) {
                $this->assertSame($q, $query);
                $exp->add(['created >' => new \DateTime('2007-03-18 10:45:23')], $types);

                return $exp;
            })
            ->execute();
        $this->assertEquals(
            ['name' => 'mariano', 'commentary' => 'Second Comment for First Article'],
            $result->fetch('assoc')
        );
        $result->closeCursor();
    }

    /**
     * Tests it is possible to filter a query by using simple AND joined conditions
     *
     * @return void
     */
    public function testSelectSimpleWhere()
    {
        $this->loadFixtures('Articles');
        $query = new Query($this->connection);
        $result = $query
            ->select(['title'])
            ->from('articles')
            ->where(['id' => 1, 'title' => 'First Article'])
            ->execute();
        $this->assertCount(1, $result);
        $result->closeCursor();

        $query = new Query($this->connection);
        $result = $query
            ->select(['title'])
            ->from('articles')
            ->where(['id' => 100], ['id' => 'integer'])
            ->execute();
        $this->assertCount(0, $result);
        $result->closeCursor();
    }

    /**
     * Tests using where conditions with operators and scalar values works
     *
     * @return void
     */
    public function testSelectWhereOperatorMoreThan()
    {
        $this->loadFixtures('Comments');
        $query = new Query($this->connection);
        $result = $query
            ->select(['comment'])
            ->from('comments')
            ->where(['id >' => 4])
            ->execute();
        $this->assertCount(2, $result);
        $this->assertEquals(['comment' => 'First Comment for Second Article'], $result->fetch('assoc'));
        $result->closeCursor();
    }

    /**
     * Tests using where conditions with operators and scalar values works
     *
     * @return void
     */
    public function testSelectWhereOperatorLessThan()
    {
        $this->loadFixtures('Articles');
        $query = new Query($this->connection);
        $result = $query
            ->select(['title'])
            ->from('articles')
            ->where(['id <' => 2])
            ->execute();
        $this->assertCount(1, $result);
        $this->assertEquals(['title' => 'First Article'], $result->fetch('assoc'));
        $result->closeCursor();
    }

    /**
     * Tests using where conditions with operators and scalar values works
     *
     * @return void
     */
    public function testSelectWhereOperatorLessThanEqual()
    {
        $this->loadFixtures('Articles');
        $query = new Query($this->connection);
        $result = $query
            ->select(['title'])
            ->from('articles')
            ->where(['id <=' => 2])
            ->execute();
        $this->assertCount(2, $result);
        $result->closeCursor();
    }

    /**
     * Tests using where conditions with operators and scalar values works
     *
     * @return void
     */
    public function testSelectWhereOperatorMoreThanEqual()
    {
        $this->loadFixtures('Articles');
        $query = new Query($this->connection);
        $result = $query
            ->select(['title'])
            ->from('articles')
            ->where(['id >=' => 1])
            ->execute();
        $this->assertCount(3, $result);
        $result->closeCursor();
    }

    /**
     * Tests using where conditions with operators and scalar values works
     *
     * @return void
     */
    public function testSelectWhereOperatorNotEqual()
    {
        $this->loadFixtures('Articles');
        $query = new Query($this->connection);
        $result = $query
            ->select(['title'])
            ->from('articles')
            ->where(['id !=' => 2])
            ->execute();
        $this->assertCount(2, $result);
        $this->assertEquals(['title' => 'First Article'], $result->fetch('assoc'));
        $result->closeCursor();
    }

    /**
     * Tests using where conditions with operators and scalar values works
     *
     * @return void
     */
    public function testSelectWhereOperatorLike()
    {
        $this->loadFixtures('Articles');
        $query = new Query($this->connection);
        $result = $query
            ->select(['title'])
            ->from('articles')
            ->where(['title LIKE' => 'First Article'])
            ->execute();
        $this->assertCount(1, $result);
        $this->assertEquals(['title' => 'First Article'], $result->fetch('assoc'));
        $result->closeCursor();
    }

    /**
     * Tests using where conditions with operators and scalar values works
     *
     * @return void
     */
    public function testSelectWhereOperatorLikeExpansion()
    {
        $this->loadFixtures('Articles');
        $query = new Query($this->connection);
        $result = $query
            ->select(['title'])
            ->from('articles')
            ->where(['title like' => '%Article%'])
            ->execute();
        $this->assertCount(3, $result);
        $result->closeCursor();
    }

    /**
     * Tests using where conditions with operators and scalar values works
     *
     * @return void
     */
    public function testSelectWhereOperatorNotLike()
    {
        $this->loadFixtures('Articles');
        $query = new Query($this->connection);
        $result = $query
            ->select(['title'])
            ->from('articles')
            ->where(['title not like' => '%Article%'])
            ->execute();
        $this->assertCount(0, $result);
        $result->closeCursor();
    }

    /**
     * Test that unary expressions in selects are built correctly.
     *
     * @return void
     */
    public function testSelectWhereUnary()
    {
        $this->loadFixtures('Articles');
        $query = new Query($this->connection);
        $result = $query
            ->select(['id'])
            ->from('articles')
            ->where([
                'title is not' => null,
                'user_id is' => null,
            ])
            ->sql();
        $this->assertQuotedQuery(
            'SELECT <id> FROM <articles> WHERE \(\(<title>\) IS NOT NULL AND \(<user_id>\) IS NULL\)',
            $result,
            !$this->autoQuote
        );
    }

    /**
     * Tests selecting with conditions and specifying types for those
     *
     * @return void
     */
    public function testSelectWhereTypes()
    {
        $this->loadFixtures('Comments');
        $query = new Query($this->connection);
        $result = $query
            ->select(['id'])
            ->from('comments')
            ->where(['created' => new \DateTime('2007-03-18 10:45:23')], ['created' => 'datetime'])
            ->execute();
        $this->assertCount(1, $result);
        $this->assertEquals(['id' => 1], $result->fetch('assoc'));
        $result->closeCursor();

        $query = new Query($this->connection);
        $result = $query
            ->select(['id'])
            ->from('comments')
            ->where(['created >' => new \DateTime('2007-03-18 10:46:00')], ['created' => 'datetime'])
            ->execute();
        $this->assertCount(5, $result);
        $this->assertEquals(['id' => 2], $result->fetch('assoc'));
        $this->assertEquals(['id' => 3], $result->fetch('assoc'));
        $result->closeCursor();

        $query = new Query($this->connection);
        $result = $query
            ->select(['id'])
            ->from('comments')
            ->where(
                [
                    'created >' => new \DateTime('2007-03-18 10:40:00'),
                    'created <' => new \DateTime('2007-03-18 10:46:00'),
                ],
                ['created' => 'datetime']
            )
            ->execute();
        $this->assertCount(1, $result);
        $this->assertEquals(['id' => 1], $result->fetch('assoc'));
        $result->closeCursor();

        $query = new Query($this->connection);
        $result = $query
            ->select(['id'])
            ->from('comments')
            ->where(
                [
                    'id' => '3something-crazy',
                    'created <' => new \DateTime('2013-01-01 12:00'),
                ],
                ['created' => 'datetime', 'id' => 'integer']
            )
            ->execute();
        $this->assertCount(1, $result);
        $this->assertEquals(['id' => 3], $result->fetch('assoc'));
        $result->closeCursor();

        $query = new Query($this->connection);
        $result = $query
            ->select(['id'])
            ->from('comments')
            ->where(
                [
                    'id' => '1something-crazy',
                    'created <' => new \DateTime('2013-01-01 12:00'),
                ],
                ['created' => 'datetime', 'id' => 'integer']
            )
            ->execute();
        $this->assertCount(1, $result);
        $this->assertEquals(['id' => 1], $result->fetch('assoc'));
        $result->closeCursor();
    }

    /**
     * Tests Query::whereNull()
     *
     * @return void
     */
    public function testSelectWhereNull()
    {
        $this->loadFixtures('MenuLinkTrees');

        $query = new Query($this->connection);
        $result = $query
            ->select(['id', 'parent_id'])
            ->from('menu_link_trees')
            ->whereNull(['parent_id'])
            ->execute();
        $this->assertCount(5, $result);
        $result->closeCursor();

        $query = new Query($this->connection);
        $result = $query
            ->select(['id'])
            ->from('menu_link_trees')
            ->whereNull($this->connection->newQuery()->select('parent_id'))
            ->execute();
        $this->assertCount(5, $result);
        $result->closeCursor();

        $query = new Query($this->connection);
        $result = $query
            ->select(['id'])
            ->from('menu_link_trees')
            ->whereNull('parent_id')
            ->execute();
        $this->assertCount(5, $result);
        $result->closeCursor();
    }

    /**
     * Tests Query::whereNotNull()
     *
     * @return void
     */
    public function testSelectWhereNotNull()
    {
        $this->loadFixtures('MenuLinkTrees');

        $query = new Query($this->connection);
        $result = $query
            ->select(['id', 'parent_id'])
            ->from('menu_link_trees')
            ->whereNotNull(['parent_id'])
            ->execute();
        $this->assertCount(13, $result);
        $result->closeCursor();

        $query = new Query($this->connection);
        $result = $query
            ->select(['id'])
            ->from('menu_link_trees')
            ->whereNotNull($this->connection->newQuery()->select('parent_id'))
            ->execute();
        $this->assertCount(13, $result);
        $result->closeCursor();

        $query = new Query($this->connection);
        $result = $query
            ->select(['id'])
            ->from('menu_link_trees')
            ->whereNotNull('parent_id')
            ->execute();
        $this->assertCount(13, $result);
        $result->closeCursor();
    }

    /**
     * Tests that passing an array type to any where condition will replace
     * the passed array accordingly as a proper IN condition
     *
     * @return void
     */
    public function testSelectWhereArrayType()
    {
        $this->loadFixtures('Comments');
        $query = new Query($this->connection);
        $result = $query
            ->select(['id'])
            ->from('comments')
            ->where(['id' => ['1', '3']], ['id' => 'integer[]'])
            ->execute();
        $this->assertCount(2, $result);
        $this->assertEquals(['id' => 1], $result->fetch('assoc'));
        $this->assertEquals(['id' => 3], $result->fetch('assoc'));
        $result->closeCursor();
    }

    /**
     * Tests that passing an empty array type to any where condition will not
     * result in a SQL error, but an internal exception
     *
     * @return void
     */
    public function testSelectWhereArrayTypeEmpty()
    {
        $this->expectException(\Cake\Database\Exception::class);
        $this->expectExceptionMessage('Impossible to generate condition with empty list of values for field');
        $this->loadFixtures('Comments');
        $query = new Query($this->connection);
        $result = $query
            ->select(['id'])
            ->from('comments')
            ->where(['id' => []], ['id' => 'integer[]'])
            ->execute();
    }

    /**
     * Tests exception message for impossible condition when using an expression
     * @return void
     */
    public function testSelectWhereArrayTypeEmptyWithExpression()
    {
        $this->expectException(\Cake\Database\Exception::class);
        $this->expectExceptionMessage('with empty list of values for field (SELECT 1)');
        $this->loadFixtures('Comments');
        $query = new Query($this->connection);
        $result = $query
            ->select(['id'])
            ->from('comments')
            ->where(function ($exp, $q) {
                return $exp->in($q->newExpr('SELECT 1'), []);
            })
            ->execute();
    }

    /**
     * Tests that Query::andWhere() can be used to concatenate conditions with AND
     *
     * @return void
     */
    public function testSelectAndWhere()
    {
        $this->loadFixtures('Comments');
        $query = new Query($this->connection);
        $result = $query
            ->select(['id'])
            ->from('comments')
            ->where(['created' => new \DateTime('2007-03-18 10:45:23')], ['created' => 'datetime'])
            ->andWhere(['id' => 1])
            ->execute();
        $this->assertCount(1, $result);
        $this->assertEquals(['id' => 1], $result->fetch('assoc'));
        $result->closeCursor();

        $query = new Query($this->connection);
        $result = $query
            ->select(['id'])
            ->from('comments')
            ->where(['created' => new \DateTime('2007-03-18 10:50:55')], ['created' => 'datetime'])
            ->andWhere(['id' => 2])
            ->execute();
        $this->assertCount(0, $result);
        $result->closeCursor();
    }

    /**
     * Tests that Query::andWhere() can be used without calling where() before
     *
     * @return void
     */
    public function testSelectAndWhereNoPreviousCondition()
    {
        $this->loadFixtures('Comments');
        $query = new Query($this->connection);
        $result = $query
            ->select(['id'])
            ->from('comments')
            ->andWhere(['created' => new \DateTime('2007-03-18 10:45:23')], ['created' => 'datetime'])
            ->andWhere(['id' => 1])
            ->execute();
        $this->assertCount(1, $result);
        $this->assertEquals(['id' => 1], $result->fetch('assoc'));
        $result->closeCursor();
    }

    /**
     * Tests that it is possible to pass a closure to where() to build a set of
     * conditions and return the expression to be used
     *
     * @return void
     */
    public function testSelectWhereUsingClosure()
    {
        $this->loadFixtures('Comments');
        $query = new Query($this->connection);
        $result = $query
            ->select(['id'])
            ->from('comments')
            ->where(function ($exp) {
                return $exp->eq('id', 1);
            })
            ->execute();
        $this->assertCount(1, $result);
        $this->assertEquals(['id' => 1], $result->fetch('assoc'));
        $result->closeCursor();

        $query = new Query($this->connection);
        $result = $query
            ->select(['id'])
            ->from('comments')
            ->where(function ($exp) {
                return $exp
                    ->eq('id', 1)
                    ->eq('created', new \DateTime('2007-03-18 10:45:23'), 'datetime');
            })
            ->execute();
        $this->assertCount(1, $result);
        $this->assertEquals(['id' => 1], $result->fetch('assoc'));
        $result->closeCursor();

        $query = new Query($this->connection);
        $result = $query
            ->select(['id'])
            ->from('comments')
            ->where(function ($exp) {
                return $exp
                    ->eq('id', 1)
                    ->eq('created', new \DateTime('2021-12-30 15:00'), 'datetime');
            })
            ->execute();
        $this->assertCount(0, $result);
        $result->closeCursor();
    }

    /**
     * Tests generating tuples in the values side containing closure expressions
     *
     * @return void
     */
    public function testTupleWithClosureExpression()
    {
        $this->loadFixtures('Comments');
        $query = new Query($this->connection);
        $query->select(['id'])
            ->from('comments')
            ->where([
                'OR' => [
                    'id' => 1,
                    function ($exp) {
                        return $exp->eq('id', 2);
                    },
                ],
            ]);

        $result = $query->sql();
        $this->assertQuotedQuery(
            'SELECT <id> FROM <comments> WHERE \(<id> = :c0 OR <id> = :c1\)',
            $result,
            !$this->autoQuote
        );
    }

    /**
     * Tests that it is possible to pass a closure to andWhere() to build a set of
     * conditions and return the expression to be used
     *
     * @return void
     */
    public function testSelectAndWhereUsingClosure()
    {
        $this->loadFixtures('Comments');
        $query = new Query($this->connection);
        $result = $query
            ->select(['id'])
            ->from('comments')
            ->where(['id' => '1'])
            ->andWhere(function ($exp) {
                return $exp->eq('created', new \DateTime('2007-03-18 10:45:23'), 'datetime');
            })
            ->execute();
        $this->assertCount(1, $result);
        $this->assertEquals(['id' => 1], $result->fetch('assoc'));
        $result->closeCursor();

        $query = new Query($this->connection);
        $result = $query
            ->select(['id'])
            ->from('comments')
            ->where(['id' => '1'])
            ->andWhere(function ($exp) {
                return $exp->eq('created', new \DateTime('2022-12-21 12:00'), 'datetime');
            })
            ->execute();
        $this->assertCount(0, $result);
        $result->closeCursor();
    }

    /**
     * Tests that expression objects can be used as the field in a comparison
     * and the values will be bound correctly to the query
     *
     * @return void
     */
    public function testSelectWhereUsingExpressionInField()
    {
        $this->loadFixtures('Comments');
        $query = new Query($this->connection);
        $result = $query
            ->select(['id'])
            ->from('comments')
            ->where(function ($exp) {
                $field = clone $exp;
                $field->add('SELECT min(id) FROM comments');

                return $exp
                    ->eq($field, 100, 'integer');
            })
            ->execute();
        $this->assertCount(0, $result);
        $result->closeCursor();
    }

    /**
     * Tests using where conditions with operator methods
     *
     * @return void
     */
    public function testSelectWhereOperatorMethods()
    {
        $this->loadFixtures('Articles', 'Comments', 'Authors');
        $query = new Query($this->connection);
        $result = $query
            ->select(['title'])
            ->from('articles')
            ->where(function ($exp) {
                return $exp->gt('id', 1);
            })
            ->execute();
        $this->assertCount(2, $result);
        $this->assertEquals(['title' => 'Second Article'], $result->fetch('assoc'));
        $result->closeCursor();

        $query = new Query($this->connection);
        $result = $query->select(['title'])
            ->from('articles')
            ->where(function ($exp) {
                return $exp->lt('id', 2);
            })
            ->execute();
        $this->assertCount(1, $result);
        $this->assertEquals(['title' => 'First Article'], $result->fetch('assoc'));
        $result->closeCursor();

        $query = new Query($this->connection);
        $result = $query->select(['title'])
            ->from('articles')
            ->where(function ($exp) {
                return $exp->lte('id', 2);
            })
            ->execute();
        $this->assertCount(2, $result);
        $result->closeCursor();

        $query = new Query($this->connection);
        $result = $query
            ->select(['title'])
            ->from('articles')
            ->where(function ($exp) {
                return $exp->gte('id', 1);
            })
            ->execute();
        $this->assertCount(3, $result);
        $result->closeCursor();

        $query = new Query($this->connection);
        $result = $query
            ->select(['title'])
            ->from('articles')
            ->where(function ($exp) {
                return $exp->lte('id', 1);
            })
            ->execute();
        $this->assertCount(1, $result);
        $result->closeCursor();

        $query = new Query($this->connection);
        $result = $query
            ->select(['title'])
            ->from('articles')
            ->where(function ($exp) {
                return $exp->notEq('id', 2);
            })
            ->execute();
        $this->assertCount(2, $result);
        $this->assertEquals(['title' => 'First Article'], $result->fetch('assoc'));
        $result->closeCursor();

        $query = new Query($this->connection);
        $result = $query
            ->select(['title'])
            ->from('articles')
            ->where(function ($exp) {
                return $exp->like('title', 'First Article');
            })
            ->execute();
        $this->assertCount(1, $result);
        $this->assertEquals(['title' => 'First Article'], $result->fetch('assoc'));
        $result->closeCursor();

        $query = new Query($this->connection);
        $result = $query
            ->select(['title'])
            ->from('articles')
            ->where(function ($exp) {
                return $exp->like('title', '%Article%');
            })
            ->execute();
        $this->assertCount(3, $result);
        $result->closeCursor();

        $query = new Query($this->connection);
        $result = $query
            ->select(['title'])
            ->from('articles')
            ->where(function ($exp) {
                return $exp->notLike('title', '%Article%');
            })
            ->execute();
        $this->assertCount(0, $result);
        $result->closeCursor();

        $query = new Query($this->connection);
        $result = $query
            ->select(['id'])
            ->from('comments')
            ->where(function ($exp) {
                return $exp->isNull('published');
            })
            ->execute();
        $this->assertCount(0, $result);
        $result->closeCursor();

        $query = new Query($this->connection);
        $result = $query
            ->select(['id'])
            ->from('comments')
            ->where(function ($exp) {
                return $exp->isNotNull('published');
            })
            ->execute();
        $this->assertCount(6, $result);
        $result->closeCursor();

        $query = new Query($this->connection);
        $result = $query
            ->select(['id'])
            ->from('comments')
            ->where(function ($exp) {
                return $exp->in('published', ['Y', 'N']);
            })
            ->execute();
        $this->assertCount(6, $result);
        $result->closeCursor();

        $query = new Query($this->connection);
        $result = $query
            ->select(['id'])
            ->from('comments')
            ->where(function ($exp) {
                return $exp->in(
                    'created',
                    [new \DateTime('2007-03-18 10:45:23'), new \DateTime('2007-03-18 10:47:23')],
                    'datetime'
                );
            })
            ->execute();
        $this->assertCount(2, $result);
        $this->assertEquals(['id' => 1], $result->fetch('assoc'));
        $this->assertEquals(['id' => 2], $result->fetch('assoc'));
        $result->closeCursor();

        $query = new Query($this->connection);
        $result = $query
            ->select(['id'])
            ->from('comments')
            ->where(function ($exp) {
                return $exp->notIn(
                    'created',
                    [new \DateTime('2007-03-18 10:45:23'), new \DateTime('2007-03-18 10:47:23')],
                    'datetime'
                );
            })
            ->execute();
        $this->assertCount(4, $result);
        $this->assertEquals(['id' => 3], $result->fetch('assoc'));
        $result->closeCursor();
    }

    /**
     * Tests that calling "in" and "notIn" will cast the passed values to an array
     *
     * @return void
     */
    public function testInValueCast()
    {
        $this->loadFixtures('Comments');
        $query = new Query($this->connection);
        $result = $query
            ->select(['id'])
            ->from('comments')
            ->where(function ($exp) {
                return $exp->in('created', '2007-03-18 10:45:23', 'datetime');
            })
            ->execute();
        $this->assertCount(1, $result);
        $this->assertEquals(['id' => 1], $result->fetch('assoc'));
        $result->closeCursor();

        $query = new Query($this->connection);
        $result = $query
            ->select(['id'])
            ->from('comments')
            ->where(function ($exp) {
                return $exp->notIn('created', '2007-03-18 10:45:23', 'datetime');
            })
            ->execute();
        $this->assertCount(5, $result);
        $this->assertEquals(['id' => 2], $result->fetch('assoc'));
        $this->assertEquals(['id' => 3], $result->fetch('assoc'));
        $this->assertEquals(['id' => 4], $result->fetch('assoc'));
        $this->assertEquals(['id' => 5], $result->fetch('assoc'));
        $result->closeCursor();

        $query = new Query($this->connection);
        $result = $query
            ->select(['id'])
            ->from('comments')
            ->where(function ($exp, $q) {
                return $exp->in(
                    'created',
                    $q->newExpr("'2007-03-18 10:45:23'"),
                    'datetime'
                );
            })
            ->execute();
        $this->assertCount(1, $result);
        $this->assertEquals(['id' => 1], $result->fetch('assoc'));
        $result->closeCursor();

        $query = new Query($this->connection);
        $result = $query
            ->select(['id'])
            ->from('comments')
            ->where(function ($exp, $q) {
                return $exp->notIn(
                    'created',
                    $q->newExpr("'2007-03-18 10:45:23'"),
                    'datetime'
                );
            })
            ->execute();
        $this->assertCount(5, $result);
        $result->closeCursor();
    }

    /**
     * Tests that calling "in" and "notIn" will cast the passed values to an array
     *
     * @return void
     */
    public function testInValueCast2()
    {
        $this->loadFixtures('Comments');
        $query = new Query($this->connection);
        $result = $query
            ->select(['id'])
            ->from('comments')
            ->where(['created IN' => '2007-03-18 10:45:23'])
            ->execute();
        $this->assertCount(1, $result);
        $this->assertEquals(['id' => 1], $result->fetch('assoc'));
        $result->closeCursor();

        $query = new Query($this->connection);
        $result = $query
            ->select(['id'])
            ->from('comments')
            ->where(['created NOT IN' => '2007-03-18 10:45:23'])
            ->execute();
        $this->assertCount(5, $result);
        $result->closeCursor();
    }

    /**
     * Tests that IN clauses generate correct placeholders
     *
     * @return void
     */
    public function testInClausePlaceholderGeneration()
    {
        $this->loadFixtures('Comments');
        $query = new Query($this->connection);
        $query->select(['id'])
            ->from('comments')
            ->where(['id IN' => [1, 2]])
            ->sql();
        $bindings = $query->getValueBinder()->bindings();
        $this->assertArrayHasKey(':c0', $bindings);
        $this->assertEquals('c0', $bindings[':c0']['placeholder']);
        $this->assertArrayHasKey(':c1', $bindings);
        $this->assertEquals('c1', $bindings[':c1']['placeholder']);
    }

    /**
     * Tests where() with callable types.
     *
     * @return void
     */
    public function testWhereCallables()
    {
        $query = new Query($this->connection);
        $query->select(['id'])
            ->from('articles')
            ->where([
                'id' => '\Cake\Error\Debugger::dump',
                'title' => ['\Cake\Error\Debugger', 'dump'],
                'author_id' => function ($exp) {
                    return 1;
                },
            ]);
        $this->assertQuotedQuery(
            'SELECT <id> FROM <articles> WHERE \(<id> = :c0 AND <title> = :c1 AND <author_id> = :c2\)',
            $query->sql(),
            !$this->autoQuote
        );
    }

    /**
     * Tests that empty values don't set where clauses.
     *
     * @return void
     */
    public function testWhereEmptyValues()
    {
        $query = new Query($this->connection);
        $query->from('comments')
            ->where('');

        $this->assertCount(0, $query->clause('where'));

        $query->where([]);
        $this->assertCount(0, $query->clause('where'));
    }

    /**
     * Tests that it is possible to use a between expression
     * in a where condition
     *
     * @return void
     */
    public function testWhereWithBetween()
    {
        $this->loadFixtures('Comments');
        $query = new Query($this->connection);
        $result = $query
            ->select(['id'])
            ->from('comments')
            ->where(function ($exp) {
                return $exp->between('id', 5, 6, 'integer');
            })
            ->execute();

        $this->assertCount(2, $result);
        $first = $result->fetch('assoc');
        $this->assertEquals(5, $first['id']);

        $second = $result->fetch('assoc');
        $this->assertEquals(6, $second['id']);
        $result->closeCursor();
    }

    /**
     * Tests that it is possible to use a between expression
     * in a where condition with a complex data type
     *
     * @return void
     */
    public function testWhereWithBetweenComplex()
    {
        $this->loadFixtures('Comments');
        $query = new Query($this->connection);
        $result = $query
            ->select(['id'])
            ->from('comments')
            ->where(function ($exp) {
                $from = new \DateTime('2007-03-18 10:51:00');
                $to = new \DateTime('2007-03-18 10:54:00');

                return $exp->between('created', $from, $to, 'datetime');
            })
            ->execute();

        $this->assertCount(2, $result);
        $first = $result->fetch('assoc');
        $this->assertEquals(4, $first['id']);

        $second = $result->fetch('assoc');
        $this->assertEquals(5, $second['id']);
        $result->closeCursor();
    }

    /**
     * Tests that it is possible to use an expression object
     * as the field for a between expression
     *
     * @return void
     */
    public function testWhereWithBetweenWithExpressionField()
    {
        $this->loadFixtures('Comments');
        $query = new Query($this->connection);
        $result = $query
            ->select(['id'])
            ->from('comments')
            ->where(function ($exp, $q) {
                $field = $q->func()->coalesce([new IdentifierExpression('id'), 1 => 'literal']);

                return $exp->between($field, 5, 6, 'integer');
            })
            ->execute();

        $this->assertCount(2, $result);
        $first = $result->fetch('assoc');
        $this->assertEquals(5, $first['id']);

        $second = $result->fetch('assoc');
        $this->assertEquals(6, $second['id']);
        $result->closeCursor();
    }

    /**
     * Tests that it is possible to use an expression object
     * as any of the parts of the between expression
     *
     * @return void
     */
    public function testWhereWithBetweenWithExpressionParts()
    {
        $this->loadFixtures('Comments');
        $query = new Query($this->connection);
        $result = $query
            ->select(['id'])
            ->from('comments')
            ->where(function ($exp, $q) {
                $from = $q->newExpr("'2007-03-18 10:51:00'");
                $to = $q->newExpr("'2007-03-18 10:54:00'");

                return $exp->between('created', $from, $to);
            })
            ->execute();

        $this->assertCount(2, $result);
        $first = $result->fetch('assoc');
        $this->assertEquals(4, $first['id']);

        $second = $result->fetch('assoc');
        $this->assertEquals(5, $second['id']);
        $result->closeCursor();
    }

    /**
     * Tests nesting query expressions both using arrays and closures
     *
     * @return void
     */
    public function testSelectExpressionComposition()
    {
        $this->loadFixtures('Comments');
        $query = new Query($this->connection);
        $result = $query
            ->select(['id'])
            ->from('comments')
            ->where(function ($exp) {
                $and = $exp->and_(['id' => 2, 'id >' => 1]);

                return $exp->add($and);
            })
            ->execute();
        $this->assertCount(1, $result);
        $this->assertEquals(['id' => 2], $result->fetch('assoc'));
        $result->closeCursor();

        $query = new Query($this->connection);
        $result = $query
            ->select(['id'])
            ->from('comments')
            ->where(function ($exp) {
                $and = $exp->and_(['id' => 2, 'id <' => 2]);

                return $exp->add($and);
            })
            ->execute();
        $this->assertCount(0, $result);
        $result->closeCursor();

        $query = new Query($this->connection);
        $result = $query
            ->select(['id'])
            ->from('comments')
            ->where(function ($exp) {
                $and = $exp->and_(function ($and) {
                    return $and->eq('id', 1)->gt('id', 0);
                });

                return $exp->add($and);
            })
            ->execute();
        $this->assertCount(1, $result);
        $this->assertEquals(['id' => 1], $result->fetch('assoc'));
        $result->closeCursor();

        $query = new Query($this->connection);
        $result = $query
            ->select(['id'])
            ->from('comments')
            ->where(function ($exp) {
                $or = $exp->or_(['id' => 1]);
                $and = $exp->and_(['id >' => 2, 'id <' => 4]);

                return $or->add($and);
            })
            ->execute();
        $this->assertCount(2, $result);
        $this->assertEquals(['id' => 1], $result->fetch('assoc'));
        $this->assertEquals(['id' => 3], $result->fetch('assoc'));
        $result->closeCursor();

        $query = new Query($this->connection);
        $result = $query
            ->select(['id'])
            ->from('comments')
            ->where(function ($exp) {
                $or = $exp->or_(function ($or) {
                    return $or->eq('id', 1)->eq('id', 2);
                });

                return $or;
            })
            ->execute();
        $this->assertCount(2, $result);
        $this->assertEquals(['id' => 1], $result->fetch('assoc'));
        $this->assertEquals(['id' => 2], $result->fetch('assoc'));
        $result->closeCursor();
    }

    /**
     * Tests that conditions can be nested with an unary operator using the array notation
     * and the not() method
     *
     * @return void
     */
    public function testSelectWhereNot()
    {
        $this->loadFixtures('Articles', 'Comments');
        $query = new Query($this->connection);
        $result = $query
            ->select(['id'])
            ->from('comments')
            ->where(function ($exp) {
                return $exp->not(
                    $exp->and_(['id' => 2, 'created' => new \DateTime('2007-03-18 10:47:23')], ['created' => 'datetime'])
                );
            })
            ->execute();
        $this->assertCount(5, $result);
        $this->assertEquals(['id' => 1], $result->fetch('assoc'));
        $this->assertEquals(['id' => 3], $result->fetch('assoc'));
        $result->closeCursor();

        $query = new Query($this->connection);
        $result = $query
            ->select(['id'])
            ->from('comments')
            ->where(function ($exp) {
                return $exp->not(
                    $exp->and_(['id' => 2, 'created' => new \DateTime('2012-12-21 12:00')], ['created' => 'datetime'])
                );
            })
            ->execute();
        $this->assertCount(6, $result);
        $result->closeCursor();
    }

    /**
     * Tests that conditions can be nested with an unary operator using the array notation
     * and the not() method
     *
     * @return void
     */
    public function testSelectWhereNot2()
    {
        $this->loadFixtures('Articles');
        $query = new Query($this->connection);
        $result = $query
            ->select(['id'])
            ->from('articles')
            ->where([
                'not' => ['or' => ['id' => 1, 'id >' => 2], 'id' => 3],
            ])
            ->execute();
        $this->assertCount(2, $result);
        $this->assertEquals(['id' => 1], $result->fetch('assoc'));
        $this->assertEquals(['id' => 2], $result->fetch('assoc'));
        $result->closeCursor();
    }

    /**
     * Tests whereInArray() and its input types.
     *
     * @return void
     */
    public function testWhereInArray()
    {
        $this->loadFixtures('Articles');
        $query = new Query($this->connection);
        $query->select(['id'])
            ->from('articles')
            ->whereInList('id', [2, 3])
            ->execute();
        $sql = $query->sql();

        $result = $query->execute();
        $this->assertEquals(['id' => '2'], $result->fetch('assoc'));

        $this->assertQuotedQuery(
            'SELECT <id> FROM <articles> WHERE <id> in \\(:c0,:c1\\)',
            $sql,
            !$this->autoQuote
        );
    }

    /**
     * Tests whereInArray() and empty array input.
     *
     * @return void
     */
    public function testWhereInArrayEmpty()
    {
        $this->loadFixtures('Articles');
        $query = new Query($this->connection);
        $query->select(['id'])
            ->from('articles')
            ->whereInList('id', [], ['allowEmpty' => true])
            ->execute();
        $sql = $query->sql();

        $result = $query->execute();
        $this->assertFalse($result->fetch('assoc'));

        $this->assertQuotedQuery(
            'SELECT <id> FROM <articles> WHERE 1=0',
            $sql,
            !$this->autoQuote
        );
    }

    /**
     * Tests whereNotInArray() and its input types.
     *
     * @return void
     */
    public function testWhereNotInArray()
    {
        $this->loadFixtures('Articles');
        $query = new Query($this->connection);
        $query->select(['id'])
            ->from('articles')
            ->whereNotInList('id', [1, 3])
            ->execute();
        $sql = $query->sql();

        $result = $query->execute();
        $this->assertEquals(['id' => '2'], $result->fetch('assoc'));

        $this->assertQuotedQuery(
            'SELECT <id> FROM <articles> WHERE <id> not in \\(:c0,:c1\\)',
            $sql,
            !$this->autoQuote
        );
    }

    /**
     * Tests whereNotInArray() and empty array input.
     *
     * @return void
     */
    public function testWhereNotInArrayEmpty()
    {
        $this->loadFixtures('Articles');
        $query = new Query($this->connection);
        $query->select(['id'])
            ->from('articles')
            ->whereNotInList('id', [], ['allowEmpty' => true])
            ->execute();
        $sql = $query->sql();

        $result = $query->execute();
        $this->assertEquals(['id' => '1'], $result->fetch('assoc'));

        $this->assertQuotedQuery(
            'SELECT <id> FROM <articles> WHERE \(<id>\) IS NOT NULL',
            $sql,
            !$this->autoQuote
        );
    }

    /**
     * Tests order() method both with simple fields and expressions
     *
     * @return void
     */
    public function testSelectOrderBy()
    {
        $this->loadFixtures('Comments');
        $query = new Query($this->connection);
        $result = $query
            ->select(['id'])
            ->from('comments')
            ->order(['id' => 'desc'])
            ->execute();
        $this->assertEquals(['id' => 6], $result->fetch('assoc'));
        $this->assertEquals(['id' => 5], $result->fetch('assoc'));
        $this->assertEquals(['id' => 4], $result->fetch('assoc'));
        $result->closeCursor();

        $result = $query->order(['id' => 'asc'])->execute();
        $this->assertEquals(['id' => 1], $result->fetch('assoc'));
        $this->assertEquals(['id' => 2], $result->fetch('assoc'));
        $this->assertEquals(['id' => 3], $result->fetch('assoc'));
        $result->closeCursor();

        $result = $query->order(['comment' => 'asc'])->execute();
        $this->assertEquals(['id' => 1], $result->fetch('assoc'));
        $this->assertEquals(['id' => 2], $result->fetch('assoc'));
        $this->assertEquals(['id' => 3], $result->fetch('assoc'));
        $result->closeCursor();

        $result = $query->order(['comment' => 'asc'], true)->execute();
        $this->assertEquals(['id' => 1], $result->fetch('assoc'));
        $this->assertEquals(['id' => 5], $result->fetch('assoc'));
        $this->assertEquals(['id' => 4], $result->fetch('assoc'));
        $result->closeCursor();

        $result = $query->order(['user_id' => 'asc', 'created' => 'desc'], true)
            ->execute();
        $this->assertEquals(['id' => 5], $result->fetch('assoc'));
        $this->assertEquals(['id' => 4], $result->fetch('assoc'));
        $this->assertEquals(['id' => 3], $result->fetch('assoc'));
        $result->closeCursor();

        $expression = $query->newExpr(['(id + :offset) % 2']);
        $result = $query
            ->order([$expression, 'id' => 'desc'], true)
            ->bind(':offset', 1, null)
            ->execute();
        $this->assertEquals(['id' => 5], $result->fetch('assoc'));
        $this->assertEquals(['id' => 3], $result->fetch('assoc'));
        $this->assertEquals(['id' => 1], $result->fetch('assoc'));
        $result->closeCursor();

        $result = $query
            ->order($expression, true)
            ->order(['id' => 'asc'])
            ->bind(':offset', 1, null)
            ->execute();
        $this->assertEquals(['id' => 1], $result->fetch('assoc'));
        $this->assertEquals(['id' => 3], $result->fetch('assoc'));
        $this->assertEquals(['id' => 5], $result->fetch('assoc'));
        $result->closeCursor();
    }

    /**
     * Test that order() being a string works.
     *
     * @return void
     */
    public function testSelectOrderByString()
    {
        $this->loadFixtures('Articles');
        $query = new Query($this->connection);
        $query->select(['id'])
            ->from('articles')
            ->order('id asc');
        $result = $query->execute();
        $this->assertEquals(['id' => 1], $result->fetch('assoc'));
        $this->assertEquals(['id' => 2], $result->fetch('assoc'));
        $this->assertEquals(['id' => 3], $result->fetch('assoc'));
        $result->closeCursor();
    }

    /**
     * Test orderAsc() and its input types.
     *
     * @return void
     */
    public function testSelectOrderAsc()
    {
        $this->loadFixtures('Articles');
        $query = new Query($this->connection);
        $query->select(['id'])
            ->from('articles')
            ->orderAsc('id');

        $sql = $query->sql();
        $result = $query->execute()->fetchAll('assoc');
        $expected = [
            ['id' => 1],
            ['id' => 2],
            ['id' => 3],
        ];
        $this->assertEquals($expected, $result);
        $this->assertQuotedQuery(
            'SELECT <id> FROM <articles> ORDER BY <id> ASC',
            $sql,
            !$this->autoQuote
        );

        $query = new Query($this->connection);
        $query->select(['id'])
            ->from('articles')
            ->orderAsc($query->func()->concat(['id' => 'identifier', '3']));

        $result = $query->execute()->fetchAll('assoc');
        $expected = [
            ['id' => 1],
            ['id' => 2],
            ['id' => 3],
        ];
        $this->assertEquals($expected, $result);
    }

    /**
     * Test orderDesc() and its input types.
     *
     * @return void
     */
    public function testSelectOrderDesc()
    {
        $this->loadFixtures('Articles');
        $query = new Query($this->connection);
        $query->select(['id'])
            ->from('articles')
            ->orderDesc('id');
        $sql = $query->sql();
        $result = $query->execute()->fetchAll('assoc');
        $expected = [
            ['id' => 3],
            ['id' => 2],
            ['id' => 1],
        ];
        $this->assertEquals($expected, $result);
        $this->assertQuotedQuery(
            'SELECT <id> FROM <articles> ORDER BY <id> DESC',
            $sql,
            !$this->autoQuote
        );

        $query = new Query($this->connection);
        $query->select(['id'])
            ->from('articles')
            ->orderDesc($query->func()->concat(['id' => 'identifier', '3']));

        $result = $query->execute()->fetchAll('assoc');
        $expected = [
            ['id' => 3],
            ['id' => 2],
            ['id' => 1],
        ];
        $this->assertEquals($expected, $result);
    }

    /**
     * Tests that group by fields can be passed similar to select fields
     * and that it sends the correct query to the database
     *
     * @return void
     */
    public function testSelectGroup()
    {
        $this->loadFixtures('Authors', 'Articles');
        $query = new Query($this->connection);
        $result = $query
            ->select(['total' => 'count(author_id)', 'author_id'])
            ->from('articles')
            ->join(['table' => 'authors', 'alias' => 'a', 'conditions' => 'author_id = a.id'])
            ->group('author_id')
            ->order(['total' => 'desc'])
            ->execute();
        $expected = [['total' => 2, 'author_id' => 1], ['total' => '1', 'author_id' => 3]];
        $this->assertEquals($expected, $result->fetchAll('assoc'));

        $result = $query->select(['total' => 'count(title)', 'name'], true)
            ->group(['name'], true)
            ->order(['total' => 'asc'])
            ->execute();
        $expected = [['total' => 1, 'name' => 'larry'], ['total' => 2, 'name' => 'mariano']];
        $this->assertEquals($expected, $result->fetchAll('assoc'));

        $result = $query->select(['articles.id'])
            ->group(['articles.id'])
            ->execute();
        $this->assertCount(3, $result);
    }

    /**
     * Tests that it is possible to select distinct rows
     *
     * @return void
     */
    public function testSelectDistinct()
    {
        $this->loadFixtures('Authors', 'Articles');
        $query = new Query($this->connection);
        $result = $query
            ->select(['author_id'])
            ->from(['a' => 'articles'])
            ->execute();
        $this->assertCount(3, $result);

        $result = $query->distinct()->execute();
        $this->assertCount(2, $result);

        $result = $query->select(['id'])->distinct(false)->execute();
        $this->assertCount(3, $result);
    }

    /**
     * Tests that it is possible to select distinct rows, even filtering by one column
     * this is testing that there is a specific implementation for DISTINCT ON
     *
     * @return void
     */
    public function testSelectDistinctON()
    {
        $this->loadFixtures('Authors', 'Articles');
        $query = new Query($this->connection);
        $result = $query
            ->select(['id', 'author_id'])
            ->distinct(['author_id'])
            ->from(['a' => 'articles'])
            ->order(['author_id' => 'ASC'])
            ->execute();
        $this->assertCount(2, $result);
        $results = $result->fetchAll('assoc');
        $this->assertEquals(['id', 'author_id'], array_keys($results[0]));
        $this->assertEquals(
            [3, 1],
            collection($results)->sortBy('author_id')->extract('author_id')->toList()
        );

        $query = new Query($this->connection);
        $result = $query
            ->select(['id', 'author_id'])
            ->distinct('author_id')
            ->from(['a' => 'articles'])
            ->order(['author_id' => 'ASC'])
            ->execute();
        $this->assertCount(2, $result);
        $results = $result->fetchAll('assoc');
        $this->assertEquals(['id', 'author_id'], array_keys($results[0]));
        $this->assertEquals(
            [3, 1],
            collection($results)->sortBy('author_id')->extract('author_id')->toList()
        );
    }

    /**
     * Test use of modifiers in the query
     *
     * Testing the generated SQL since the modifiers are usually different per driver
     *
     * @return void
     */
    public function testSelectModifiers()
    {
        $query = new Query($this->connection);
        $result = $query
            ->select(['city', 'state', 'country'])
            ->from(['addresses'])
            ->modifier('DISTINCTROW');
        $this->assertQuotedQuery(
            'SELECT DISTINCTROW <city>, <state>, <country> FROM <addresses>',
            $result->sql(),
            !$this->autoQuote
        );

        $query = new Query($this->connection);
        $result = $query
            ->select(['city', 'state', 'country'])
            ->from(['addresses'])
            ->modifier(['DISTINCTROW', 'SQL_NO_CACHE']);
        $this->assertQuotedQuery(
            'SELECT DISTINCTROW SQL_NO_CACHE <city>, <state>, <country> FROM <addresses>',
            $result->sql(),
            !$this->autoQuote
        );

        $query = new Query($this->connection);
        $result = $query
            ->select(['city', 'state', 'country'])
            ->from(['addresses'])
            ->modifier('DISTINCTROW')
            ->modifier('SQL_NO_CACHE');
        $this->assertQuotedQuery(
            'SELECT DISTINCTROW SQL_NO_CACHE <city>, <state>, <country> FROM <addresses>',
            $result->sql(),
            true
        );

        $query = new Query($this->connection);
        $result = $query
            ->select(['city', 'state', 'country'])
            ->from(['addresses'])
            ->modifier(['TOP 10']);
        $this->assertQuotedQuery(
            'SELECT TOP 10 <city>, <state>, <country> FROM <addresses>',
            $result->sql(),
            !$this->autoQuote
        );
    }

    /**
     * Tests that having() behaves pretty much the same as the where() method
     *
     * @return void
     */
    public function testSelectHaving()
    {
        $this->loadFixtures('Authors', 'Articles');
        $query = new Query($this->connection);
        $result = $query
            ->select(['total' => 'count(author_id)', 'author_id'])
            ->from('articles')
            ->join(['table' => 'authors', 'alias' => 'a', 'conditions' => $query->newExpr()->equalFields('author_id', 'a.id')])
            ->group('author_id')
            ->having(['count(author_id) <' => 2], ['count(author_id)' => 'integer'])
            ->execute();
        $expected = [['total' => 1, 'author_id' => 3]];
        $this->assertEquals($expected, $result->fetchAll('assoc'));

        $result = $query->having(['count(author_id)' => 2], ['count(author_id)' => 'integer'], true)
            ->execute();
        $expected = [['total' => 2, 'author_id' => 1]];
        $this->assertEquals($expected, $result->fetchAll('assoc'));

        $result = $query->having(function ($e) {
            return $e->add('count(author_id) = 1 + 1');
        }, [], true)
            ->execute();
        $expected = [['total' => 2, 'author_id' => 1]];
        $this->assertEquals($expected, $result->fetchAll('assoc'));
    }

    /**
     * Tests that Query::andHaving() can be used to concatenate conditions with AND
     * in the having clause
     *
     * @return void
     */
    public function testSelectAndHaving()
    {
        $this->loadFixtures('Authors', 'Articles');
        $query = new Query($this->connection);
        $result = $query
            ->select(['total' => 'count(author_id)', 'author_id'])
            ->from('articles')
            ->join(['table' => 'authors', 'alias' => 'a', 'conditions' => $query->newExpr()->equalFields('author_id', 'a.id')])
            ->group('author_id')
            ->having(['count(author_id) >' => 2], ['count(author_id)' => 'integer'])
            ->andHaving(['count(author_id) <' => 2], ['count(author_id)' => 'integer'])
            ->execute();
        $this->assertCount(0, $result);

        $query = new Query($this->connection);
        $result = $query
            ->select(['total' => 'count(author_id)', 'author_id'])
            ->from('articles')
            ->join(['table' => 'authors', 'alias' => 'a', 'conditions' => $query->newExpr()->equalFields('author_id', 'a.id')])
            ->group('author_id')
            ->having(['count(author_id)' => 2], ['count(author_id)' => 'integer'])
            ->andHaving(['count(author_id) >' => 1], ['count(author_id)' => 'integer'])
            ->execute();
        $expected = [['total' => 2, 'author_id' => 1]];
        $this->assertEquals($expected, $result->fetchAll('assoc'));

        $query = new Query($this->connection);
        $result = $query
            ->select(['total' => 'count(author_id)', 'author_id'])
            ->from('articles')
            ->join(['table' => 'authors', 'alias' => 'a', 'conditions' => $query->newExpr()->equalFields('author_id', 'a.id')])
            ->group('author_id')
            ->andHaving(function ($e) {
                return $e->add('count(author_id) = 2 - 1');
            })
            ->execute();
        $expected = [['total' => 1, 'author_id' => 3]];
        $this->assertEquals($expected, $result->fetchAll('assoc'));
    }

    /**
     * Tests selecting rows using a limit clause
     *
     * @return void
     */
    public function testSelectLimit()
    {
        $this->loadFixtures('Articles');
        $query = new Query($this->connection);
        $result = $query->select('id')->from('articles')->limit(1)->execute();
        $this->assertCount(1, $result);

        $query = new Query($this->connection);
        $result = $query->select('id')->from('articles')->limit(2)->execute();
        $this->assertCount(2, $result);
    }

    /**
     * Tests selecting rows combining a limit and offset clause
     *
     * @return void
     */
    public function testSelectOffset()
    {
        $this->loadFixtures('Articles', 'Comments');
        $query = new Query($this->connection);
        $result = $query->select('id')->from('comments')
            ->limit(1)
            ->offset(0)
            ->order(['id' => 'ASC'])
            ->execute();
        $this->assertCount(1, $result);
        $this->assertEquals(['id' => 1], $result->fetch('assoc'));

        $query = new Query($this->connection);
        $result = $query->select('id')->from('comments')
            ->limit(1)
            ->offset(1)
            ->execute();
        $this->assertCount(1, $result);
        $this->assertEquals(['id' => 2], $result->fetch('assoc'));

        $query = new Query($this->connection);
        $result = $query->select('id')->from('comments')
            ->limit(1)
            ->offset(2)
            ->execute();
        $this->assertCount(1, $result);
        $this->assertEquals(['id' => 3], $result->fetch('assoc'));

        $query = new Query($this->connection);
        $result = $query->select('id')->from('articles')
            ->order(['id' => 'DESC'])
            ->limit(1)
            ->offset(0)
            ->execute();
        $this->assertCount(1, $result);
        $this->assertEquals(['id' => 3], $result->fetch('assoc'));

        $result = $query->limit(2)->offset(1)->execute();
        $this->assertCount(2, $result);
        $this->assertEquals(['id' => 2], $result->fetch('assoc'));
        $this->assertEquals(['id' => 1], $result->fetch('assoc'));

        $query = new Query($this->connection);
        $query->select('id')->from('comments')
            ->limit(1)
            ->offset(1)
            ->execute();
        $dirty = $this->readAttribute($query, '_dirty');
        $this->assertFalse($dirty);
        $query->offset(2);
        $dirty = $this->readAttribute($query, '_dirty');
        $this->assertTrue($dirty);
    }

    /**
     * Test Pages number.
     *
     * @expectedException \InvalidArgumentException
     * @expectedExceptionMessage Pages must start at 1.
     * @return void
     */
    public function testPageShouldStartAtOne()
    {
        $this->loadFixtures('Comments');
        $query = new Query($this->connection);
        $result = $query->from('comments')->page(0);
    }

    /**
     * Test selecting rows using the page() method.
     *
     * @return void
     */
    public function testSelectPage()
    {
        $this->loadFixtures('Comments');
        $query = new Query($this->connection);
        $result = $query->select('id')->from('comments')
            ->limit(1)
            ->page(1)
            ->execute();

        $this->assertCount(1, $result);
        $this->assertEquals(['id' => 1], $result->fetch('assoc'));

        $query = new Query($this->connection);
        $result = $query->select('id')->from('comments')
            ->limit(1)
            ->page(2)
            ->order(['id' => 'asc'])
            ->execute();
        $this->assertCount(1, $result);
        $this->assertEquals(['id' => 2], $result->fetch('assoc'));

        $query = new Query($this->connection);
        $query->select('id')->from('comments')->page(3, 10);
        $this->assertEquals(10, $query->clause('limit'));
        $this->assertEquals(20, $query->clause('offset'));

        $query = new Query($this->connection);
        $query->select('id')->from('comments')->page(1);
        $this->assertEquals(25, $query->clause('limit'));
        $this->assertEquals(0, $query->clause('offset'));

        $query->select('id')->from('comments')->page(2);
        $this->assertEquals(25, $query->clause('limit'));
        $this->assertEquals(25, $query->clause('offset'));
    }

    /**
     * Test selecting rows using the page() method and ordering the results
     * by a calculated column.
     *
     * @return void
     */
    public function testSelectPageWithOrder()
    {
        $this->loadFixtures('Comments');
        $query = new Query($this->connection);
        $result = $query
            ->select([
                'id',
                'ids_added' => $query->newExpr()->add('(user_id + article_id)'),
            ])
            ->from('comments')
            ->order(['ids_added' => 'asc'])
            ->limit(2)
            ->page(3)
            ->execute();
        $this->assertCount(2, $result);
        $this->assertEquals(
            [
                ['id' => '6', 'ids_added' => '4'],
                ['id' => '2', 'ids_added' => '5'],
            ],
            $result->fetchAll('assoc')
        );
    }

    /**
     * Tests that Query objects can be included inside the select clause
     * and be used as a normal field, including binding any passed parameter
     *
     * @return void
     */
    public function testSubqueryInSelect()
    {
        $this->loadFixtures('Authors', 'Articles', 'Comments');
        $query = new Query($this->connection);
        $subquery = (new Query($this->connection))
            ->select('name')
            ->from(['b' => 'authors'])
            ->where([$query->newExpr()->equalFields('b.id', 'a.id')]);
        $result = $query
            ->select(['id', 'name' => $subquery])
            ->from(['a' => 'comments'])->execute();

        $expected = [
            ['id' => 1, 'name' => 'mariano'],
            ['id' => 2, 'name' => 'nate'],
            ['id' => 3, 'name' => 'larry'],
            ['id' => 4, 'name' => 'garrett'],
            ['id' => 5, 'name' => null],
            ['id' => 6, 'name' => null],
        ];
        $this->assertEquals($expected, $result->fetchAll('assoc'));

        $query = new Query($this->connection);
        $subquery = (new Query($this->connection))
            ->select('name')
            ->from(['b' => 'authors'])
            ->where(['name' => 'mariano'], ['name' => 'string']);
        $result = $query
            ->select(['id', 'name' => $subquery])
            ->from(['a' => 'articles'])->execute();

        $expected = [
            ['id' => 1, 'name' => 'mariano'],
            ['id' => 2, 'name' => 'mariano'],
            ['id' => 3, 'name' => 'mariano'],
        ];
        $this->assertEquals($expected, $result->fetchAll('assoc'));
    }

    /**
     * Tests that Query objects can be included inside the from clause
     * and be used as a normal table, including binding any passed parameter
     *
     * @return void
     */
    public function testSuqueryInFrom()
    {
        $this->loadFixtures('Comments');
        $query = new Query($this->connection);
        $subquery = (new Query($this->connection))
            ->select(['id', 'comment'])
            ->from('comments')
            ->where(['created >' => new \DateTime('2007-03-18 10:45:23')], ['created' => 'datetime']);
        $result = $query
            ->select(['say' => 'comment'])
            ->from(['b' => $subquery])
            ->where(['id !=' => 3])
            ->execute();

        $expected = [
            ['say' => 'Second Comment for First Article'],
            ['say' => 'Fourth Comment for First Article'],
            ['say' => 'First Comment for Second Article'],
            ['say' => 'Second Comment for Second Article'],
        ];
        $this->assertEquals($expected, $result->fetchAll('assoc'));
    }

    /**
     * Tests that Query objects can be included inside the where clause
     * and be used as a normal condition, including binding any passed parameter
     *
     * @return void
     */
    public function testSubqueryInWhere()
    {
        $this->loadFixtures('Authors', 'Comments');
        $query = new Query($this->connection);
        $subquery = (new Query($this->connection))
            ->select(['id'])
            ->from('authors')
            ->where(['id' => 1]);
        $result = $query
            ->select(['name'])
            ->from(['authors'])
            ->where(['id !=' => $subquery])
            ->execute();

        $expected = [
            ['name' => 'nate'],
            ['name' => 'larry'],
            ['name' => 'garrett'],
        ];
        $this->assertEquals($expected, $result->fetchAll('assoc'));
        $result->closeCursor();

        $query = new Query($this->connection);
        $subquery = (new Query($this->connection))
            ->select(['id'])
            ->from('comments')
            ->where(['created >' => new \DateTime('2007-03-18 10:45:23')], ['created' => 'datetime']);
        $result = $query
            ->select(['name'])
            ->from(['authors'])
            ->where(['id not in' => $subquery])
            ->execute();

        $expected = [
            ['name' => 'mariano'],
        ];
        $this->assertEquals($expected, $result->fetchAll('assoc'));
        $result->closeCursor();
    }

    /**
     * Tests that Query objects can be included inside the where clause
     * and be used as a EXISTS and NOT EXISTS conditions
     *
     * @return void
     */
    public function testSubqueryExistsWhere()
    {
        $this->loadFixtures('Articles', 'Authors');
        $query = new Query($this->connection);
        $subQuery = (new Query($this->connection))
            ->select(['id'])
            ->from('articles')
            ->where(function ($exp) {
                return $exp->equalFields('authors.id', 'articles.author_id');
            });
        $result = $query
            ->select(['id'])
            ->from('authors')
            ->where(function ($exp) use ($subQuery) {
                return $exp->exists($subQuery);
            })
            ->execute();
        $this->assertCount(2, $result);
        $this->assertEquals(['id' => 1], $result->fetch('assoc'));
        $this->assertEquals(['id' => 3], $result->fetch('assoc'));

        $query = new Query($this->connection);
        $subQuery = (new Query($this->connection))
            ->select(['id'])
            ->from('articles')
            ->where(function ($exp) {
                return $exp->equalFields('authors.id', 'articles.author_id');
            });
        $result = $query
            ->select(['id'])
            ->from('authors')
            ->where(function ($exp) use ($subQuery) {
                return $exp->notExists($subQuery);
            })
            ->execute();
        $this->assertCount(2, $result);
        $this->assertEquals(['id' => 2], $result->fetch('assoc'));
        $this->assertEquals(['id' => 4], $result->fetch('assoc'));
    }

    /**
     * Tests that it is possible to use a subquery in a join clause
     *
     * @return void
     */
    public function testSubqueryInJoin()
    {
        $this->loadFixtures('Authors', 'Articles');
        $subquery = (new Query($this->connection))->select('*')->from('authors');

        $query = new Query($this->connection);
        $result = $query
            ->select(['title', 'name'])
            ->from('articles')
            ->join(['b' => $subquery])
            ->execute();
        $this->assertCount(self::ARTICLE_COUNT * self::AUTHOR_COUNT, $result, 'Cross join causes multiplication');
        $result->closeCursor();

        $subquery->where(['id' => 1]);
        $result = $query->execute();
        $this->assertCount(3, $result);
        $result->closeCursor();

        $query->join(['b' => ['table' => $subquery, 'conditions' => [$query->newExpr()->equalFields('b.id', 'articles.id')]]], [], true);
        $result = $query->execute();
        $this->assertCount(1, $result);
        $result->closeCursor();
    }

    /**
     * Tests that it is possible to one or multiple UNION statements in a query
     *
     * @return void
     */
    public function testUnion()
    {
        $this->loadFixtures('Authors', 'Articles', 'Comments');
        $union = (new Query($this->connection))->select(['id', 'title'])->from(['a' => 'articles']);
        $query = new Query($this->connection);
        $result = $query->select(['id', 'comment'])
            ->from(['c' => 'comments'])
            ->union($union)
            ->execute();
        $this->assertCount(self::COMMENT_COUNT + self::ARTICLE_COUNT, $result);
        $rows = $result->fetchAll();
        $result->closeCursor();

        $union->select(['foo' => 'id', 'bar' => 'title']);
        $union = (new Query($this->connection))
            ->select(['id', 'name', 'other' => 'id', 'nameish' => 'name'])
            ->from(['b' => 'authors'])
            ->where(['id ' => 1])
            ->order(['id' => 'desc']);

        $query->select(['foo' => 'id', 'bar' => 'comment'])->union($union);
        $result = $query->execute();
        $this->assertCount(self::COMMENT_COUNT + self::AUTHOR_COUNT, $result);
        $this->assertNotEquals($rows, $result->fetchAll());
        $result->closeCursor();

        $union = (new Query($this->connection))
            ->select(['id', 'title'])
            ->from(['c' => 'articles']);
        $query->select(['id', 'comment'], true)->union($union, true);
        $result = $query->execute();
        $this->assertCount(self::COMMENT_COUNT + self::ARTICLE_COUNT, $result);
        $this->assertEquals($rows, $result->fetchAll());
        $result->closeCursor();
    }

    /**
     * Tests that it is possible to run unions with order statements
     *
     * @return void
     */
    public function testUnionOrderBy()
    {
        $this->loadFixtures('Articles', 'Comments');
        $this->skipIf(
            ($this->connection->getDriver() instanceof \Cake\Database\Driver\Sqlite ||
            $this->connection->getDriver() instanceof \Cake\Database\Driver\Sqlserver),
            'Driver does not support ORDER BY in UNIONed queries.'
        );
        $union = (new Query($this->connection))
            ->select(['id', 'title'])
            ->from(['a' => 'articles'])
            ->order(['a.id' => 'asc']);

        $query = new Query($this->connection);
        $result = $query->select(['id', 'comment'])
            ->from(['c' => 'comments'])
            ->order(['c.id' => 'asc'])
            ->union($union)
            ->execute();
        $this->assertCount(self::COMMENT_COUNT + self::ARTICLE_COUNT, $result);

        $rows = $result->fetchAll();
        $this->assertCount(self::COMMENT_COUNT + self::ARTICLE_COUNT, $result);
    }

    /**
     * Tests that UNION ALL can be built by setting the second param of union() to true
     *
     * @return void
     */
    public function testUnionAll()
    {
        $this->loadFixtures('Authors', 'Articles', 'Comments');
        $union = (new Query($this->connection))->select(['id', 'title'])->from(['a' => 'articles']);
        $query = new Query($this->connection);
        $result = $query->select(['id', 'comment'])
            ->from(['c' => 'comments'])
            ->union($union)
            ->execute();
        $this->assertCount(self::ARTICLE_COUNT + self::COMMENT_COUNT, $result);
        $rows = $result->fetchAll();
        $result->closeCursor();

        $union->select(['foo' => 'id', 'bar' => 'title']);
        $union = (new Query($this->connection))
            ->select(['id', 'name', 'other' => 'id', 'nameish' => 'name'])
            ->from(['b' => 'authors'])
            ->where(['id ' => 1])
            ->order(['id' => 'desc']);

        $query->select(['foo' => 'id', 'bar' => 'comment'])->unionAll($union);
        $result = $query->execute();
        $this->assertCount(1 + self::COMMENT_COUNT + self::ARTICLE_COUNT, $result);
        $this->assertNotEquals($rows, $result->fetchAll());
        $result->closeCursor();
    }

    /**
     * Tests stacking decorators for results and resetting the list of decorators
     *
     * @return void
     */
    public function testDecorateResults()
    {
        $this->loadFixtures('Articles');
        $query = new Query($this->connection);
        $result = $query
            ->select(['id', 'title'])
            ->from('articles')
            ->order(['id' => 'ASC'])
            ->decorateResults(function ($row) {
                $row['modified_id'] = $row['id'] + 1;

                return $row;
            })
            ->execute();

        while ($row = $result->fetch('assoc')) {
            $this->assertEquals($row['id'] + 1, $row['modified_id']);
        }

        $result = $query->decorateResults(function ($row) {
            $row['modified_id']--;

            return $row;
        })->execute();

        while ($row = $result->fetch('assoc')) {
            $this->assertEquals($row['id'], $row['modified_id']);
        }
        $result->closeCursor();

        $result = $query
            ->decorateResults(function ($row) {
                $row['foo'] = 'bar';

                return $row;
            }, true)
            ->execute();

        while ($row = $result->fetch('assoc')) {
            $this->assertEquals('bar', $row['foo']);
            $this->assertArrayNotHasKey('modified_id', $row);
        }

        $results = $query->decorateResults(null, true)->execute();
        while ($row = $results->fetch('assoc')) {
            $this->assertArrayNotHasKey('foo', $row);
            $this->assertArrayNotHasKey('modified_id', $row);
        }
        $results->closeCursor();
    }

    /**
     * Test a basic delete using from()
     *
     * @return void
     */
    public function testDeleteWithFrom()
    {
        $this->loadFixtures('Authors');
        $query = new Query($this->connection);

        $query->delete()
            ->from('authors')
            ->where('1 = 1');

        $result = $query->sql();
        $this->assertQuotedQuery('DELETE FROM <authors>', $result, !$this->autoQuote);

        $result = $query->execute();
        $this->assertInstanceOf('Cake\Database\StatementInterface', $result);
        $this->assertCount(self::AUTHOR_COUNT, $result);
        $result->closeCursor();
    }

    /**
     * Test delete with from and alias.
     *
     * @return void
     */
    public function testDeleteWithAliasedFrom()
    {
        $this->loadFixtures('Authors');
        $query = new Query($this->connection);

        $query->delete()
            ->from(['a ' => 'authors'])
            ->where(['a.id !=' => 99]);

        $result = $query->sql();
        $this->assertQuotedQuery('DELETE FROM <authors> WHERE <id> != :c0', $result, !$this->autoQuote);

        $result = $query->execute();
        $this->assertInstanceOf('Cake\Database\StatementInterface', $result);
        $this->assertCount(self::AUTHOR_COUNT, $result);
        $result->closeCursor();
    }

    /**
     * Test a basic delete with no from() call.
     *
     * @return void
     */
    public function testDeleteNoFrom()
    {
        $this->loadFixtures('Authors');
        $query = new Query($this->connection);

        $query->delete('authors')
            ->where('1 = 1');

        $result = $query->sql();
        $this->assertQuotedQuery('DELETE FROM <authors>', $result, !$this->autoQuote);

        $result = $query->execute();
        $this->assertInstanceOf('Cake\Database\StatementInterface', $result);
        $this->assertCount(self::AUTHOR_COUNT, $result);
        $result->closeCursor();
    }

    /**
     * Tests that delete queries that contain joins do trigger a notice,
     * warning about possible incompatibilities with aliases being removed
     * from the conditions.
     *
     *
     * @return void
     */
    public function testDeleteRemovingAliasesCanBreakJoins()
    {
        $this->expectException(\RuntimeException::class);
        $this->expectExceptionMessage('Aliases are being removed from conditions for UPDATE/DELETE queries, this can break references to joined tables.');
        $query = new Query($this->connection);

        $query
            ->delete('authors')
            ->from(['a ' => 'authors'])
            ->innerJoin('articles')
            ->where(['a.id' => 1]);

        $query->sql();
    }

    /**
     * Test setting select() & delete() modes.
     *
     * @return void
     */
    public function testSelectAndDeleteOnSameQuery()
    {
        $this->loadFixtures('Authors');
        $query = new Query($this->connection);
        $result = $query->select()
            ->delete('authors')
            ->where('1 = 1');
        $result = $query->sql();

        $this->assertQuotedQuery('DELETE FROM <authors>', $result, !$this->autoQuote);
        $this->assertContains(' WHERE 1 = 1', $result);
    }

    /**
     * Test a simple update.
     *
     * @return void
     */
    public function testUpdateSimple()
    {
        $this->loadFixtures('Authors');
        $query = new Query($this->connection);
        $query->update('authors')
            ->set('name', 'mark')
            ->where(['id' => 1]);
        $result = $query->sql();
        $this->assertQuotedQuery('UPDATE <authors> SET <name> = :', $result, !$this->autoQuote);

        $result = $query->execute();
        $this->assertCount(1, $result);
        $result->closeCursor();
    }

    /**
     * Test update with type checking
     * by passing an array as table arg
     *
     *
     * @return void
     */
    public function testUpdateArgTypeChecking()
    {
        $this->expectException(\InvalidArgumentException::class);
        $query = new Query($this->connection);
        $query->update(['Articles']);
    }

    /**
     * Test update with multiple fields.
     *
     * @return void
     */
    public function testUpdateMultipleFields()
    {
        $this->loadFixtures('Articles');
        $query = new Query($this->connection);
        $query->update('articles')
            ->set('title', 'mark', 'string')
            ->set('body', 'some text', 'string')
            ->where(['id' => 1]);
        $result = $query->sql();

        $this->assertQuotedQuery(
            'UPDATE <articles> SET <title> = :c0 , <body> = :c1',
            $result,
            !$this->autoQuote
        );

        $this->assertQuotedQuery(' WHERE <id> = :c2$', $result, !$this->autoQuote);
        $result = $query->execute();
        $this->assertCount(1, $result);
        $result->closeCursor();
    }

    /**
     * Test updating multiple fields with an array.
     *
     * @return void
     */
    public function testUpdateMultipleFieldsArray()
    {
        $this->loadFixtures('Articles');
        $query = new Query($this->connection);
        $query->update('articles')
            ->set([
                'title' => 'mark',
                'body' => 'some text',
            ], ['title' => 'string', 'body' => 'string'])
            ->where(['id' => 1]);
        $result = $query->sql();

        $this->assertQuotedQuery(
            'UPDATE <articles> SET <title> = :c0 , <body> = :c1',
            $result,
            !$this->autoQuote
        );
        $this->assertQuotedQuery('WHERE <id> = :', $result, !$this->autoQuote);

        $result = $query->execute();
        $this->assertCount(1, $result);
        $result->closeCursor();
    }

    /**
     * Test updates with an expression.
     *
     * @return void
     */
    public function testUpdateWithExpression()
    {
        $this->loadFixtures('Comments');
        $query = new Query($this->connection);

        $expr = $query->newExpr()->equalFields('article_id', 'user_id');

        $query->update('comments')
            ->set($expr)
            ->where(['id' => 1]);
        $result = $query->sql();

        $this->assertQuotedQuery(
            'UPDATE <comments> SET <article_id> = \(<user_id>\) WHERE <id> = :',
            $result,
            !$this->autoQuote
        );

        $result = $query->execute();
        $this->assertCount(1, $result);
        $result->closeCursor();
    }

    /**
     * Test update with array fields and types.
     *
     * @return void
     */
    public function testUpdateArrayFields()
    {
        $this->loadFixtures('Comments');
        $query = new Query($this->connection);
        $date = new \DateTime;
        $query->update('comments')
            ->set(['comment' => 'mark', 'created' => $date], ['created' => 'date'])
            ->where(['id' => 1]);
        $result = $query->sql();

        $this->assertQuotedQuery(
            'UPDATE <comments> SET <comment> = :c0 , <created> = :c1',
            $result,
            !$this->autoQuote
        );

        $this->assertQuotedQuery(' WHERE <id> = :c2$', $result, !$this->autoQuote);
        $result = $query->execute();
        $this->assertCount(1, $result);

        $query = new Query($this->connection);
        $result = $query->select('created')->from('comments')->where(['id' => 1])->execute();
        $result = $result->fetchAll('assoc')[0]['created'];
        $this->assertStringStartsWith($date->format('Y-m-d'), $result);
    }

    /**
     * Test update with callable in set
     *
     * @return void
     */
    public function testUpdateSetCallable()
    {
        $this->loadFixtures('Comments');
        $query = new Query($this->connection);
        $date = new \DateTime;
        $query->update('comments')
            ->set(function ($exp) use ($date) {
                return $exp
                    ->eq('comment', 'mark')
                    ->eq('created', $date, 'date');
            })
            ->where(['id' => 1]);
        $result = $query->sql();

        $this->assertQuotedQuery(
            'UPDATE <comments> SET <comment> = :c0 , <created> = :c1',
            $result,
            !$this->autoQuote
        );

        $this->assertQuotedQuery(' WHERE <id> = :c2$', $result, !$this->autoQuote);
        $result = $query->execute();
        $this->assertCount(1, $result);
    }

    /**
     * Tests that aliases are stripped from update query conditions
     * where possible.
     *
     * @return void
     */
    public function testUpdateStripAliasesFromConditions()
    {
        $query = new Query($this->connection);

        $query
            ->update('authors')
            ->set(['name' => 'name'])
            ->where([
                'OR' => [
                    'a.id' => 1,
                    'AND' => [
                        'b.name NOT IN' => ['foo', 'bar'],
                        'OR' => [
                            $query->newExpr()->eq(new IdentifierExpression('c.name'), 'zap'),
                            'd.name' => 'baz',
                            (new Query($this->connection))->select(['e.name'])->where(['e.name' => 'oof']),
                        ],
                    ],
                ],
            ]);

        $this->assertQuotedQuery(
            'UPDATE <authors> SET <name> = :c0 WHERE \(' .
                '<id> = :c1 OR \(' .
                    '<name> not in \(:c2,:c3\) AND \(' .
                        '\(<c>\.<name>\) = :c4 OR <name> = :c5 OR \(SELECT <e>\.<name> WHERE <e>\.<name> = :c6\)' .
                    '\)' .
                '\)' .
            '\)',
            $query->sql(),
            !$this->autoQuote
        );
    }

    /**
     * Tests that update queries that contain joins do trigger a notice,
     * warning about possible incompatibilities with aliases being removed
     * from the conditions.
     *
     * @return void
     */
    public function testUpdateRemovingAliasesCanBreakJoins()
    {
        $this->expectException(\RuntimeException::class);
        $this->expectExceptionMessage('Aliases are being removed from conditions for UPDATE/DELETE queries, this can break references to joined tables.');
        $query = new Query($this->connection);

        $query
            ->update('authors')
            ->set(['name' => 'name'])
            ->innerJoin('articles')
            ->where(['a.id' => 1]);

        $query->sql();
    }

    /**
     * You cannot call values() before insert() it causes all sorts of pain.
     *
     * @return void
     */
    public function testInsertValuesBeforeInsertFailure()
    {
        $this->expectException(\Cake\Database\Exception::class);
        $query = new Query($this->connection);
        $query->select('*')->values([
            'id' => 1,
            'title' => 'mark',
            'body' => 'test insert',
        ]);
    }

    /**
     * Inserting nothing should not generate an error.
     *
     * @return void
     */
    public function testInsertNothing()
    {
        $this->expectException(\RuntimeException::class);
        $this->expectExceptionMessage('At least 1 column is required to perform an insert.');
        $query = new Query($this->connection);
        $query->insert([]);
    }

    /**
     * Test insert overwrites values
     *
     * @return void
     */
    public function testInsertOverwritesValues()
    {
        $this->loadFixtures('Articles');
        $query = new Query($this->connection);
        $query->insert(['title', 'body'])
            ->insert(['title'])
            ->into('articles')
            ->values([
                'title' => 'mark',
            ]);

        $result = $query->sql();
        $this->assertQuotedQuery(
            'INSERT INTO <articles> \(<title>\) (OUTPUT INSERTED\.\* )?' .
            'VALUES \(:c0\)',
            $result,
            !$this->autoQuote
        );
    }

    /**
     * Test inserting a single row.
     *
     * @return void
     */
    public function testInsertSimple()
    {
        $this->loadFixtures('Articles');
        $query = new Query($this->connection);
        $query->insert(['title', 'body'])
            ->into('articles')
            ->values([
                'title' => 'mark',
                'body' => 'test insert',
            ]);
        $result = $query->sql();
        $this->assertQuotedQuery(
            'INSERT INTO <articles> \(<title>, <body>\) (OUTPUT INSERTED\.\* )?' .
            'VALUES \(:c0, :c1\)',
            $result,
            !$this->autoQuote
        );

        $result = $query->execute();
        $result->closeCursor();

        //PDO_SQLSRV returns -1 for successful inserts when using INSERT ... OUTPUT
        if (!$this->connection->getDriver() instanceof \Cake\Database\Driver\Sqlserver) {
            $this->assertCount(1, $result, '1 row should be inserted');
        }

        $expected = [
            [
                'id' => 4,
                'author_id' => null,
                'title' => 'mark',
                'body' => 'test insert',
                'published' => 'N',
            ],
        ];
        $this->assertTable('articles', 1, $expected, ['id >=' => 4]);
    }

    /**
     * Test insert queries quote integer column names
     *
     * @return void
     */
    public function testInsertQuoteColumns()
    {
        $this->loadFixtures('Articles');
        $query = new Query($this->connection);
        $query->insert([123])
            ->into('articles')
            ->values([
                '123' => 'mark',
            ]);
        $result = $query->sql();
        $this->assertQuotedQuery(
            'INSERT INTO <articles> \(<123>\) (OUTPUT INSERTED\.\* )?' .
            'VALUES \(:c0\)',
            $result,
            !$this->autoQuote
        );
    }

    /**
     * Test an insert when not all the listed fields are provided.
     * Columns should be matched up where possible.
     *
     * @return void
     */
    public function testInsertSparseRow()
    {
        $this->loadFixtures('Articles');
        $query = new Query($this->connection);
        $query->insert(['title', 'body'])
            ->into('articles')
            ->values([
                'title' => 'mark',
            ]);
        $result = $query->sql();
        $this->assertQuotedQuery(
            'INSERT INTO <articles> \(<title>, <body>\) (OUTPUT INSERTED\.\* )?' .
            'VALUES \(:c0, :c1\)',
            $result,
            !$this->autoQuote
        );

        $result = $query->execute();
        $result->closeCursor();

        //PDO_SQLSRV returns -1 for successful inserts when using INSERT ... OUTPUT
        if (!$this->connection->getDriver() instanceof \Cake\Database\Driver\Sqlserver) {
            $this->assertCount(1, $result, '1 row should be inserted');
        }

        $expected = [
            [
                'id' => 4,
                'author_id' => null,
                'title' => 'mark',
                'body' => null,
                'published' => 'N',
            ],
        ];
        $this->assertTable('articles', 1, $expected, ['id >=' => 4]);
    }

    /**
     * Test inserting multiple rows with sparse data.
     *
     * @return void
     */
    public function testInsertMultipleRowsSparse()
    {
        $this->loadFixtures('Articles');
        $query = new Query($this->connection);
        $query->insert(['title', 'body'])
            ->into('articles')
            ->values([
                'body' => 'test insert',
            ])
            ->values([
                'title' => 'jose',
            ]);

        $result = $query->execute();
        $result->closeCursor();

        //PDO_SQLSRV returns -1 for successful inserts when using INSERT ... OUTPUT
        if (!$this->connection->getDriver() instanceof \Cake\Database\Driver\Sqlserver) {
            $this->assertCount(2, $result, '2 rows should be inserted');
        }

        $expected = [
            [
                'id' => 4,
                'author_id' => null,
                'title' => null,
                'body' => 'test insert',
                'published' => 'N',
            ],
            [
                'id' => 5,
                'author_id' => null,
                'title' => 'jose',
                'body' => null,
                'published' => 'N',
            ],
        ];
        $this->assertTable('articles', 2, $expected, ['id >=' => 4]);
    }

    /**
     * Test that INSERT INTO ... SELECT works.
     *
     * @return void
     */
    public function testInsertFromSelect()
    {
        $this->loadFixtures('Authors', 'Articles');
        $select = (new Query($this->connection))->select(['name', "'some text'", 99])
            ->from('authors')
            ->where(['id' => 1]);

        $query = new Query($this->connection);
        $query->insert(
            ['title', 'body', 'author_id'],
            ['title' => 'string', 'body' => 'string', 'author_id' => 'integer']
        )
        ->into('articles')
        ->values($select);

        $result = $query->sql();
        $this->assertQuotedQuery(
            'INSERT INTO <articles> \(<title>, <body>, <author_id>\) (OUTPUT INSERTED\.\* )?SELECT',
            $result,
            !$this->autoQuote
        );
        $this->assertQuotedQuery(
            'SELECT <name>, \'some text\', 99 FROM <authors>',
            $result,
            !$this->autoQuote
        );
        $result = $query->execute();
        $result->closeCursor();

        //PDO_SQLSRV returns -1 for successful inserts when using INSERT ... OUTPUT
        if (!$this->connection->getDriver() instanceof \Cake\Database\Driver\Sqlserver) {
            $this->assertCount(1, $result);
        }

        $result = (new Query($this->connection))->select('*')
            ->from('articles')
            ->where(['author_id' => 99])
            ->execute();
        $this->assertCount(1, $result);
        $expected = [
            'id' => 4,
            'title' => 'mariano',
            'body' => 'some text',
            'author_id' => 99,
            'published' => 'N',
        ];
        $this->assertEquals($expected, $result->fetch('assoc'));
    }

    /**
     * Test that an exception is raised when mixing query + array types.
     *
     */
    public function testInsertFailureMixingTypesArrayFirst()
    {
        $this->expectException(\Cake\Database\Exception::class);
        $this->loadFixtures('Articles');
        $query = new Query($this->connection);
        $query->insert(['name'])
            ->into('articles')
            ->values(['name' => 'mark'])
            ->values(new Query($this->connection));
    }

    /**
     * Test that an exception is raised when mixing query + array types.
     *
     */
    public function testInsertFailureMixingTypesQueryFirst()
    {
        $this->expectException(\Cake\Database\Exception::class);
        $this->loadFixtures('Articles');
        $query = new Query($this->connection);
        $query->insert(['name'])
            ->into('articles')
            ->values(new Query($this->connection))
            ->values(['name' => 'mark']);
    }

    /**
     * Test that insert can use expression objects as values.
     *
     * @return void
     */
    public function testInsertExpressionValues()
    {
        $this->loadFixtures('Articles', 'Authors');
        $query = new Query($this->connection);
        $query->insert(['title', 'author_id'])
            ->into('articles')
            ->values(['title' => $query->newExpr("SELECT 'jose'"), 'author_id' => 99]);

        $result = $query->execute();
        $result->closeCursor();

        //PDO_SQLSRV returns -1 for successful inserts when using INSERT ... OUTPUT
        if (!$this->connection->getDriver() instanceof \Cake\Database\Driver\Sqlserver) {
            $this->assertCount(1, $result);
        }

        $result = (new Query($this->connection))->select('*')
            ->from('articles')
            ->where(['author_id' => 99])
            ->execute();
        $this->assertCount(1, $result);
        $expected = [
            'id' => 4,
            'title' => 'jose',
            'body' => null,
            'author_id' => '99',
            'published' => 'N',
        ];
        $this->assertEquals($expected, $result->fetch('assoc'));

        $subquery = new Query($this->connection);
        $subquery->select(['name'])
            ->from('authors')
            ->where(['id' => 1]);

        $query = new Query($this->connection);
        $query->insert(['title', 'author_id'])
            ->into('articles')
            ->values(['title' => $subquery, 'author_id' => 100]);
        $result = $query->execute();
        $result->closeCursor();
        //PDO_SQLSRV returns -1 for successful inserts when using INSERT ... OUTPUT
        if (!$this->connection->getDriver() instanceof \Cake\Database\Driver\Sqlserver) {
            $this->assertCount(1, $result);
        }

        $result = (new Query($this->connection))->select('*')
            ->from('articles')
            ->where(['author_id' => 100])
            ->execute();
        $this->assertCount(1, $result);
        $expected = [
            'id' => 5,
            'title' => 'mariano',
            'body' => null,
            'author_id' => '100',
            'published' => 'N',
        ];
        $this->assertEquals($expected, $result->fetch('assoc'));
    }

    /**
     * Tests that the identifier method creates an expression object.
     *
     * @return void
     */
    public function testIdentifierExpression()
    {
        $query = new Query($this->connection);
        /* @var \Cake\Database\Expression\IdentifierExpression $identifier */
        $identifier = $query->identifier('foo');

        $this->assertInstanceOf(IdentifierExpression::class, $identifier);
        $this->assertEquals('foo', $identifier->getIdentifier());
    }

    /**
     * Tests the interface contract of identifier
     *
     * @return void
     */
    public function testIdentifierInterface()
    {
        $query = new Query($this->connection);
        $identifier = $query->identifier('description');

        $this->assertInstanceOf(ExpressionInterface::class, $identifier);
        $this->assertEquals('description', $identifier->getIdentifier());

        $identifier->setIdentifier('title');
        $this->assertEquals('title', $identifier->getIdentifier());
    }

    /**
     * Tests that functions are correctly transformed and their parameters are bound
     *
     * @group FunctionExpression
     * @return void
     */
    public function testSQLFunctions()
    {
        $this->loadFixtures('Comments');
        $query = new Query($this->connection);
        $result = $query->select(
            function ($q) {
                return ['total' => $q->func()->count('*')];
            }
        )
            ->from('comments')
            ->execute();
        $expected = [['total' => 6]];
        $this->assertEquals($expected, $result->fetchAll('assoc'));

        $query = new Query($this->connection);
        $result = $query->select([
                'c' => $query->func()->concat(['comment' => 'literal', ' is appended']),
            ])
            ->from('comments')
            ->order(['c' => 'ASC'])
            ->limit(1)
            ->execute();
        $expected = [
            ['c' => 'First Comment for First Article is appended'],
        ];
        $this->assertEquals($expected, $result->fetchAll('assoc'));

        $query = new Query($this->connection);
        $result = $query
            ->select(['d' => $query->func()->dateDiff(['2012-01-05', '2012-01-02'])])
            ->execute()
            ->fetchAll('assoc');
        $this->assertEquals(3, abs($result[0]['d']));

        $query = new Query($this->connection);
        $result = $query
            ->select(['d' => $query->func()->now('date')])
            ->execute();
        $this->assertEquals([(object)['d' => date('Y-m-d')]], $result->fetchAll('obj'));

        $query = new Query($this->connection);
        $result = $query
            ->select(['d' => $query->func()->now('time')])
            ->execute();

        $this->assertWithinRange(
            date('U'),
            (new \DateTime($result->fetchAll('assoc')[0]['d']))->format('U'),
            1
        );

        $query = new Query($this->connection);
        $result = $query
            ->select(['d' => $query->func()->now()])
            ->execute();
        $this->assertWithinRange(
            date('U'),
            (new \DateTime($result->fetchAll('assoc')[0]['d']))->format('U'),
            1
        );

        $query = new Query($this->connection);
        $result = $query
            ->select([
                'd' => $query->func()->datePart('day', 'created'),
                'm' => $query->func()->datePart('month', 'created'),
                'y' => $query->func()->datePart('year', 'created'),
                'de' => $query->func()->extract('day', 'created'),
                'me' => $query->func()->extract('month', 'created'),
                'ye' => $query->func()->extract('year', 'created'),
                'wd' => $query->func()->weekday('created'),
                'dow' => $query->func()->dayOfWeek('created'),
                'addDays' => $query->func()->dateAdd('created', 2, 'day'),
                'substractYears' => $query->func()->dateAdd('created', -2, 'year'),
            ])
            ->from('comments')
            ->where(['created' => '2007-03-18 10:45:23'])
            ->execute()
            ->fetchAll('assoc');
        $result[0]['m'] = ltrim($result[0]['m'], '0');
        $result[0]['me'] = ltrim($result[0]['me'], '0');
        $result[0]['addDays'] = substr($result[0]['addDays'], 0, 10);
        $result[0]['substractYears'] = substr($result[0]['substractYears'], 0, 10);
        $expected = [
            'd' => '18',
            'm' => '3',
            'y' => '2007',
            'de' => '18',
            'me' => '3',
            'ye' => '2007',
            'wd' => '1', // Sunday
            'dow' => '1',
            'addDays' => '2007-03-20',
            'substractYears' => '2005-03-18',
        ];
        $this->assertEquals($expected, $result[0]);
    }

    /**
     * Tests that default types are passed to functions accepting a $types param
     *
     * @return void
     */
    public function testDefaultTypes()
    {
        $this->loadFixtures('Comments');
        $query = new Query($this->connection);
        $this->assertEquals([], $query->getDefaultTypes());
        $types = ['id' => 'integer', 'created' => 'datetime'];
        $this->assertSame($query, $query->setDefaultTypes($types));
        $this->assertSame($types, $query->getDefaultTypes());

        $results = $query->select(['id', 'comment'])
            ->from('comments')
            ->where(['created >=' => new \DateTime('2007-03-18 10:55:00')])
            ->execute();
        $expected = [['id' => '6', 'comment' => 'Second Comment for Second Article']];
        $this->assertEquals($expected, $results->fetchAll('assoc'));

        // Now test default can be overridden
        $types = ['created' => 'date'];
        $results = $query
            ->where(['created >=' => new \DateTime('2007-03-18 10:50:00')], $types, true)
            ->execute();
        $this->assertCount(6, $results, 'All 6 rows should match.');
    }

    /**
     * Tests parameter binding
     *
     * @return void
     */
    public function testBind()
    {
        $this->loadFixtures('Comments');
        $query = new Query($this->connection);
        $results = $query->select(['id', 'comment'])
            ->from('comments')
            ->where(['created BETWEEN :foo AND :bar'])
            ->bind(':foo', new \DateTime('2007-03-18 10:50:00'), 'datetime')
            ->bind(':bar', new \DateTime('2007-03-18 10:52:00'), 'datetime')
            ->execute();
        $expected = [['id' => '4', 'comment' => 'Fourth Comment for First Article']];
        $this->assertEquals($expected, $results->fetchAll('assoc'));

        $query = new Query($this->connection);
        $results = $query->select(['id', 'comment'])
            ->from('comments')
            ->where(['created BETWEEN :foo AND :bar'])
            ->bind(':foo', '2007-03-18 10:50:00')
            ->bind(':bar', '2007-03-18 10:52:00')
            ->execute();
        $this->assertEquals($expected, $results->fetchAll('assoc'));
    }

    /**
     * Test that epilog() will actually append a string to a select query
     *
     * @return void
     */
    public function testAppendSelect()
    {
        $this->loadFixtures('Articles');
        $query = new Query($this->connection);
        $sql = $query
            ->select(['id', 'title'])
            ->from('articles')
            ->where(['id' => 1])
            ->epilog('FOR UPDATE')
            ->sql();
        $this->assertContains('SELECT', $sql);
        $this->assertContains('FROM', $sql);
        $this->assertContains('WHERE', $sql);
        $this->assertEquals(' FOR UPDATE', substr($sql, -11));
    }

    /**
     * Test that epilog() will actually append a string to an insert query
     *
     * @return void
     */
    public function testAppendInsert()
    {
        $query = new Query($this->connection);
        $sql = $query
            ->insert(['id', 'title'])
            ->into('articles')
            ->values([1, 'a title'])
            ->epilog('RETURNING id')
            ->sql();
        $this->assertContains('INSERT', $sql);
        $this->assertContains('INTO', $sql);
        $this->assertContains('VALUES', $sql);
        $this->assertEquals(' RETURNING id', substr($sql, -13));
    }

    /**
     * Test that epilog() will actually append a string to an update query
     *
     * @return void
     */
    public function testAppendUpdate()
    {
        $query = new Query($this->connection);
        $sql = $query
            ->update('articles')
            ->set(['title' => 'foo'])
            ->where(['id' => 1])
            ->epilog('RETURNING id')
            ->sql();
        $this->assertContains('UPDATE', $sql);
        $this->assertContains('SET', $sql);
        $this->assertContains('WHERE', $sql);
        $this->assertEquals(' RETURNING id', substr($sql, -13));
    }

    /**
     * Test that epilog() will actually append a string to a delete query
     *
     * @return void
     */
    public function testAppendDelete()
    {
        $query = new Query($this->connection);
        $sql = $query
            ->delete('articles')
            ->where(['id' => 1])
            ->epilog('RETURNING id')
            ->sql();
        $this->assertContains('DELETE FROM', $sql);
        $this->assertContains('WHERE', $sql);
        $this->assertEquals(' RETURNING id', substr($sql, -13));
    }

    /**
     * Tests automatic identifier quoting in the select clause
     *
     * @return void
     */
    public function testQuotingSelectFieldsAndAlias()
    {
        $this->connection->getDriver()->enableAutoQuoting(true);
        $query = new Query($this->connection);
        $sql = $query->select(['something'])->sql();
        $this->assertQuotedQuery('SELECT <something>$', $sql);

        $query = new Query($this->connection);
        $sql = $query->select(['foo' => 'something'])->sql();
        $this->assertQuotedQuery('SELECT <something> AS <foo>$', $sql);

        $query = new Query($this->connection);
        $sql = $query->select(['foo' => 1])->sql();
        $this->assertQuotedQuery('SELECT 1 AS <foo>$', $sql);

        $query = new Query($this->connection);
        $sql = $query->select(['foo' => '1 + 1'])->sql();
        $this->assertQuotedQuery('SELECT <1 \+ 1> AS <foo>$', $sql);

        $query = new Query($this->connection);
        $sql = $query->select(['foo' => $query->newExpr('1 + 1')])->sql();
        $this->assertQuotedQuery('SELECT \(1 \+ 1\) AS <foo>$', $sql);

        $query = new Query($this->connection);
        $sql = $query->select(['foo' => new IdentifierExpression('bar')])->sql();
        $this->assertQuotedQuery('<bar>', $sql);
    }

    /**
     * Tests automatic identifier quoting in the from clause
     *
     * @return void
     */
    public function testQuotingFromAndAlias()
    {
        $this->connection->getDriver()->enableAutoQuoting(true);
        $query = new Query($this->connection);
        $sql = $query->select('*')->from(['something'])->sql();
        $this->assertQuotedQuery('FROM <something>', $sql);

        $query = new Query($this->connection);
        $sql = $query->select('*')->from(['foo' => 'something'])->sql();
        $this->assertQuotedQuery('FROM <something> <foo>$', $sql);

        $query = new Query($this->connection);
        $sql = $query->select('*')->from(['foo' => $query->newExpr('bar')])->sql();
        $this->assertQuotedQuery('FROM \(bar\) <foo>$', $sql);
    }

    /**
     * Tests automatic identifier quoting for DISTINCT ON
     *
     * @return void
     */
    public function testQuotingDistinctOn()
    {
        $this->connection->getDriver()->enableAutoQuoting(true);
        $query = new Query($this->connection);
        $sql = $query->select('*')->distinct(['something'])->sql();
        $this->assertQuotedQuery('<something>', $sql);
    }

    /**
     * Tests automatic identifier quoting in the join clause
     *
     * @return void
     */
    public function testQuotingJoinsAndAlias()
    {
        $this->connection->getDriver()->enableAutoQuoting(true);
        $query = new Query($this->connection);
        $sql = $query->select('*')->join(['something'])->sql();
        $this->assertQuotedQuery('JOIN <something>', $sql);

        $query = new Query($this->connection);
        $sql = $query->select('*')->join(['foo' => 'something'])->sql();
        $this->assertQuotedQuery('JOIN <something> <foo>', $sql);

        $query = new Query($this->connection);
        $sql = $query->select('*')->join(['foo' => $query->newExpr('bar')])->sql();
        $this->assertQuotedQuery('JOIN \(bar\) <foo>', $sql);
    }

    /**
     * Tests automatic identifier quoting in the group by clause
     *
     * @return void
     */
    public function testQuotingGroupBy()
    {
        $this->connection->getDriver()->enableAutoQuoting(true);
        $query = new Query($this->connection);
        $sql = $query->select('*')->group(['something'])->sql();
        $this->assertQuotedQuery('GROUP BY <something>', $sql);

        $query = new Query($this->connection);
        $sql = $query->select('*')->group([$query->newExpr('bar')])->sql();
        $this->assertQuotedQuery('GROUP BY \(bar\)', $sql);

        $query = new Query($this->connection);
        $sql = $query->select('*')->group([new IdentifierExpression('bar')])->sql();
        $this->assertQuotedQuery('GROUP BY \(<bar>\)', $sql);
    }

    /**
     * Tests automatic identifier quoting strings inside conditions expressions
     *
     * @return void
     */
    public function testQuotingExpressions()
    {
        $this->connection->getDriver()->enableAutoQuoting(true);
        $query = new Query($this->connection);
        $sql = $query->select('*')
            ->where(['something' => 'value'])
            ->sql();
        $this->assertQuotedQuery('WHERE <something> = :c0', $sql);

        $query = new Query($this->connection);
        $sql = $query->select('*')
            ->where([
                'something' => 'value',
                'OR' => ['foo' => 'bar', 'baz' => 'cake'],
            ])
            ->sql();
        $this->assertQuotedQuery('<something> = :c0 AND', $sql);
        $this->assertQuotedQuery('\(<foo> = :c1 OR <baz> = :c2\)', $sql);
    }

    /**
     * Tests that insert query parts get quoted automatically
     *
     * @return void
     */
    public function testQuotingInsert()
    {
        $this->connection->getDriver()->enableAutoQuoting(true);
        $query = new Query($this->connection);
        $sql = $query->insert(['bar', 'baz'])
            ->into('foo')
            ->where(['something' => 'value'])
            ->sql();
        $this->assertQuotedQuery('INSERT INTO <foo> \(<bar>, <baz>\)', $sql);

        $query = new Query($this->connection);
        $sql = $query->insert([$query->newExpr('bar')])
            ->into('foo')
            ->where(['something' => 'value'])
            ->sql();
        $this->assertQuotedQuery('INSERT INTO <foo> \(\(bar\)\)', $sql);
    }

    /**
     * Tests converting a query to a string
     *
     * @return void
     */
    public function testToString()
    {
        $query = new Query($this->connection);
        $query
            ->select(['title'])
            ->from('articles');
        $result = (string)$query;
        $this->assertQuotedQuery('SELECT <title> FROM <articles>', $result, !$this->autoQuote);
    }

    /**
     * Tests __debugInfo
     *
     * @return void
     */
    public function testDebugInfo()
    {
        $query = (new Query($this->connection))->select('*')
            ->from('articles')
            ->setDefaultTypes(['id' => 'integer'])
            ->where(['id' => '1']);

        $expected = [
            '(help)' => 'This is a Query object, to get the results execute or iterate it.',
            'sql' => $query->sql(),
            'params' => [
                ':c0' => ['value' => '1', 'type' => 'integer', 'placeholder' => 'c0'],
            ],
            'defaultTypes' => ['id' => 'integer'],
            'decorators' => 0,
            'executed' => false,
        ];
        $result = $query->__debugInfo();
        $this->assertEquals($expected, $result);

        $query->execute();
        $expected = [
            '(help)' => 'This is a Query object, to get the results execute or iterate it.',
            'sql' => $query->sql(),
            'params' => [
                ':c0' => ['value' => '1', 'type' => 'integer', 'placeholder' => 'c0'],
            ],
            'defaultTypes' => ['id' => 'integer'],
            'decorators' => 0,
            'executed' => true,
        ];
        $result = $query->__debugInfo();
        $this->assertEquals($expected, $result);
    }

    /**
     * Tests __debugInfo on incomplete query
     *
     * @return void
     */
    public function testDebugInfoIncompleteQuery()
    {
        $query = (new Query($this->connection))
            ->insert(['title']);
        $result = $query->__debugInfo();
        $this->assertContains('incomplete', $result['sql']);
        $this->assertSame([], $result['params']);
    }

    /**
     * Tests that it is possible to pass ExpressionInterface to isNull and isNotNull
     *
     * @return void
     */
    public function testIsNullWithExpressions()
    {
        $this->loadFixtures('Authors');
        $query = new Query($this->connection);
        $subquery = (new Query($this->connection))
            ->select(['id'])
            ->from('authors')
            ->where(['id' => 1]);

        $result = $query
            ->select(['name'])
            ->from(['authors'])
            ->where(function ($exp) use ($subquery) {
                return $exp->isNotNull($subquery);
            })
            ->execute();
        $this->assertNotEmpty($result->fetchAll('assoc'));

        $result = (new Query($this->connection))
            ->select(['name'])
            ->from(['authors'])
            ->where(function ($exp) use ($subquery) {
                return $exp->isNull($subquery);
            })
            ->execute();
        $this->assertEmpty($result->fetchAll('assoc'));
    }

    /**
     * Tests that strings passed to isNull and isNotNull will be treated as identifiers
     * when using autoQuoting
     *
     * @return void
     */
    public function testIsNullAutoQuoting()
    {
        $this->connection->getDriver()->enableAutoQuoting(true);
        $query = new Query($this->connection);
        $query->select('*')->from('things')->where(function ($exp) {
            return $exp->isNull('field');
        });
        $this->assertQuotedQuery('WHERE \(<field>\) IS NULL', $query->sql());

        $query = new Query($this->connection);
        $query->select('*')->from('things')->where(function ($exp) {
            return $exp->isNotNull('field');
        });
        $this->assertQuotedQuery('WHERE \(<field>\) IS NOT NULL', $query->sql());
    }

    /**
     * Tests that using the IS operator will automatically translate to the best
     * possible operator depending on the passed value
     *
     * @return void
     */
    public function testDirectIsNull()
    {
        $this->loadFixtures('Authors');
        $sql = (new Query($this->connection))
            ->select(['name'])
            ->from(['authors'])
            ->where(['name IS' => null])
            ->sql();
        $this->assertQuotedQuery('WHERE \(<name>\) IS NULL', $sql, !$this->autoQuote);

        $results = (new Query($this->connection))
            ->select(['name'])
            ->from(['authors'])
            ->where(['name IS' => 'larry'])
            ->execute();
        $this->assertCount(1, $results);
        $this->assertEquals(['name' => 'larry'], $results->fetch('assoc'));
    }

    /**
     * Tests that using the IS NOT operator will automatically translate to the best
     * possible operator depending on the passed value
     *
     * @return void
     */
    public function testDirectIsNotNull()
    {
        $this->loadFixtures('Authors');
        $sql = (new Query($this->connection))
            ->select(['name'])
            ->from(['authors'])
            ->where(['name IS NOT' => null])
            ->sql();
        $this->assertQuotedQuery('WHERE \(<name>\) IS NOT NULL', $sql, !$this->autoQuote);

        $results = (new Query($this->connection))
            ->select(['name'])
            ->from(['authors'])
            ->where(['name IS NOT' => 'larry'])
            ->execute();
        $this->assertCount(3, $results);
        $this->assertNotEquals(['name' => 'larry'], $results->fetch('assoc'));
    }

    /**
     * Performs the simple update query and verifies the row count.
     *
     * @return void
     */
    public function testRowCountAndClose()
    {
        $this->loadFixtures('Authors');

        $statementMock = $this->getMockBuilder(StatementInterface::class)
            ->setMethods(['rowCount', 'closeCursor'])
            ->getMockForAbstractClass();

        $statementMock->expects($this->once())
            ->method('rowCount')
            ->willReturn(500);

        $statementMock->expects($this->once())
            ->method('closeCursor');

        /* @var \Cake\ORM\Query|\PHPUnit_Framework_MockObject_MockObject $queryMock */
        $queryMock = $this->getMockBuilder(Query::class)
            ->setMethods(['execute'])
            ->setConstructorArgs((array)$this->connection)
            ->getMock();

        $queryMock->expects($this->once())
            ->method('execute')
            ->willReturn($statementMock);

        $rowCount = $queryMock->update('authors')
            ->set('name', 'mark')
            ->where(['id' => 1])
            ->rowCountAndClose();

        $this->assertEquals(500, $rowCount);
    }

    /**
     * Tests that case statements work correctly for various use-cases.
     *
     * @return void
     */
    public function testSqlCaseStatement()
    {
        $this->loadFixtures('Comments');
        $query = new Query($this->connection);
        $publishedCase = $query
            ->newExpr()
            ->addCase(
                $query
                ->newExpr()
                ->add(['published' => 'Y']),
                1,
                'integer'
            );
        $notPublishedCase = $query
            ->newExpr()
            ->addCase(
                $query
                    ->newExpr()
                    ->add(['published' => 'N']),
                1,
                'integer'
            );

        // Postgres requires the case statement to be cast to a integer
        if ($this->connection->getDriver() instanceof \Cake\Database\Driver\Postgres) {
            $publishedCase = $query->func()
                ->cast([$publishedCase, 'integer' => 'literal'])
                ->setConjunction(' AS ');
            $notPublishedCase = $query->func()
                ->cast([$notPublishedCase, 'integer' => 'literal'])
                ->setConjunction(' AS ');
        }

        $results = $query
            ->select([
                'published' => $query->func()->sum($publishedCase),
                'not_published' => $query->func()->sum($notPublishedCase),
            ])
            ->from(['comments'])
            ->execute()
            ->fetchAll('assoc');

        $this->assertEquals(5, $results[0]['published']);
        $this->assertEquals(1, $results[0]['not_published']);

        $query = new Query($this->connection);
        $query
            ->insert(['article_id', 'user_id', 'comment', 'published'])
            ->into('comments')
            ->values([
                'article_id' => 2,
                'user_id' => 1,
                'comment' => 'In limbo',
                'published' => 'L',
            ])
            ->execute()
            ->closeCursor();

        $query = new Query($this->connection);
        $conditions = [
            $query
                ->newExpr()
                ->add(['published' => 'Y']),
            $query
                ->newExpr()
                ->add(['published' => 'N']),
        ];
        $values = [
            'Published',
            'Not published',
            'None',
        ];
        $results = $query
            ->select([
                'id',
                'comment',
                'status' => $query->newExpr()->addCase($conditions, $values),
            ])
            ->from(['comments'])
            ->execute()
            ->fetchAll('assoc');

        $this->assertEquals('Published', $results[2]['status']);
        $this->assertEquals('Not published', $results[3]['status']);
        $this->assertEquals('None', $results[6]['status']);
    }

    /**
     * Shows that bufferResults(false) will prevent client-side results buffering
     *
     * @return void
     */
    public function testUnbufferedQuery()
    {
        $this->loadFixtures('Articles');
        $query = new Query($this->connection);
        $result = $query->select(['body', 'author_id'])
            ->from('articles')
            ->enableBufferedResults(false)
            ->execute();

        if (!method_exists($result, 'bufferResults')) {
            $result->closeCursor();
            $this->markTestSkipped('This driver does not support unbuffered queries');
        }

        $this->assertCount(0, $result, 'Unbuffered queries only have a count when results are fetched');

        $list = $result->fetchAll('assoc');
        $this->assertCount(3, $list);
        $result->closeCursor();

        $query = new Query($this->connection);
        $result = $query->select(['body', 'author_id'])
            ->from('articles')
            ->execute();

        $this->assertCount(3, $result, 'Buffered queries can be counted any time.');
        $list = $result->fetchAll('assoc');
        $this->assertCount(3, $list);
        $result->closeCursor();
    }

    /**
     * Test that cloning goes deep.
     *
     * @return void
     */
    public function testDeepClone()
    {
        $this->loadFixtures('Articles');
        $query = new Query($this->connection);
        $query->select(['id', 'title' => $query->func()->concat(['title' => 'literal', 'test'])])
            ->from('articles')
            ->where(['Articles.id' => 1])
            ->offset(10)
            ->limit(1)
            ->order(['Articles.id' => 'DESC']);
        $dupe = clone $query;

        $this->assertEquals($query->clause('where'), $dupe->clause('where'));
        $this->assertNotSame($query->clause('where'), $dupe->clause('where'));
        $dupe->where(['Articles.title' => 'thinger']);
        $this->assertNotEquals($query->clause('where'), $dupe->clause('where'));

        $this->assertNotSame(
            $query->clause('select')['title'],
            $dupe->clause('select')['title']
        );
        $this->assertEquals($query->clause('order'), $dupe->clause('order'));
        $this->assertNotSame($query->clause('order'), $dupe->clause('order'));

        $query->order(['Articles.title' => 'ASC']);
        $this->assertNotEquals($query->clause('order'), $dupe->clause('order'));

        $this->assertNotSame(
            $query->getSelectTypeMap(),
            $dupe->getSelectTypeMap()
        );
    }

    /**
     * Tests the selectTypeMap method
     *
     * @return void
     */
    public function testSelectTypeMap()
    {
        $query = new Query($this->connection);
        $typeMap = $query->getSelectTypeMap();
        $this->assertInstanceOf(TypeMap::class, $typeMap);
        $another = clone $typeMap;
        $query->setSelectTypeMap($another);
        $this->assertSame($another, $query->getSelectTypeMap());
    }

    /**
     * Tests the automatic type conversion for the fields in the result
     *
     * @return void
     */
    public function testSelectTypeConversion()
    {
        $this->loadFixtures('Comments');
        $query = new Query($this->connection);
        $query
            ->select(['id', 'comment', 'the_date' => 'created'])
            ->from('comments')
            ->limit(1)
            ->getSelectTypeMap()->setTypes(['id' => 'integer', 'the_date' => 'datetime']);
        $result = $query->execute()->fetchAll('assoc');
        $this->assertInternalType('integer', $result[0]['id']);
        $this->assertInstanceOf(DateTimeImmutable::class, $result[0]['the_date']);
    }

    /**
     * Tests that the json type can save and get data symmetrically
     *
     * @return void
     */
    public function testSymmetricJsonType()
    {
        $query = new Query($this->connection);
        $insert = $query
            ->insert(['comment', 'article_id', 'user_id'], ['comment' => 'json'])
            ->into('comments')
            ->values([
                'comment' => ['a' => 'b', 'c' => true],
                'article_id' => 1,
                'user_id' => 1,
            ])
            ->execute();

        $id = $insert->lastInsertId('comments', 'id');
        $insert->closeCursor();

        $query = new Query($this->connection);
        $query
            ->select(['comment'])
            ->from('comments')
            ->where(['id' => $id])
            ->getSelectTypeMap()->setTypes(['comment' => 'json']);

        $result = $query->execute();
        $comment = $result->fetchAll('assoc')[0]['comment'];
        $result->closeCursor();
        $this->assertSame(['a' => 'b', 'c' => true], $comment);
    }

    /**
     * Test removeJoin().
     *
     * @return void
     */
    public function testRemoveJoin()
    {
        $this->loadFixtures('Articles');
        $query = new Query($this->connection);
        $query->select(['id', 'title'])
            ->from('articles')
            ->join(['authors' => [
                'type' => 'INNER',
                'conditions' => ['articles.author_id = authors.id'],
            ]]);
        $this->assertArrayHasKey('authors', $query->clause('join'));

        $this->assertSame($query, $query->removeJoin('authors'));
        $this->assertArrayNotHasKey('authors', $query->clause('join'));
    }

    /**
<<<<<<< HEAD
     * Test join read mode
     *
     * @deprecated
     * @return void
     */
    public function testJoinReadMode()
    {
        $this->loadFixtures('Articles');
        $query = new Query($this->connection);
        $query->select(['id', 'title'])
            ->from('articles')
            ->join(['authors' => [
                'type' => 'INNER',
                'conditions' => ['articles.author_id = authors.id'],
            ]]);

        $this->deprecated(function () use ($query) {
            $this->assertArrayHasKey('authors', $query->join());
        });
    }

    /**
=======
>>>>>>> f385da71
     * Tests that types in the type map are used in the
     * specific comparison functions when using a callable
     *
     * @return void
     */
    public function testBetweenExpressionAndTypeMap()
    {
        $this->loadFixtures('Comments');
        $query = new Query($this->connection);
        $query->select('id')
            ->from('comments')
            ->setDefaultTypes(['created' => 'datetime'])
            ->where(function ($expr) {
                $from = new \DateTime('2007-03-18 10:45:00');
                $to = new \DateTime('2007-03-18 10:48:00');

                return $expr->between('created', $from, $to);
            });
        $this->assertCount(2, $query->execute()->fetchAll());
    }

    /**
     * Test use of modifiers in a INSERT query
     *
     * Testing the generated SQL since the modifiers are usually different per driver
     *
     * @return void
     */
    public function testInsertModifiers()
    {
        $query = new Query($this->connection);
        $result = $query
            ->insert(['title'])
            ->into('articles')
            ->values(['title' => 'foo'])
            ->modifier('IGNORE');
        $this->assertQuotedQuery(
            'INSERT IGNORE INTO <articles> \(<title>\) (OUTPUT INSERTED\.\* )?',
            $result->sql(),
            !$this->autoQuote
        );

        $query = new Query($this->connection);
        $result = $query
            ->insert(['title'])
            ->into('articles')
            ->values(['title' => 'foo'])
            ->modifier(['IGNORE', 'LOW_PRIORITY']);
        $this->assertQuotedQuery(
            'INSERT IGNORE LOW_PRIORITY INTO <articles> \(<title>\) (OUTPUT INSERTED\.\* )?',
            $result->sql(),
            !$this->autoQuote
        );
    }

    /**
     * Test use of modifiers in a UPDATE query
     *
     * Testing the generated SQL since the modifiers are usually different per driver
     *
     * @return void
     */
    public function testUpdateModifiers()
    {
        $query = new Query($this->connection);
        $result = $query
            ->update('authors')
            ->set('name', 'mark')
            ->modifier('TOP 10 PERCENT');
        $this->assertQuotedQuery(
            'UPDATE TOP 10 PERCENT <authors> SET <name> = :c0',
            $result->sql(),
            !$this->autoQuote
        );

        $query = new Query($this->connection);
        $result = $query
            ->update('authors')
            ->set('name', 'mark')
            ->modifier(['TOP 10 PERCENT', 'FOO']);
        $this->assertQuotedQuery(
            'UPDATE TOP 10 PERCENT FOO <authors> SET <name> = :c0',
            $result->sql(),
            !$this->autoQuote
        );

        $query = new Query($this->connection);
        $result = $query
            ->update('authors')
            ->set('name', 'mark')
            ->modifier([$query->newExpr('TOP 10 PERCENT')]);
        $this->assertQuotedQuery(
            'UPDATE TOP 10 PERCENT <authors> SET <name> = :c0',
            $result->sql(),
            !$this->autoQuote
        );
    }

    /**
     * Test use of modifiers in a DELETE query
     *
     * Testing the generated SQL since the modifiers are usually different per driver
     *
     * @return void
     */
    public function testDeleteModifiers()
    {
        $query = new Query($this->connection);
        $result = $query->delete()
            ->from('authors')
            ->where('1 = 1')
            ->modifier('IGNORE');
        $this->assertQuotedQuery(
            'DELETE IGNORE FROM <authors> WHERE 1 = 1',
            $result->sql(),
            !$this->autoQuote
        );

        $query = new Query($this->connection);
        $result = $query->delete()
            ->from('authors')
            ->where('1 = 1')
            ->modifier(['IGNORE', 'QUICK']);
        $this->assertQuotedQuery(
            'DELETE IGNORE QUICK FROM <authors> WHERE 1 = 1',
            $result->sql(),
            !$this->autoQuote
        );
    }

    /**
     * Test getValueBinder()
     *
     * @return void
     */
    public function testGetValueBinder()
    {
        $query = new Query($this->connection);

        $this->assertInstanceOf('\Cake\Database\ValueBinder', $query->getValueBinder());
    }

    /**
     * Test automatic results casting
     *
     * @return void
     */
    public function testCastResults()
    {
        $this->loadFixtures('Profiles');
        $query = new Query($this->connection);
        $fields = [
            'user_id' => 'integer',
            'is_active' => 'boolean',
        ];
        $typeMap = new TypeMap($fields + ['a' => 'integer']);
        $results = $query
            ->select(array_keys($fields))
            ->select(['a' => 'is_active'])
            ->from('profiles')
            ->setSelectTypeMap($typeMap)
            ->where(['user_id' => 1])
            ->execute()
            ->fetchAll('assoc');
        $this->assertSame([['user_id' => 1, 'is_active' => false, 'a' => 0]], $results);
    }

    /**
     * Test disabling type casting
     *
     * @return void
     */
    public function testCastResultsDisable()
    {
        $this->loadFixtures('Profiles');
        $query = new Query($this->connection);
        $typeMap = new TypeMap(['a' => 'datetime']);
        $results = $query
            ->select(['a' => 'id'])
            ->from('profiles')
            ->setSelectTypeMap($typeMap)
            ->limit(1)
            ->disableResultsCasting()
            ->execute()
            ->fetchAll('assoc');
        $this->assertEquals([['a' => '1']], $results);
    }

    /**
     * Test that type conversion is only applied once.
     *
     * @return void
     */
    public function testAllNoDuplicateTypeCasting()
    {
        $this->skipIf($this->autoQuote, 'Produces bad SQL in postgres with autoQuoting');
        $query = new Query($this->connection);
        $query
            ->select('1.5 AS a')
            ->setSelectTypeMap(new TypeMap(['a' => 'integer']));

        // Convert to an array and make the query dirty again.
        $result = $query->execute()->fetchAll('assoc');
        $this->assertEquals([['a' => 1]], $result);

        $query->setSelectTypeMap(new TypeMap(['a' => 'float']));
        // Get results a second time.
        $result = $query->execute()->fetchAll('assoc');

        // Had the type casting being remembered from the first time,
        // The value would be a truncated float (1.0)
        $this->assertEquals([['a' => 1.5]], $result);
    }

    /**
     * Test that reading an undefined clause does not emit an error.
     *
     * @return void
     */
    public function testClauseUndefined()
    {
        $this->expectException(\InvalidArgumentException::class);
        $this->expectExceptionMessage('The \'nope\' clause is not defined. Valid clauses are: delete, update');
        $query = new Query($this->connection);
        $this->assertEmpty($query->clause('where'));
        $query->clause('nope');
    }

    /**
     * Assertion for comparing a table's contents with what is in it.
     *
     * @param string $table
     * @param int $count
     * @param array $rows
     * @param array $conditions
     * @return void
     */
    public function assertTable($table, $count, $rows, $conditions = [])
    {
        $result = (new Query($this->connection))->select('*')
            ->from($table)
            ->where($conditions)
            ->execute();
        $this->assertCount($count, $result, 'Row count is incorrect');
        $this->assertEquals($rows, $result->fetchAll('assoc'));
        $result->closeCursor();
    }

    /**
     * Assertion for comparing a regex pattern against a query having its identifiers
     * quoted. It accepts queries quoted with the characters `<` and `>`. If the third
     * parameter is set to true, it will alter the pattern to both accept quoted and
     * unquoted queries
     *
     * @param string $pattern
     * @param string $query the result to compare against
     * @param bool $optional
     * @return void
     */
    public function assertQuotedQuery($pattern, $query, $optional = false)
    {
        if ($optional) {
            $optional = '?';
        }
        $pattern = str_replace('<', '[`"\[]' . $optional, $pattern);
        $pattern = str_replace('>', '[`"\]]' . $optional, $pattern);
        $this->assertRegExp('#' . $pattern . '#', $query);
    }

    /**
     * Test that calling fetchAssoc return an associated array.
     * @return void
     * @throws \Exception
     */
    public function testFetchAssoc()
    {
        $this->loadFixtures('Profiles');
        $query = new Query($this->connection);
        $fields = [
            'id' => 'integer',
            'user_id' => 'integer',
            'is_active' => 'boolean',
        ];
        $typeMap = new TypeMap($fields);
        $results = $query
            ->select([
                'id',
                'user_id',
                'is_active',
            ])
            ->from('profiles')
            ->setSelectTypeMap($typeMap)
            ->limit(1)
            ->execute()
            ->fetchAssoc();
        $this->assertSame(['id' => 1, 'user_id' => 1, 'is_active' => false], $results);
    }

    /**
     * Test that calling fetchAssoc return an empty associated array.
     * @return void
     * @throws \Exception
     */
    public function testFetchAssocWithEmptyResult()
    {
        $this->loadFixtures('Profiles');
        $query = new Query($this->connection);

        $results = $query
            ->select(['id'])
            ->from('profiles')
            ->where(['id' => -1])
            ->execute()
            ->fetchAssoc();
        $this->assertSame([], $results);
    }

    /**
     * Test that calling fetch with with FETCH_TYPE_OBJ return stdClass object.
     * @return void
     * @throws \Exception
     */
    public function testFetchObjects()
    {
        $this->loadFixtures('Profiles');
        $query = new Query($this->connection);
        $results = $query
            ->select([
                'id',
                'user_id',
                'is_active',
            ])
            ->from('profiles')
            ->limit(1)
            ->execute()
            ->fetch(StatementDecorator::FETCH_TYPE_OBJ);
        $this->assertInstanceOf(\stdClass::class, $results);
    }

    /**
     * Test that fetchColumn() will return the correct value at $position.
     * @throws \Exception
     * @return void
     */
    public function testFetchColumn()
    {
        $this->loadFixtures('Profiles');
        $query = new Query($this->connection);
        $fields = [
            'integer',
            'integer',
            'boolean',
        ];
        $typeMap = new TypeMap($fields);
        $query
            ->select([
                'id',
                'user_id',
                'is_active',
            ])
            ->from('profiles')
            ->setSelectTypeMap($typeMap)
            ->where(['id' => 2])
            ->limit(1);
        $statement = $query->execute();
        $results = $statement->fetchColumn(0);
        $this->assertSame(2, $results);

        $statement = $query->execute();
        $results = $statement->fetchColumn(1);
        $this->assertSame(2, $results);

        $statement = $query->execute();
        $results = $statement->fetchColumn(2);
        $this->assertSame(false, $results);
    }

    /**
     * Test that fetchColumn() will return false if $position is not set.
     * @throws \Exception
     * @return void
     */
    public function testFetchColumnReturnsFalse()
    {
        $this->loadFixtures('Profiles');
        $query = new Query($this->connection);
        $fields = [
            'integer',
            'integer',
            'boolean',
        ];
        $typeMap = new TypeMap($fields);
        $query
            ->select([
                'id',
                'user_id',
                'is_active',
            ])
            ->from('profiles')
            ->setSelectTypeMap($typeMap)
            ->where(['id' => 2])
            ->limit(1);
        $statement = $query->execute();
        $results = $statement->fetchColumn(3);
        $this->assertFalse($results);
    }
}<|MERGE_RESOLUTION|>--- conflicted
+++ resolved
@@ -4277,31 +4277,6 @@
     }
 
     /**
-<<<<<<< HEAD
-     * Test join read mode
-     *
-     * @deprecated
-     * @return void
-     */
-    public function testJoinReadMode()
-    {
-        $this->loadFixtures('Articles');
-        $query = new Query($this->connection);
-        $query->select(['id', 'title'])
-            ->from('articles')
-            ->join(['authors' => [
-                'type' => 'INNER',
-                'conditions' => ['articles.author_id = authors.id'],
-            ]]);
-
-        $this->deprecated(function () use ($query) {
-            $this->assertArrayHasKey('authors', $query->join());
-        });
-    }
-
-    /**
-=======
->>>>>>> f385da71
      * Tests that types in the type map are used in the
      * specific comparison functions when using a callable
      *
