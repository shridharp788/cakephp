--- conflicted
+++ resolved
@@ -410,14 +410,10 @@
         ];
         $this->assertEquals(['id'], $result->primaryKey());
         foreach ($expected as $field => $definition) {
-<<<<<<< HEAD
-            $this->assertEquals($definition, $result->getColumn($field), 'Failed to match field ' . $field);
-=======
-            $column = $result->column($field);
+            $column = $result->getColumn($field);
             $this->assertEquals($definition, $column, 'Failed to match field ' . $field);
             $this->assertSame($definition['length'], $column['length']);
             $this->assertSame($definition['precision'], $column['precision']);
->>>>>>> b3acb512
         }
     }
 
