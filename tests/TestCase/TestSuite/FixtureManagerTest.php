<?php
/**
 * CakePHP(tm) : Rapid Development Framework (https://cakephp.org)
 * Copyright (c) Cake Software Foundation, Inc. (https://cakefoundation.org)
 *
 * Licensed under The MIT License
 * For full copyright and license information, please see the LICENSE.txt
 * Redistributions of files must retain the above copyright notice.
 *
 * @copyright     Copyright (c) Cake Software Foundation, Inc. (https://cakefoundation.org)
 * @link          https://cakephp.org CakePHP(tm) Project
 * @since         3.0.0
 * @license       https://opensource.org/licenses/mit-license.php MIT License
 */
namespace Cake\Test\TestSuite;

use Cake\Core\Exception\Exception as CakeException;
use Cake\Core\Plugin;
use Cake\Database\Schema\Table;
use Cake\Datasource\ConnectionManager;
use Cake\Log\Log;
use Cake\TestSuite\Fixture\FixtureManager;
use Cake\TestSuite\Stub\ConsoleOutput;
use Cake\TestSuite\TestCase;
use PDOException;

/**
 * Fixture manager test case.
 */
class FixtureManagerTest extends TestCase
{

    /**
     * Setup method
     *
     * @return void
     */
    public function setUp()
    {
        parent::setUp();
        $this->manager = new FixtureManager();
    }

    public function tearDown()
    {
        parent::tearDown();
        Log::reset();
    }

    /**
     * Test loading core fixtures.
     *
     * @return void
     */
    public function testFixturizeCore()
    {
        $test = $this->getMockBuilder('Cake\TestSuite\TestCase')->getMock();
        $test->fixtures = ['core.articles'];
        $this->manager->fixturize($test);
        $fixtures = $this->manager->loaded();
        $this->assertCount(1, $fixtures);
        $this->assertArrayHasKey('core.articles', $fixtures);
        $this->assertInstanceOf('Cake\Test\Fixture\ArticlesFixture', $fixtures['core.articles']);
    }

    /**
     * Test logging depends on fixture manager debug.
     *
     * @return void
     */
    public function testLogSchemaWithDebug()
    {
        $db = ConnectionManager::get('test');
        $restore = $db->logQueries();
        $db->logQueries(true);

        $this->manager->setDebug(true);
        $buffer = new ConsoleOutput();
        Log::setConfig('testQueryLogger', [
            'className' => 'Console',
            'stream' => $buffer
        ]);

        $test = $this->getMockBuilder('Cake\TestSuite\TestCase')->getMock();
        $test->fixtures = ['core.articles'];
        $this->manager->fixturize($test);
        // Need to load/shutdown twice to ensure fixture is created.
        $this->manager->load($test);
        $this->manager->shutdown();
        $this->manager->load($test);
        $this->manager->shutdown();

        $db->logQueries($restore);
        $this->assertContains('CREATE TABLE', implode('', $buffer->messages()));
    }

    /**
     * Test that if a table already exists in the test database, it will dropped
     * before being recreated
     *
     * @return void
     */
    public function testResetDbIfTableExists()
    {
        $db = ConnectionManager::get('test');
        $restore = $db->logQueries();
        $db->logQueries(true);

        $this->manager->setDebug(true);
        $buffer = new ConsoleOutput();
        Log::setConfig('testQueryLogger', [
            'className' => 'Console',
            'stream' => $buffer
        ]);

        $table = new Table('articles', [
            'id' => ['type' => 'integer', 'unsigned' => true],
            'title' => ['type' => 'string', 'length' => 255],
        ]);
        $table->addConstraint('primary', ['type' => 'primary', 'columns' => ['id']]);
        $sql = $table->createSql($db);
        foreach ($sql as $stmt) {
            $db->execute($stmt);
        }

        $test = $this->getMockBuilder('Cake\TestSuite\TestCase')->getMock();
        $test->fixtures = ['core.articles'];
        $this->manager->fixturize($test);
        $this->manager->load($test);

        $db->logQueries($restore);
        $this->assertContains('DROP TABLE', implode('', $buffer->messages()));
    }

    /**
     * Test loading fixtures with constraints.
     *
     * @return void
     */
    public function testFixturizeCoreConstraint()
    {
        $test = $this->getMockBuilder('Cake\TestSuite\TestCase')->getMock();
        $test->fixtures = ['core.articles', 'core.articles_tags', 'core.tags'];
        $this->manager->fixturize($test);
        $this->manager->load($test);

<<<<<<< HEAD
        $table = $this->getTableLocator()->get('ArticlesTags');
        $schema = $table->schema();
=======
        $table = TableRegistry::get('ArticlesTags');
        $schema = $table->getSchema();
>>>>>>> 41ecd041
        $expectedConstraint = [
            'type' => 'foreign',
            'columns' => [
                'tag_id'
            ],
            'references' => [
                'tags',
                'id'
            ],
            'update' => 'cascade',
            'delete' => 'cascade',
            'length' => []
        ];
        $this->assertEquals($expectedConstraint, $schema->getConstraint('tag_id_fk'));
        $this->manager->unload($test);

        $this->manager->load($test);
<<<<<<< HEAD
        $table = $this->getTableLocator()->get('ArticlesTags');
        $schema = $table->schema();
=======
        $table = TableRegistry::get('ArticlesTags');
        $schema = $table->getSchema();
>>>>>>> 41ecd041
        $expectedConstraint = [
            'type' => 'foreign',
            'columns' => [
                'tag_id'
            ],
            'references' => [
                'tags',
                'id'
            ],
            'update' => 'cascade',
            'delete' => 'cascade',
            'length' => []
        ];
        $this->assertEquals($expectedConstraint, $schema->getConstraint('tag_id_fk'));

        $this->manager->unload($test);
    }

    /**
     * Test loading plugin fixtures.
     *
     * @return void
     */
    public function testFixturizePlugin()
    {
        Plugin::load('TestPlugin');

        $test = $this->getMockBuilder('Cake\TestSuite\TestCase')->getMock();
        $test->fixtures = ['plugin.test_plugin.articles'];
        $this->manager->fixturize($test);
        $fixtures = $this->manager->loaded();
        $this->assertCount(1, $fixtures);
        $this->assertArrayHasKey('plugin.test_plugin.articles', $fixtures);
        $this->assertInstanceOf(
            'TestPlugin\Test\Fixture\ArticlesFixture',
            $fixtures['plugin.test_plugin.articles']
        );
    }

    /**
     * Test loading plugin fixtures.
     *
     * @return void
     */
    public function testFixturizePluginSubdirectory()
    {
        Plugin::load('TestPlugin');

        $test = $this->getMockBuilder('Cake\TestSuite\TestCase')->getMock();
        $test->fixtures = ['plugin.test_plugin.blog/comments'];
        $this->manager->fixturize($test);
        $fixtures = $this->manager->loaded();
        $this->assertCount(1, $fixtures);
        $this->assertArrayHasKey('plugin.test_plugin.blog/comments', $fixtures);
        $this->assertInstanceOf(
            'TestPlugin\Test\Fixture\Blog\CommentsFixture',
            $fixtures['plugin.test_plugin.blog/comments']
        );
    }

    /**
     * Test loading plugin fixtures from a vendor namespaced plugin
     *
     * @return void
     */
    public function testFixturizeVendorPlugin()
    {
        $test = $this->getMockBuilder('Cake\TestSuite\TestCase')->getMock();
        $test->fixtures = ['plugin.Company/TestPluginThree.articles'];
        $this->manager->fixturize($test);
        $fixtures = $this->manager->loaded();
        $this->assertCount(1, $fixtures);
        $this->assertArrayHasKey('plugin.Company/TestPluginThree.articles', $fixtures);
        $this->assertInstanceOf(
            'Company\TestPluginThree\Test\Fixture\ArticlesFixture',
            $fixtures['plugin.Company/TestPluginThree.articles']
        );
    }

    /**
     * Test loading fixtures with fully-qualified namespaces.
     *
     * @return void
     */
    public function testFixturizeClassName()
    {
        $test = $this->getMockBuilder('Cake\TestSuite\TestCase')->getMock();
        $test->fixtures = ['Company\TestPluginThree\Test\Fixture\ArticlesFixture'];
        $this->manager->fixturize($test);
        $fixtures = $this->manager->loaded();
        $this->assertCount(1, $fixtures);
        $this->assertArrayHasKey('Company\TestPluginThree\Test\Fixture\ArticlesFixture', $fixtures);
        $this->assertInstanceOf(
            'Company\TestPluginThree\Test\Fixture\ArticlesFixture',
            $fixtures['Company\TestPluginThree\Test\Fixture\ArticlesFixture']
        );
    }

    /**
     * Test that unknown types are handled gracefully.
     *
     */
    public function testFixturizeInvalidType()
    {
        $this->expectException(\UnexpectedValueException::class);
        $this->expectExceptionMessage('Referenced fixture class "Test\Fixture\Derp.derpFixture" not found. Fixture "derp.derp" was referenced');
        $test = $this->getMockBuilder('Cake\TestSuite\TestCase')->getMock();
        $test->fixtures = ['derp.derp'];
        $this->manager->fixturize($test);
    }

    /**
     * Test load uses aliased connections via a mock.
     *
     * Ensure that FixtureManager uses connection aliases
     * protecting 'live' tables from being wiped by mistakes in
     * fixture connection names.
     *
     * @return void
     */
    public function testLoadConnectionAliasUsage()
    {
        $connection = ConnectionManager::get('test');
        $statement = $this->getMockBuilder('Cake\Database\StatementInterface')
            ->getMock();

        // This connection should _not_ be used.
        $other = $this->getMockBuilder('Cake\Database\Connection')
            ->setMethods(['execute'])
            ->setConstructorArgs([['driver' => $connection->getDriver()]])
            ->getMock();
        $other->expects($this->never())
            ->method('execute')
            ->will($this->returnValue($statement));

        // This connection should be used instead of
        // the 'other' connection as the alias should not be ignored.
        $testOther = $this->getMockBuilder('Cake\Database\Connection')
            ->setMethods(['execute'])
            ->setConstructorArgs([[
                'database' => $connection->config()['database'],
                'driver' => $connection->getDriver()
            ]])
            ->getMock();
        $testOther->expects($this->atLeastOnce())
            ->method('execute')
            ->will($this->returnValue($statement));

        ConnectionManager::setConfig('other', $other);
        ConnectionManager::setConfig('test_other', $testOther);

        // Connect the alias making test_other an alias of other.
        ConnectionManager::alias('test_other', 'other');

        $test = $this->getMockBuilder('Cake\TestSuite\TestCase')->getMock();
        $test->fixtures = ['core.other_articles'];
        $this->manager->fixturize($test);
        $this->manager->load($test);

        ConnectionManager::drop('other');
        ConnectionManager::drop('test_other');
    }

    /**
     * Test loading fixtures using loadSingle()
     *
     * @return void
     */
    public function testLoadSingle()
    {
        $test = $this->getMockBuilder('Cake\TestSuite\TestCase')->getMock();
        $test->autoFixtures = false;
        $test->fixtures = ['core.articles', 'core.articles_tags', 'core.tags'];
        $this->manager->fixturize($test);
        $this->manager->loadSingle('Articles');
        $this->manager->loadSingle('Tags');
        $this->manager->loadSingle('ArticlesTags');

        $table = $this->getTableLocator()->get('ArticlesTags');
        $results = $table->find('all')->toArray();
        $schema = $table->getSchema();
        $expectedConstraint = [
            'type' => 'foreign',
            'columns' => [
                'tag_id'
            ],
            'references' => [
                'tags',
                'id'
            ],
            'update' => 'cascade',
            'delete' => 'cascade',
            'length' => []
        ];
        $this->assertEquals($expectedConstraint, $schema->getConstraint('tag_id_fk'));
        $this->assertCount(4, $results);

        $this->manager->unload($test);

        $this->manager->loadSingle('Articles');
        $this->manager->loadSingle('Tags');
        $this->manager->loadSingle('ArticlesTags');

        $table = $this->getTableLocator()->get('ArticlesTags');
        $results = $table->find('all')->toArray();
        $schema = $table->getSchema();
        $expectedConstraint = [
            'type' => 'foreign',
            'columns' => [
                'tag_id'
            ],
            'references' => [
                'tags',
                'id'
            ],
            'update' => 'cascade',
            'delete' => 'cascade',
            'length' => []
        ];
        $this->assertEquals($expectedConstraint, $schema->getConstraint('tag_id_fk'));
        $this->assertCount(4, $results);
        $this->manager->unload($test);
    }

    /**
     * Test exception on load
     *
     * @return void
     */
    public function testExceptionOnLoad()
    {
        $test = $this->getMockBuilder('Cake\TestSuite\TestCase')->getMock();
        $test->fixtures = ['core.products'];

        $manager = $this->getMockBuilder(FixtureManager::class)
            ->setMethods(['_runOperation'])
            ->getMock();
        $manager->expects($this->any())
            ->method('_runOperation')
            ->will($this->returnCallback(function () {
                throw new PDOException('message');
            }));

        $manager->fixturize($test);

        $e = null;
        try {
            $manager->load($test);
        } catch (CakeException $e) {
        }

        $this->assertNotNull($e);
        $this->assertRegExp('/^Unable to insert fixtures for "Mock_TestCase_\w+" test case. message$/D', $e->getMessage());
        $this->assertInstanceOf('PDOException', $e->getPrevious());
    }

    /**
     * Test exception on load fixture
     *
     * @dataProvider loadErrorMessageProvider
     * @return void
     */
    public function testExceptionOnLoadFixture($method, $expectedMessage)
    {
        $fixture = $this->getMockBuilder('Cake\Test\Fixture\ProductsFixture')
            ->setMethods([$method])
            ->getMock();
        $fixture->expects($this->once())
            ->method($method)
            ->will($this->returnCallback(function () {
                throw new PDOException('message');
            }));

        $fixtures = [
            'core.products' => $fixture,
        ];

        $test = $this->getMockBuilder('Cake\TestSuite\TestCase')->getMock();
        $test->fixtures = array_keys($fixtures);

        $manager = $this->getMockBuilder(FixtureManager::class)
            ->setMethods(['_fixtureConnections'])
            ->getMock();
        $manager->expects($this->any())
            ->method('_fixtureConnections')
            ->will($this->returnValue([
                'test' => $fixtures,
            ]));
        $manager->fixturize($test);
        $manager->loadSingle('Products');

        $e = null;
        try {
            $manager->load($test);
        } catch (CakeException $e) {
        }

        $this->assertNotNull($e);
        $this->assertRegExp($expectedMessage, $e->getMessage());
        $this->assertInstanceOf('PDOException', $e->getPrevious());
    }

    /**
     * Data provider for testExceptionOnLoadFixture
     *
     * @return array
     */
    public function loadErrorMessageProvider()
    {
        return [
            [
                'createConstraints',
                '/^Unable to create constraints for fixture "Mock_ProductsFixture_\w+" in "Mock_TestCase_\w+" test case: \nmessage$/D',
            ],
            [
                'dropConstraints',
                '/^Unable to drop constraints for fixture "Mock_ProductsFixture_\w+" in "Mock_TestCase_\w+" test case: \nmessage$/D',
            ],
            [
                'insert',
                '/^Unable to insert fixture "Mock_ProductsFixture_\w+" in "Mock_TestCase_\w+" test case: \nmessage$/D',
            ],
        ];
    }
}<|MERGE_RESOLUTION|>--- conflicted
+++ resolved
@@ -144,13 +144,8 @@
         $this->manager->fixturize($test);
         $this->manager->load($test);
 
-<<<<<<< HEAD
         $table = $this->getTableLocator()->get('ArticlesTags');
-        $schema = $table->schema();
-=======
-        $table = TableRegistry::get('ArticlesTags');
         $schema = $table->getSchema();
->>>>>>> 41ecd041
         $expectedConstraint = [
             'type' => 'foreign',
             'columns' => [
@@ -168,13 +163,8 @@
         $this->manager->unload($test);
 
         $this->manager->load($test);
-<<<<<<< HEAD
         $table = $this->getTableLocator()->get('ArticlesTags');
-        $schema = $table->schema();
-=======
-        $table = TableRegistry::get('ArticlesTags');
         $schema = $table->getSchema();
->>>>>>> 41ecd041
         $expectedConstraint = [
             'type' => 'foreign',
             'columns' => [
