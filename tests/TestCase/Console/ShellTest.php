--- conflicted
+++ resolved
@@ -25,78 +25,6 @@
 use TestApp\Shell\TestingDispatchShell;
 
 /**
-<<<<<<< HEAD
- * for testing merging vars
- */
-class MergeShell extends Shell
-{
-
-    public $tasks = ['Command', 'Extract'];
-
-    public $modelClass = 'Articles';
-}
-
-/**
- * ShellTestShell class
- */
-class ShellTestShell extends Shell
-{
-
-    /**
-     * name property
-     *
-     * @var string
-     */
-    public $name = 'ShellTestShell';
-
-    /**
-     * stopped property
-     *
-     * @var int
-     */
-    public $stopped;
-
-    /**
-     * testMessage property
-     *
-     * @var string
-     */
-    public $testMessage = 'all your base are belong to us';
-
-    /**
-     * stop method
-     *
-     * @param int $status
-     * @return void
-     */
-    protected function _stop($status = Shell::CODE_SUCCESS)
-    {
-        $this->stopped = $status;
-    }
-
-    protected function _secret()
-    {
-    }
-
-    //@codingStandardsIgnoreStart
-    public function doSomething()
-    {
-    }
-
-    protected function noAccess()
-    {
-    }
-
-    public function logSomething()
-    {
-        $this->log($this->testMessage);
-    }
-    //@codingStandardsIgnoreEnd
-}
-
-/**
-=======
->>>>>>> 288a1e2c
  * TestAppleTask class
  */
 class TestAppleTask extends Shell
