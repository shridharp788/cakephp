<?php
declare(strict_types=1);
/**
 * CakePHP(tm) : Rapid Development Framework (https://cakephp.org)
 * Copyright (c) Cake Software Foundation, Inc. (https://cakefoundation.org)
 *
 * Licensed under The MIT License
 * Redistributions of files must retain the above copyright notice.
 *
 * @copyright     Cake Software Foundation, Inc. (https://cakefoundation.org)
 * @link          https://cakephp.org CakePHP(tm) Project
 * @license       https://opensource.org/licenses/mit-license.php MIT License
 */

use Cake\Cache\Cache;
use Cake\Chronos\Chronos;
use Cake\Core\Configure;
use Cake\Datasource\ConnectionManager;
use Cake\Log\Log;

if (is_file('vendor/autoload.php')) {
    require_once 'vendor/autoload.php';
} else {
    require_once dirname(__DIR__) . '/vendor/autoload.php';
}

if (!defined('DS')) {
    define('DS', DIRECTORY_SEPARATOR);
}
define('ROOT', dirname(__DIR__));
define('APP_DIR', 'TestApp');

define('TMP', sys_get_temp_dir() . DS);
define('LOGS', TMP . 'logs' . DS);
define('CACHE', TMP . 'cache' . DS);
define('SESSIONS', TMP . 'sessions' . DS);

define('CAKE_CORE_INCLUDE_PATH', ROOT);
define('CORE_PATH', CAKE_CORE_INCLUDE_PATH . DS);
define('CAKE', CORE_PATH . 'src' . DS);
define('CORE_TESTS', CORE_PATH . 'tests' . DS);
define('CORE_TEST_CASES', CORE_TESTS . 'TestCase');
define('TEST_APP', CORE_TESTS . 'test_app' . DS);

// Point app constants to the test app.
define('APP', TEST_APP . 'TestApp' . DS);
define('WWW_ROOT', TEST_APP . 'webroot' . DS);
define('CONFIG', TEST_APP . 'config' . DS);

//@codingStandardsIgnoreStart
@mkdir(LOGS);
@mkdir(SESSIONS);
@mkdir(CACHE);
@mkdir(CACHE . 'views');
@mkdir(CACHE . 'models');
//@codingStandardsIgnoreEnd

require_once CORE_PATH . 'config/bootstrap.php';

date_default_timezone_set('UTC');
mb_internal_encoding('UTF-8');

Configure::write('debug', true);
Configure::write('App', [
    'namespace' => 'App',
    'encoding' => 'UTF-8',
    'base' => false,
    'baseUrl' => false,
    'dir' => APP_DIR,
    'webroot' => 'webroot',
    'wwwRoot' => WWW_ROOT,
    'fullBaseUrl' => 'http://localhost',
    'imageBaseUrl' => 'img/',
    'jsBaseUrl' => 'js/',
    'cssBaseUrl' => 'css/',
    'paths' => [
        'plugins' => [TEST_APP . 'Plugin' . DS],
        'templates' => [APP . 'Template' . DS],
        'locales' => [APP . 'Locale' . DS],
    ],
]);

Cache::setConfig([
    '_cake_core_' => [
        'engine' => 'File',
        'prefix' => 'cake_core_',
        'serialize' => true,
    ],
    '_cake_model_' => [
        'engine' => 'File',
        'prefix' => 'cake_model_',
        'serialize' => true,
    ],
]);

// Ensure default test connection is defined
if (!getenv('db_dsn')) {
    putenv('db_dsn=sqlite:///:memory:');
}

ConnectionManager::setConfig('test', ['url' => getenv('db_dsn')]);
ConnectionManager::setConfig('test_custom_i18n_datasource', ['url' => getenv('db_dsn')]);

Configure::write('Session', [
    'defaults' => 'php',
]);

Log::setConfig([
    // 'queries' => [
    //     'className' => 'Console',
    //     'stream' => 'php://stderr',
    //     'scopes' => ['queriesLog']
    // ],
    'debug' => [
        'engine' => 'Cake\Log\Engine\FileLog',
        'levels' => ['notice', 'info', 'debug'],
        'file' => 'debug',
        'path' => LOGS,
    ],
    'error' => [
        'engine' => 'Cake\Log\Engine\FileLog',
        'levels' => ['warning', 'error', 'critical', 'alert', 'emergency'],
        'file' => 'error',
<<<<<<< HEAD
    ],
=======
        'path' => LOGS,
    ]
>>>>>>> 6d4e2152
]);

Chronos::setTestNow(Chronos::now());

ini_set('intl.default_locale', 'en_US');
ini_set('session.gc_divisor', '1');

// Fixate sessionid early on, as php7.2+
// does not allow the sessionid to be set after stdout
// has been written to.
session_id('cli');<|MERGE_RESOLUTION|>--- conflicted
+++ resolved
@@ -121,12 +121,8 @@
         'engine' => 'Cake\Log\Engine\FileLog',
         'levels' => ['warning', 'error', 'critical', 'alert', 'emergency'],
         'file' => 'error',
-<<<<<<< HEAD
+        'path' => LOGS,
     ],
-=======
-        'path' => LOGS,
-    ]
->>>>>>> 6d4e2152
 ]);
 
 Chronos::setTestNow(Chronos::now());
