--- conflicted
+++ resolved
@@ -79,12 +79,9 @@
 
 // for built-in server
 if (php_sapi_name() == 'cli-server') {
-<<<<<<< HEAD
-=======
 	if ($_SERVER['REQUEST_URI'] !== '/' && file_exists(WWW_ROOT . $_SERVER['REQUEST_URI'])) {
 		return false;
 	}
->>>>>>> 0d486bda
 	$_SERVER['PHP_SELF'] = '/' . basename(__FILE__);
 }
 
@@ -107,11 +104,7 @@
 App::uses('Dispatcher', 'Routing');
 
 $Dispatcher = new Dispatcher();
-<<<<<<< HEAD
-$Dispatcher->dispatch(new CakeRequest(), new CakeResponse());
-=======
 $Dispatcher->dispatch(
 	new CakeRequest(),
 	new CakeResponse()
-);
->>>>>>> 0d486bda
+);