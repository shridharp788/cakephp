--- conflicted
+++ resolved
@@ -441,7 +441,6 @@
 	}
 
 /**
-<<<<<<< HEAD
  * test that elements can have callbacks
  *
  */
@@ -456,7 +455,7 @@
 		$this->View->element('test_element', array(), true);
 		$this->mockObjects[] = $this->View->ElementCallbackMockHtml;
 	}
-=======
+/**
  * test that additional element viewVars don't get overwritten with helpers.
  *
  * @return void
@@ -474,7 +473,6 @@
 		$this->assertEqual('string', $result);
 	}
 
->>>>>>> d7e62b88
 /**
  * testElementCacheHelperNoCache method
  *
