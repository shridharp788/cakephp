--- conflicted
+++ resolved
@@ -93,23 +93,18 @@
 		$this->_asset = Configure::read('Asset.timestamp');
 		Configure::write('Asset.timestamp', false);
 
-<<<<<<< HEAD
 		$controller = null;
 		$this->View = $this->getMock('View', array('addScript'), array(&$controller));
 		$this->Js = new JsHelper($this->View, 'Option');
-=======
 		$request = new CakeRequest(null, false);
-
-		$this->Js = new JsHelper('Option');
 		$this->Js->request = $request;
-		$this->Js->Html = new HtmlHelper();
+		$this->Js->Html = new HtmlHelper($this->View);
 		$this->Js->Html->request = $request;
-		$this->Js->Form = new FormHelper();
+		$this->Js->Form = new FormHelper($this->View);
 
 		$this->Js->Form->request = $request;
 		$this->Js->Form->Html = $this->Js->Html;
 		$this->Js->OptionEngine = new OptionEngineHelper();
->>>>>>> 4a8e44b4
 
 		ClassRegistry::addObject('view', $this->View);
 	}
@@ -137,20 +132,16 @@
 		if (!class_exists('TestJsEngineHelper', false)) {
 			$this->getMock('JsBaseEngineHelper', array(), array(), 'TestJsEngineHelper');
 		}
-<<<<<<< HEAD
+
 		$this->Js = new JsHelper($this->View, array('TestJs'));
 		$this->Js->TestJsEngine = new TestJsEngineHelper($this->View);
 		$this->mockObjects[] = $this->Js->TestJsEngine;
-=======
-		$this->Js = new JsHelper(array('TestJs'));
 		$this->Js->request = $request;
-		$this->Js->TestJsEngine = new TestJsEngineHelper($this);
-		$this->Js->Html = new HtmlHelper();
+		$this->Js->Html = new HtmlHelper($this->View);
 		$this->Js->Html->request = $request;
-		$this->Js->Form = new FormHelper();
+		$this->Js->Form = new FormHelper($this->View);
 		$this->Js->Form->request = $request;
-		$this->Js->Form->Html = new HtmlHelper();
->>>>>>> 4a8e44b4
+		$this->Js->Form->Html = new HtmlHelper($this->View);
 	}
 
 /**
