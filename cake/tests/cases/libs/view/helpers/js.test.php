<?php
/**
 * JsHelper Test Case
 *
 * TestCase for the JsHelper
 *
 * PHP versions 4 and 5
 *
 * CakePHP(tm) Tests <http://book.cakephp.org/view/1196/Testing>
 * Copyright 2005-2010, Cake Software Foundation, Inc. (http://cakefoundation.org)
 *
 *  Licensed under The Open Group Test Suite License
 *  Redistributions of files must retain the above copyright notice.
 *
 * @copyright     Copyright 2005-2010, Cake Software Foundation, Inc. (http://cakefoundation.org)
 * @link          http://book.cakephp.org/view/1196/Testing CakePHP(tm) Tests
 * @package       cake
 * @subpackage    cake.tests.cases.libs.view.helpers
 * @since         CakePHP(tm) v 1.3
 * @license       http://www.opensource.org/licenses/opengroup.php The Open Group Test Suite License
 */
App::import('Helper', array('Js', 'Html', 'Form'));
App::import('Core', array('View', 'ClassRegistry'));

class OptionEngineHelper extends JsBaseEngineHelper {
	protected $_optionMap = array(
		'request' => array(
			'complete' => 'success',
			'request' => 'beforeSend',
			'type' => 'dataType'
		)
	);

/**
 * test method for testing option mapping
 *
 * @return array
 */
	function testMap($options = array()) {
		return $this->_mapOptions('request', $options);
	}
/**
 * test method for option parsing
 *
 * @return void
 */
	function testParseOptions($options, $safe = array()) {
		return $this->_parseOptions($options, $safe);
	}

	function get($selector) {}
	function event($type, $callback, $options = array()) {}
	function domReady($functionBody) {}
	function each($callback) {}
	function effect($name, $options) {}
	function request($url, $options = array()) {}
	function drag($options = array()) {}
	function drop($options = array()) {}
	function sortable() {}
	function slider() {}
	function serializeForm() {}
}

/**
 * JsHelper TestCase.
 *
 * @package       cake
 * @subpackage    cake.tests.cases.libs.view.helpers
 */
class JsHelperTest extends CakeTestCase {
/**
 * Regexp for CDATA start block
 *
 * @var string
 */
	public $cDataStart = 'preg:/^\/\/<!\[CDATA\[[\n\r]*/';

/**
 * Regexp for CDATA end block
 *
 * @var string
 */
	public $cDataEnd = 'preg:/[^\]]*\]\]\>[\s\r\n]*/';


/**
 * setUp method
 *
 * @access public
 * @return void
 */
	function setUp() {
		$this->_asset = Configure::read('Asset.timestamp');
		Configure::write('Asset.timestamp', false);

		$request = new CakeRequest(null, false);

		$this->Js = new JsHelper('Option');
		$this->Js->request = $request;
		$this->Js->Html = new HtmlHelper();
		$this->Js->Html->request = $request;
		$this->Js->Form = new FormHelper();

		$this->Js->Form->request = $request;
		$this->Js->Form->Html = $this->Js->Html;
		$this->Js->OptionEngine = new OptionEngineHelper();

		$view = $this->getMock('View', array(), array(), '', false);
		ClassRegistry::addObject('view', $view);
	}

/**
 * tearDown method
 *
 * @access public
 * @return void
 */
	function tearDown() {
		Configure::write('Asset.timestamp', $this->_asset);
		ClassRegistry::removeObject('view');
		unset($this->Js);
	}

/**
 * Switches $this->Js to a mocked engine.
 *
 * @return void
 */
	function _useMock() {
<<<<<<< HEAD
		$request = new CakeRequest(null, false);

=======
		if (!class_exists('TestJsEngineHelper', false)) {
			$this->getMock('JsBaseEngineHelper', array(), array(), 'TestJsEngineHelper');
		}
>>>>>>> a84db718
		$this->Js = new JsHelper(array('TestJs'));
		$this->Js->request = $request;
		$this->Js->TestJsEngine = new TestJsEngineHelper($this);
		$this->Js->Html = new HtmlHelper();
		$this->Js->Html->request = $request;
		$this->Js->Form = new FormHelper();
		$this->Js->Form->request = $request;
		$this->Js->Form->Html = new HtmlHelper();
	}

/**
 * test object construction
 *
 * @return void
 */
	function testConstruction() {
		$js = new JsHelper();
		$this->assertEqual($js->helpers, array('Html', 'Form', 'JqueryEngine'));

		$js = new JsHelper(array('mootools'));
		$this->assertEqual($js->helpers, array('Html', 'Form', 'mootoolsEngine'));

		$js = new JsHelper('prototype');
		$this->assertEqual($js->helpers, array('Html', 'Form', 'prototypeEngine'));

		$js = new JsHelper('MyPlugin.Dojo');
		$this->assertEqual($js->helpers, array('Html', 'Form', 'MyPlugin.DojoEngine'));
	}

/**
 * test that methods dispatch internally and to the engine class
 *
 * @return void
 */
	function testMethodDispatching() {
		$this->_useMock();

		$this->Js->TestJsEngine
			->expects($this->once())
			->method('dispatchMethod')
			->with($this->matchesRegularExpression('/event/i'));
		$this->Js->event();

		$this->Js->TestJsEngine = new StdClass();
		$this->expectError();
		$this->Js->someMethodThatSurelyDoesntExist();
	}

/**
 * Test that method dispatching for events respects buffer parameters and bufferedMethods Lists.
 *
 * @return void
 */
	function testEventDispatchWithBuffering() {
		$this->_useMock();

		$this->Js->TestJsEngine->bufferedMethods = array('event', 'sortables');
		$this->Js->TestJsEngine->expects($this->exactly(3))
			->method('dispatchMethod')
			->with($this->equalTo('event'))
			->will($this->returnValue('This is an event call'));

		$this->Js->event('click', 'foo');
		$result = $this->Js->getBuffer();
		$this->assertEqual(count($result), 1);
		$this->assertEqual($result[0], 'This is an event call');

		$result = $this->Js->event('click', 'foo', array('buffer' => false));
		$buffer = $this->Js->getBuffer();
		$this->assertTrue(empty($buffer));
		$this->assertEqual($result, 'This is an event call');

		$result = $this->Js->event('click', 'foo', false);
		$buffer = $this->Js->getBuffer();
		$this->assertTrue(empty($buffer));
		$this->assertEqual($result, 'This is an event call');
	}

/**
 * Test that method dispatching for effects respects buffer parameters and bufferedMethods Lists.
 *
 * @return void
 */
	function testEffectDispatchWithBuffering() {
		$this->_useMock();
		$this->Js->TestJsEngine->expects($this->exactly(4))
			->method('dispatchMethod')
			->with($this->equalTo('effect'))
			->will($this->returnValue('I am not buffered.'));

		$result = $this->Js->effect('slideIn');
		$buffer = $this->Js->getBuffer();
		$this->assertTrue(empty($buffer));
		$this->assertEqual($result, 'I am not buffered.');

		$result = $this->Js->effect('slideIn', true);
		$buffer = $this->Js->getBuffer();
		$this->assertNull($result);
		$this->assertEqual(count($buffer), 1);
		$this->assertEqual($buffer[0], 'I am not buffered.');

		$result = $this->Js->effect('slideIn', array('speed' => 'slow'), true);
		$buffer = $this->Js->getBuffer();
		$this->assertNull($result);
		$this->assertEqual(count($buffer), 1);
		$this->assertEqual($buffer[0], 'I am not buffered.');

		$result = $this->Js->effect('slideIn', array('speed' => 'slow', 'buffer' => true));
		$buffer = $this->Js->getBuffer();
		$this->assertNull($result);
		$this->assertEqual(count($buffer), 1);
		$this->assertEqual($buffer[0], 'I am not buffered.');
	}

/**
 * test that writeScripts generates scripts inline.
 *
 * @return void
 */
	function testWriteScriptsNoFile() {
		$this->_useMock();
		$this->Js->buffer('one = 1;');
		$this->Js->buffer('two = 2;');
		$result = $this->Js->writeBuffer(array('onDomReady' => false, 'cache' => false, 'clear' => false));
		$expected = array(
			'script' => array('type' => 'text/javascript'),
			$this->cDataStart,
			"one = 1;\ntwo = 2;",
			$this->cDataEnd,
			'/script',
		);
		$this->assertTags($result, $expected, true);

		$this->Js->TestJsEngine->expects($this->atLeastOnce())->method('domReady');
		$result = $this->Js->writeBuffer(array('onDomReady' => true, 'cache' => false, 'clear' => false));

		ClassRegistry::removeObject('view');
		$view = $this->getMock('View', array(), array(), '', false);
		ClassRegistry::addObject('view', $view);

		$this->Js->TestJsEngine->expects($this->once())
			->method('addScript')
			->with($this->matchesRegularExpression('/one\s\=\s1;\ntwo\s\=\s2;/'));
		$result = $this->Js->writeBuffer(array('onDomReady' => false, 'inline' => false, 'cache' => false));
	}

/**
 * test that writing the buffer with inline = false includes a script tag.
 *
 * @return void
 */
	function testWriteBufferNotInline() {
		$this->Js->set('foo', 1);

		$view = $this->getMock('View', array(), array(), '', false);
		ClassRegistry::removeObject('view');
		ClassRegistry::addObject('view', $view);
		$view->expects($this->once())
			->method('addScript')
			->with($this->matchesRegularExpression('#<script type="text\/javascript">window.app \= \{"foo"\:1\}\;<\/script>#'));

		$result = $this->Js->writeBuffer(array('onDomReady' => false, 'inline' => false, 'safe' => false));
	}

/**
 * test that writeBuffer() sets domReady = false when the request is done by XHR.
 * Including a domReady() when in XHR can cause issues as events aren't triggered by some libraries
 *
 * @return void
 */
	function testWriteBufferAndXhr() {
		$this->_useMock();
		$this->Js->params['isAjax'] = true;
		$this->Js->buffer('alert("test");');
		$this->Js->TestJsEngine->expects($this->never())->method('dispatchMethod');
		$result = $this->Js->writeBuffer();
	}

/**
 * test that writeScripts makes files, and puts the events into them.
 *
 * @return void
 */
	function testWriteScriptsInFile() {
		if ($this->skipIf(!is_writable(JS), 'webroot/js is not Writable, script caching test has been skipped')) {
			return;
		}
		$this->Js->request->webroot = '/';
		$this->Js->JsBaseEngine = new TestJsEngineHelper();
		$this->Js->buffer('one = 1;');
		$this->Js->buffer('two = 2;');
		$result = $this->Js->writeBuffer(array('onDomReady' => false, 'cache' => true));
		$expected = array(
			'script' => array('type' => 'text/javascript', 'src' => 'preg:/(.)*\.js/'),
		);
		$this->assertTags($result, $expected);
		preg_match('/src="(.*\.js)"/', $result, $filename);
		$this->assertTrue(file_exists(WWW_ROOT . $filename[1]));
		$contents = file_get_contents(WWW_ROOT . $filename[1]);
		$this->assertPattern('/one\s=\s1;\ntwo\s=\s2;/', $contents);

		@unlink(WWW_ROOT . $filename[1]);
	}

/**
 * test link()
 *
 * @return void
 */
	function testLinkWithMock() {
		$this->_useMock();

		$options = array('update' => '#content');

		$this->Js->TestJsEngine->expects($this->any())
			->method('dispatchMethod')
			->will($this->returnValue('ajax code'));

		$this->Js->TestJsEngine->expects($this->at(0))
			->method('dispatchMethod')
			->with($this->equalTo('get'));

		$this->Js->TestJsEngine->expects($this->at(1))
			->method('dispatchMethod')
			->with($this->equalTo('request'), $this->equalTo(array('/posts/view/1', $options)));

		$this->Js->TestJsEngine->expects($this->at(2))
			->method('dispatchMethod')
			->with($this->equalTo('event'), $this->equalTo( array('click', 'ajax code', $options + array('buffer' => null))));

		$result = $this->Js->link('test link', '/posts/view/1', $options);
		$expected = array(
			'a' => array('id' => 'preg:/link-\d+/', 'href' => '/posts/view/1'),
			'test link',
			'/a'
		);
		$this->assertTags($result, $expected);
	}

/**
 * test link with a mock and confirmation
 *
 * @return void
 */
	function testLinkWithMockAndConfirm() {
		$this->_useMock();

		$options = array(
			'confirm' => 'Are you sure?',
			'update' => '#content',
			'class' => 'my-class',
			'id' => 'custom-id',
			'escape' => false
		);
		$this->Js->TestJsEngine->expects($this->at(0))
			->method('confirm')
			->with($this->equalTo($options['confirm']));

		$this->Js->TestJsEngine->expects($this->at(1))
			->method('request')
			->with($this->equalTo('/posts/view/1'));

$code = <<<CODE
var _confirm = confirm("Are you sure?");
if (!_confirm) {
	return false;
}
CODE;
		$this->Js->TestJsEngine->expects($this->at(1))
			->method('event')
			->with($this->equalTo('click'), $this->equalTo($code));

		$result = $this->Js->link('test link »', '/posts/view/1', $options);
		$expected = array(
			'a' => array('id' => $options['id'], 'class' => $options['class'], 'href' => '/posts/view/1'),
			'test link »',
			'/a'
		);
		$this->assertTags($result, $expected);
	}

/**
 * test link passing on htmlAttributes
 *
 * @return void
 */
	function testLinkWithAribtraryAttributes() {
		$this->_useMock();

		$options = array('id' => 'something', 'htmlAttributes' => array('arbitrary' => 'value', 'batman' => 'robin'));
		$result = $this->Js->link('test link', '/posts/view/1', $options);
		$expected = array(
			'a' => array('id' => $options['id'], 'href' => '/posts/view/1', 'arbitrary' => 'value',
				'batman' => 'robin'),
			'test link',
			'/a'
		);
		$this->assertTags($result, $expected);
	}

/**
 * test that link() and no buffering returns an <a> and <script> tags.
 *
 * @return void
 */
	function testLinkWithNoBuffering() {
		$this->_useMock();

		$this->Js->TestJsEngine->expects($this->at(1))
			->method('dispatchMethod')
			->with('request',  array('/posts/view/1', array('update' => '#content')))
			->will($this->returnValue('ajax code'));

		$this->Js->TestJsEngine->expects($this->at(2))
			->method('dispatchMethod')
			->with('event')
			->will($this->returnValue('-event handler-'));

		$options = array('update' => '#content', 'buffer' => false);
		$result = $this->Js->link('test link', '/posts/view/1', $options);
		$expected = array(
			'a' => array('id' => 'preg:/link-\d+/', 'href' => '/posts/view/1'),
			'test link',
			'/a',
			'script' => array('type' => 'text/javascript'),
			$this->cDataStart,
			'-event handler-',
			$this->cDataEnd,
			'/script'
		);
		$this->assertTags($result, $expected);
	}

/**
 * test link with buffering off and safe on.
 *
 * @return void
 */
	function testLinkWithNoBufferingAndSafe() {
		$this->_useMock();

		$this->Js->TestJsEngine->expects($this->at(1))
			->method('dispatchMethod')
			->with('request',  array('/posts/view/1', array('update' => '#content')))
			->will($this->returnValue('ajax code'));

		$this->Js->TestJsEngine->expects($this->at(2))
			->method('dispatchMethod')
			->with('event')
			->will($this->returnValue('-event handler-'));

		$options = array('update' => '#content', 'buffer' => false, 'safe' => false);
		$result = $this->Js->link('test link', '/posts/view/1', $options);

		$expected = array(
			'a' => array('id' => 'preg:/link-\d+/', 'href' => '/posts/view/1'),
			'test link',
			'/a',
			'script' => array('type' => 'text/javascript'),
			'-event handler-',
			'/script'
		);
		$this->assertTags($result, $expected);
	}

/**
 * test submit() with a Mock to check Engine method calls
 *
 * @return void
 */
	function testSubmitWithMock() {
		$this->_useMock();

		$options = array('update' => '#content', 'id' => 'test-submit');

		$this->Js->TestJsEngine->expects($this->at(0))
			->method('dispatchMethod')
			->with('get');

		$this->Js->TestJsEngine->expects($this->at(1))
			->method('dispatchMethod')
			->with('serializeForm')
			->will($this->returnValue('serialize-code'));

		$this->Js->TestJsEngine->expects($this->at(2))
			->method('dispatchMethod')
			->with('request')
			->will($this->returnValue('ajax-code'));

		$params = array(
			'update' => $options['update'], 'data' => 'serialize-code',
			'method' => 'post', 'dataExpression' => true, 'buffer' => null
		);

		$this->Js->TestJsEngine->expects($this->at(3))
			->method('dispatchMethod')
			->with('event', $this->equalTo( array('click', "ajax-code", $params)));

		$result = $this->Js->submit('Save', $options);
		$expected = array(
			'div' => array('class' => 'submit'),
			'input' => array('type' => 'submit', 'id' => $options['id'], 'value' => 'Save'),
			'/div'
		);
		$this->assertTags($result, $expected);

		$this->Js->TestJsEngine->expects($this->at(4))
			->method('dispatchMethod')
			->with('get');

		$this->Js->TestJsEngine->expects($this->at(5))
			->method('dispatchMethod')
			->with($this->matchesRegularExpression('/serializeForm/i'));

		$requestParams = array(
			'/custom/url', array(
				'update' => '#content',
				'data' => 'serialize-code',
				'method' => 'post',
				'dataExpression' => true
			)
		);

		$this->Js->TestJsEngine->expects($this->at(6))
			->method('dispatchMethod')
			->with($this->equalTo('request'), $this->equalTo($requestParams));

		$params = array(
			'update' => '#content', 'data' => 'serialize-code',
			'method' => 'post', 'dataExpression' => true, 'buffer' => null
		);

		$this->Js->TestJsEngine->expects($this->at(7))
			->method('dispatchMethod')
			->with($this->equalTo('event'), $this->equalTo(array('click', "ajax-code", $params)));

		$options = array('update' => '#content', 'id' => 'test-submit', 'url' => '/custom/url');
		$result = $this->Js->submit('Save', $options);
		$expected = array(
			'div' => array('class' => 'submit'),
			'input' => array('type' => 'submit', 'id' => $options['id'], 'value' => 'Save'),
			'/div'
		);
		$this->assertTags($result, $expected);
	}

/**
 * test that no buffer works with submit() and that parameters are leaking into the script tag.
 *
 * @return void
 */
	function testSubmitWithNoBuffer() {
		$this->_useMock();
		$options = array('update' => '#content', 'id' => 'test-submit', 'buffer' => false, 'safe' => false);

		$this->Js->TestJsEngine->expects($this->at(0))
			->method('dispatchMethod')
			->with($this->equalTo('get'));

		$this->Js->TestJsEngine->expects($this->at(1))
			->method('dispatchMethod')
			->with('serializeForm')
			->will($this->returnValue('serialize-code'));

		$this->Js->TestJsEngine->expects($this->at(2))
			->method('dispatchMethod')
			->with('request')
			->will($this->returnValue('ajax-code'));
		
		$this->Js->TestJsEngine->expects($this->at(3))
			->method('dispatchMethod')
			->with('event')
			->will($this->returnValue('event-handler'));
	
		$params = array(
			'update' => $options['update'], 'data' => 'serialize-code',
			'method' => 'post', 'dataExpression' => true, 'buffer' => false
		);

		$this->Js->TestJsEngine->expects($this->at(3))
			->method('dispatchMethod')
			->with($this->equalTo('event'), $this->equalTo(array('click', "ajax-code", $params)));

		$result = $this->Js->submit('Save', $options);
		$expected = array(
			'div' => array('class' => 'submit'),
			'input' => array('type' => 'submit', 'id' => $options['id'], 'value' => 'Save'),
			'/div',
			'script' => array('type' => 'text/javascript'),
			'event-handler',
			'/script'
		);
		$this->assertTags($result, $expected);
	}

/**
 * Test that Object::Object() is not breaking json output in JsHelper
 *
 * @return void
 */
	function testObjectPassThrough() {
		$result = $this->Js->object(array('one' => 'first', 'two' => 'second'));
		$expected = '{"one":"first","two":"second"}';
		$this->assertEqual($result, $expected);
	}

/**
 * Test that inherited Helper::value() is overwritten in JsHelper::value()
 * and calls JsBaseEngineHelper::value().
 *
 * @return void
 */
	function testValuePassThrough() {
		$result = $this->Js->value('string "quote"', true);
		$expected = '"string \"quote\""';
		$this->assertEqual($result, $expected);
	}

/**
 * test set()'ing variables to the Javascript buffer and controlling the output var name.
 *
 * @return void
 */
	function testSet() {
		$this->Js->set('loggedIn', true);
		$this->Js->set(array('height' => 'tall', 'color' => 'purple'));
		$result = $this->Js->getBuffer();
		$expected = 'window.app = {"loggedIn":true,"height":"tall","color":"purple"};';
		$this->assertEqual($result[0], $expected);

		$this->Js->set('loggedIn', true);
		$this->Js->set(array('height' => 'tall', 'color' => 'purple'));
		$this->Js->setVariable = 'WICKED';
		$result = $this->Js->getBuffer();
		$expected = 'window.WICKED = {"loggedIn":true,"height":"tall","color":"purple"};';
		$this->assertEqual($result[0], $expected);

		$this->Js->set('loggedIn', true);
		$this->Js->set(array('height' => 'tall', 'color' => 'purple'));
		$this->Js->setVariable = 'Application.variables';
		$result = $this->Js->getBuffer();
		$expected = 'Application.variables = {"loggedIn":true,"height":"tall","color":"purple"};';
		$this->assertEqual($result[0], $expected);
	}

/**
 * test that vars set with Js->set() go to the top of the buffered scripts list.
 *
 * @return void
 */
	function testSetVarsAtTopOfBufferedScripts() {
		$this->Js->set(array('height' => 'tall', 'color' => 'purple'));
		$this->Js->alert('hey you!', array('buffer' => true));
		$this->Js->confirm('Are you sure?', array('buffer' => true));
		$result = $this->Js->getBuffer(false);

		$expected = 'window.app = {"height":"tall","color":"purple"};';
		$this->assertEqual($result[0], $expected);
		$this->assertEqual($result[1], 'alert("hey you!");');
		$this->assertEqual($result[2], 'confirm("Are you sure?");');
	}
}

/**
 * JsBaseEngine Class Test case
 *
 * @package cake.tests.view.helpers
 */
class JsBaseEngineTest extends CakeTestCase {
/**
 * startTest method
 *
 * @access public
 * @return void
 */
	function startTest() {
		$this->JsEngine = new OptionEngineHelper();
	}
/**
 * endTest method
 *
 * @access public
 * @return void
 */
	function endTest() {
		ClassRegistry::removeObject('view');
		unset($this->JsEngine);
	}

/**
 * test escape string skills
 *
 * @return void
 */
	function testEscaping() {
		$result = $this->JsEngine->escape('');
		$expected = '';
		$this->assertEqual($result, $expected);

		$result = $this->JsEngine->escape('CakePHP' . "\n" . 'Rapid Development Framework');
		$expected = 'CakePHP\\nRapid Development Framework';
		$this->assertEqual($result, $expected);

		$result = $this->JsEngine->escape('CakePHP' . "\r\n" . 'Rapid Development Framework' . "\r" . 'For PHP');
		$expected = 'CakePHP\\r\\nRapid Development Framework\\rFor PHP';
		$this->assertEqual($result, $expected);

		$result = $this->JsEngine->escape('CakePHP: "Rapid Development Framework"');
		$expected = 'CakePHP: \\"Rapid Development Framework\\"';
		$this->assertEqual($result, $expected);

		$result = $this->JsEngine->escape("CakePHP: 'Rapid Development Framework'");
		$expected = "CakePHP: 'Rapid Development Framework'";
		$this->assertEqual($result, $expected);

		$result = $this->JsEngine->escape('my \\"string\\"');
		$expected = 'my \\\\\\"string\\\\\\"';
		$this->assertEqual($result, $expected);
	}

/**
 * test prompt() creation
 *
 * @return void
 */
	function testPrompt() {
		$result = $this->JsEngine->prompt('Hey, hey you', 'hi!');
		$expected = 'prompt("Hey, hey you", "hi!");';
		$this->assertEqual($result, $expected);

		$result = $this->JsEngine->prompt('"Hey"', '"hi"');
		$expected = 'prompt("\"Hey\"", "\"hi\"");';
		$this->assertEqual($result, $expected);
	}

/**
 * test alert generation
 *
 * @return void
 */
	function testAlert() {
		$result = $this->JsEngine->alert('Hey there');
		$expected = 'alert("Hey there");';
		$this->assertEqual($result, $expected);

		$result = $this->JsEngine->alert('"Hey"');
		$expected = 'alert("\"Hey\"");';
		$this->assertEqual($result, $expected);
	}

/**
 * test confirm generation
 *
 * @return void
 */
	function testConfirm() {
		$result = $this->JsEngine->confirm('Are you sure?');
		$expected = 'confirm("Are you sure?");';
		$this->assertEqual($result, $expected);

		$result = $this->JsEngine->confirm('"Are you sure?"');
		$expected = 'confirm("\"Are you sure?\"");';
		$this->assertEqual($result, $expected);
	}

/**
 * test Redirect
 *
 * @return void
 */
	function testRedirect() {
		$result = $this->JsEngine->redirect(array('controller' => 'posts', 'action' => 'view', 1));
		$expected = 'window.location = "/posts/view/1";';
		$this->assertEqual($result, $expected);
	}

/**
 * testObject encoding with non-native methods.
 *
 * @return void
 */
	function testObject() {
		$this->JsEngine->useNative = false;

		$object = array('title' => 'New thing', 'indexes' => array(5, 6, 7, 8));
		$result = $this->JsEngine->object($object);
		$expected = '{"title":"New thing","indexes":[5,6,7,8]}';
		$this->assertEqual($result, $expected);

		$result = $this->JsEngine->object(array('default' => 0));
		$expected = '{"default":0}';
		$this->assertEqual($result, $expected);

		$result = $this->JsEngine->object(array(
			'2007' => array(
				'Spring' => array(
					'1' => array('id' => 1, 'name' => 'Josh'), '2' => array('id' => 2, 'name' => 'Becky')
				),
				'Fall' => array(
					'1' => array('id' => 1, 'name' => 'Josh'), '2' => array('id' => 2, 'name' => 'Becky')
				)
			),
			'2006' => array(
				'Spring' => array(
				    '1' => array('id' => 1, 'name' => 'Josh'), '2' => array('id' => 2, 'name' => 'Becky')
				),
				'Fall' => array(
				    '1' => array('id' => 1, 'name' => 'Josh'), '2' => array('id' => 2, 'name' => 'Becky')
				)
			)
		));
		$expected = '{"2007":{"Spring":{"1":{"id":1,"name":"Josh"},"2":{"id":2,"name":"Becky"}},"Fall":{"1":{"id":1,"name":"Josh"},"2":{"id":2,"name":"Becky"}}},"2006":{"Spring":{"1":{"id":1,"name":"Josh"},"2":{"id":2,"name":"Becky"}},"Fall":{"1":{"id":1,"name":"Josh"},"2":{"id":2,"name":"Becky"}}}}';
		$this->assertEqual($result, $expected);

		foreach (array('true' => true, 'false' => false, 'null' => null) as $expected => $data) {
			$result = $this->JsEngine->object($data);
			$this->assertEqual($result, $expected);
		}

		$object = array('title' => 'New thing', 'indexes' => array(5, 6, 7, 8), 'object' => array('inner' => array('value' => 1)));
		$result = $this->JsEngine->object($object, array('prefix' => 'PREFIX', 'postfix' => 'POSTFIX'));
		$this->assertPattern('/^PREFIX/', $result);
		$this->assertPattern('/POSTFIX$/', $result);
		$this->assertNoPattern('/.PREFIX./', $result);
		$this->assertNoPattern('/.POSTFIX./', $result);
	}

/**
 * test compatibility of JsBaseEngineHelper::object() vs. json_encode()
 *
 * @return void
 */
	function testObjectAgainstJsonEncode() {
		$skip = $this->skipIf(!function_exists('json_encode'), 'json_encode() not found, comparison tests skipped. %s');
		if ($skip) {
			return;
		}
		$this->JsEngine->useNative = false;
		$data = array();
		$data['mystring'] = "simple string";
		$this->assertEqual(json_encode($data), $this->JsEngine->object($data));

		$data['mystring'] = "strÃ¯ng with spÃ©cial chÃ¢rs";
		$this->assertEqual(json_encode($data), $this->JsEngine->object($data));

		$data['mystring'] = "a two lines\nstring";
		$this->assertEqual(json_encode($data), $this->JsEngine->object($data));

		$data['mystring'] = "a \t tabbed \t string";
		$this->assertEqual(json_encode($data), $this->JsEngine->object($data));

		$data['mystring'] = "a \"double-quoted\" string";
		$this->assertEqual(json_encode($data), $this->JsEngine->object($data));

		$data['mystring'] = 'a \\"double-quoted\\" string';
		$this->assertEqual(json_encode($data), $this->JsEngine->object($data));

		unset($data['mystring']);
		$data[3] = array(1, 2, 3);
		$this->assertEqual(json_encode($data), $this->JsEngine->object($data));

		unset($data[3]);
		$data = array('mystring' => null, 'bool' => false, 'array' => array(1, 44, 66));
		$this->assertEqual(json_encode($data), $this->JsEngine->object($data));
	}

/**
 * test that JSON made with JsBaseEngineHelper::object() against json_decode()
 *
 * @return void
 */
	function testObjectAgainstJsonDecode() {
		$skip = $this->skipIf(!function_exists('json_encode'), 'json_encode() not found, comparison tests skipped. %s');
		if ($skip) {
			return;
		}
		$this->JsEngine->useNative = false;

		$data = array("simple string");
		$result = $this->JsEngine->object($data);
		$this->assertEqual(json_decode($result), $data);

		$data = array('my "string"');
		$result = $this->JsEngine->object($data);
		$this->assertEqual(json_decode($result), $data);

		$data = array('my \\"string\\"');
		$result = $this->JsEngine->object($data);
		$this->assertEqual(json_decode($result), $data);
	}

/**
 * test Mapping of options.
 *
 * @return void
 */
	function testOptionMapping() {
		$JsEngine = new OptionEngineHelper();
		$result = $JsEngine->testMap();
		$this->assertEqual($result, array());

		$result = $JsEngine->testMap(array('foo' => 'bar', 'baz' => 'sho'));
		$this->assertEqual($result, array('foo' => 'bar', 'baz' => 'sho'));

		$result = $JsEngine->testMap(array('complete' => 'myFunc', 'type' => 'json', 'update' => '#element'));
		$this->assertEqual($result, array('success' => 'myFunc', 'dataType' => 'json', 'update' => '#element'));

		$result = $JsEngine->testMap(array('success' => 'myFunc', 'dataType' => 'json', 'update' => '#element'));
		$this->assertEqual($result, array('success' => 'myFunc', 'dataType' => 'json', 'update' => '#element'));
	}

/**
 * test that option parsing escapes strings and saves what is supposed to be saved.
 *
 * @return void
 */
	function testOptionParsing() {
		$JsEngine = new OptionEngineHelper();

		$result = $JsEngine->testParseOptions(array('url' => '/posts/view/1', 'key' => 1));
		$expected = 'key:1, url:"\\/posts\\/view\\/1"';
		$this->assertEqual($result, $expected);

		$result = $JsEngine->testParseOptions(array('url' => '/posts/view/1', 'success' => 'doSuccess'), array('success'));
		$expected = 'success:doSuccess, url:"\\/posts\\/view\\/1"';
		$this->assertEqual($result, $expected);
	}

}<|MERGE_RESOLUTION|>--- conflicted
+++ resolved
@@ -127,14 +127,11 @@
  * @return void
  */
 	function _useMock() {
-<<<<<<< HEAD
 		$request = new CakeRequest(null, false);
 
-=======
 		if (!class_exists('TestJsEngineHelper', false)) {
 			$this->getMock('JsBaseEngineHelper', array(), array(), 'TestJsEngineHelper');
 		}
->>>>>>> a84db718
 		$this->Js = new JsHelper(array('TestJs'));
 		$this->Js->request = $request;
 		$this->Js->TestJsEngine = new TestJsEngineHelper($this);
