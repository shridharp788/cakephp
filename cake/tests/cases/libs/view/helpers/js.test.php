<?php
/**
 * JsHelper Test Case
 *
 * TestCase for the JsHelper
 *
 * PHP versions 4 and 5
 *
 * CakePHP(tm) Tests <http://book.cakephp.org/view/1196/Testing>
 * Copyright 2005-2010, Cake Software Foundation, Inc. (http://cakefoundation.org)
 *
 *  Licensed under The Open Group Test Suite License
 *  Redistributions of files must retain the above copyright notice.
 *
 * @copyright     Copyright 2005-2010, Cake Software Foundation, Inc. (http://cakefoundation.org)
 * @link          http://book.cakephp.org/view/1196/Testing CakePHP(tm) Tests
 * @package       cake
 * @subpackage    cake.tests.cases.libs.view.helpers
 * @since         CakePHP(tm) v 1.3
 * @license       http://www.opensource.org/licenses/opengroup.php The Open Group Test Suite License
 */
App::import('Helper', array('Js', 'Html', 'Form'));
App::import('Core', array('View', 'ClassRegistry'));

Mock::generate('JsBaseEngineHelper', 'TestJsEngineHelper', array('methodOne'));
Mock::generate('View', 'JsHelperMockView');

class OptionEngineHelper extends JsBaseEngineHelper {
	protected $_optionMap = array(
		'request' => array(
			'complete' => 'success',
			'request' => 'beforeSend',
			'type' => 'dataType'
		)
	);

/**
 * test method for testing option mapping
 *
 * @return array
 */
	function testMap($options = array()) {
		return $this->_mapOptions('request', $options);
	}
/**
 * test method for option parsing
 *
 * @return void
 */
	function testParseOptions($options, $safe = array()) {
		return $this->_parseOptions($options, $safe);
	}

	function get($selector) {}
	function event($type, $callback, $options = array()) {}
	function domReady($functionBody) {}
	function each($callback) {}
	function effect($name, $options) {}
	function request($url, $options = array()) {}
	function drag($options = array()) {}
	function drop($options = array()) {}
	function sortable() {}
	function slider() {}
	function serializeForm() {}
}

/**
 * JsHelper TestCase.
 *
 * @package       cake
 * @subpackage    cake.tests.cases.libs.view.helpers
 */
class JsHelperTestCase extends CakeTestCase {
/**
 * Regexp for CDATA start block
 *
 * @var string
 */
	public $cDataStart = 'preg:/^\/\/<!\[CDATA\[[\n\r]*/';

/**
 * Regexp for CDATA end block
 *
 * @var string
 */
	public $cDataEnd = 'preg:/[^\]]*\]\]\>[\s\r\n]*/';

/**
 * startTest method
 *
 * @access public
 * @return void
 */
	function startTest() {
		$this->_asset = Configure::read('Asset.timestamp');
		Configure::write('Asset.timestamp', false);

<<<<<<< HEAD
		$request = new CakeRequest(null, false);

		$this->Js = new JsHelper('JsBase');
		$this->Js->request = $request;
=======
		$this->Js = new JsHelper('Option');
>>>>>>> 929bb576
		$this->Js->Html = new HtmlHelper();
		$this->Js->Html->request = $request;
		$this->Js->Form = new FormHelper();
<<<<<<< HEAD
		$this->Js->Form->request = $request;
		$this->Js->Form->Html = $this->Js->Html;
		$this->Js->JsBaseEngine = new JsBaseEngineHelper();
=======
		$this->Js->Form->Html = new HtmlHelper();
		$this->Js->OptionEngine = new OptionEngineHelper();
>>>>>>> 929bb576

		$view = new JsHelperMockView();
		ClassRegistry::addObject('view', $view);
	}

/**
 * endTest method
 *
 * @access public
 * @return void
 */
	function endTest() {
		Configure::write('Asset.timestamp', $this->_asset);
		ClassRegistry::removeObject('view');
		unset($this->Js);
	}

/**
 * Switches $this->Js to a mocked engine.
 *
 * @return void
 */
	function _useMock() {
		$request = new CakeRequest(null, false);

		$this->Js = new JsHelper(array('TestJs'));
		$this->Js->request = $request;
		$this->Js->TestJsEngine = new TestJsEngineHelper($this);
		$this->Js->Html = new HtmlHelper();
		$this->Js->Html->request = $request;
		$this->Js->Form = new FormHelper();
		$this->Js->Form->request = $request;
		$this->Js->Form->Html = new HtmlHelper();
	}

/**
 * test object construction
 *
 * @return void
 */
	function testConstruction() {
		$js = new JsHelper();
		$this->assertEqual($js->helpers, array('Html', 'Form', 'JqueryEngine'));

		$js = new JsHelper(array('mootools'));
		$this->assertEqual($js->helpers, array('Html', 'Form', 'mootoolsEngine'));

		$js = new JsHelper('prototype');
		$this->assertEqual($js->helpers, array('Html', 'Form', 'prototypeEngine'));

		$js = new JsHelper('MyPlugin.Dojo');
		$this->assertEqual($js->helpers, array('Html', 'Form', 'MyPlugin.DojoEngine'));
	}

/**
 * test that methods dispatch internally and to the engine class
 *
 * @return void
 */
	function testMethodDispatching() {
		$this->_useMock();
		$this->Js->TestJsEngine->expectOnce('dispatchMethod', array(new PatternExpectation('/methodOne/i'), array()));

		$this->Js->methodOne();

		$this->Js->TestEngine = new StdClass();
		$this->expectError();
		$this->Js->someMethodThatSurelyDoesntExist();
	}

/**
 * Test that method dispatching respects buffer parameters and bufferedMethods Lists.
 *
 * @return void
 */
	function testMethodDispatchWithBuffering() {
		$this->_useMock();

		$this->Js->TestJsEngine->bufferedMethods = array('event', 'sortables');
		$this->Js->TestJsEngine->setReturnValue('dispatchMethod', 'This is an event call', array('event', '*'));

		$this->Js->event('click', 'foo');
		$result = $this->Js->getBuffer();
		$this->assertEqual(count($result), 1);
		$this->assertEqual($result[0], 'This is an event call');

		$result = $this->Js->event('click', 'foo', array('buffer' => false));
		$buffer = $this->Js->getBuffer();
		$this->assertTrue(empty($buffer));
		$this->assertEqual($result, 'This is an event call');

		$result = $this->Js->event('click', 'foo', false);
		$buffer = $this->Js->getBuffer();
		$this->assertTrue(empty($buffer));
		$this->assertEqual($result, 'This is an event call');

		$this->Js->TestJsEngine->setReturnValue('dispatchMethod', 'I am not buffered.', array('effect', '*'));

		$result = $this->Js->effect('slideIn');
		$buffer = $this->Js->getBuffer();
		$this->assertTrue(empty($buffer));
		$this->assertEqual($result, 'I am not buffered.');

		$result = $this->Js->effect('slideIn', true);
		$buffer = $this->Js->getBuffer();
		$this->assertNull($result);
		$this->assertEqual(count($buffer), 1);
		$this->assertEqual($buffer[0], 'I am not buffered.');

		$result = $this->Js->effect('slideIn', array('speed' => 'slow'), true);
		$buffer = $this->Js->getBuffer();
		$this->assertNull($result);
		$this->assertEqual(count($buffer), 1);
		$this->assertEqual($buffer[0], 'I am not buffered.');

		$result = $this->Js->effect('slideIn', array('speed' => 'slow', 'buffer' => true));
		$buffer = $this->Js->getBuffer();
		$this->assertNull($result);
		$this->assertEqual(count($buffer), 1);
		$this->assertEqual($buffer[0], 'I am not buffered.');
	}

/**
 * test that writeScripts generates scripts inline.
 *
 * @return void
 */
	function testWriteScriptsNoFile() {
		$this->_useMock();
		$this->Js->buffer('one = 1;');
		$this->Js->buffer('two = 2;');
		$result = $this->Js->writeBuffer(array('onDomReady' => false, 'cache' => false, 'clear' => false));
		$expected = array(
			'script' => array('type' => 'text/javascript'),
			$this->cDataStart,
			"one = 1;\ntwo = 2;",
			$this->cDataEnd,
			'/script',
		);
		$this->assertTags($result, $expected, true);

		$this->Js->TestJsEngine->expectAtLeastOnce('domReady');
		$result = $this->Js->writeBuffer(array('onDomReady' => true, 'cache' => false, 'clear' => false));

		ClassRegistry::removeObject('view');
		$view = new JsHelperMockView();
		ClassRegistry::addObject('view', $view);

		$view->expectCallCount('addScript', 1);
		$view->expectAt(0, 'addScript', array(new PatternExpectation('/one\s\=\s1;\ntwo\s\=\s2;/')));
		$result = $this->Js->writeBuffer(array('onDomReady' => false, 'inline' => false, 'cache' => false));
	}

/**
 * test that writing the buffer with inline = false includes a script tag.
 *
 * @return void
 */
	function testWriteBufferNotInline() {
		$this->Js->set('foo', 1);

		$view = new JsHelperMockView();
		ClassRegistry::removeObject('view');
		ClassRegistry::addObject('view', $view);
		$view->expectCallCount('addScript', 1);

		$pattern = new PatternExpectation('#<script type="text\/javascript">window.app \= \{"foo"\:1\}\;<\/script>#');
		$view->expectAt(0, 'addScript', array($pattern));

		$result = $this->Js->writeBuffer(array('onDomReady' => false, 'inline' => false, 'safe' => false));
	}

/**
 * test that writeBuffer() sets domReady = false when the request is done by XHR.
 * Including a domReady() when in XHR can cause issues as events aren't triggered by some libraries
 *
 * @return void
 */
	function testWriteBufferAndXhr() {
		$this->_useMock();
		$this->Js->params['isAjax'] = true;
		$this->Js->buffer('alert("test");');
		$this->Js->TestJsEngine->expectCallCount('dispatchMethod', 0);
		$result = $this->Js->writeBuffer();
	}

/**
 * test that writeScripts makes files, and puts the events into them.
 *
 * @return void
 */
	function testWriteScriptsInFile() {
		if ($this->skipIf(!is_writable(JS), 'webroot/js is not Writable, script caching test has been skipped')) {
			return;
		}
		$this->Js->request->webroot = '/';
		$this->Js->JsBaseEngine = new TestJsEngineHelper();
		$this->Js->buffer('one = 1;');
		$this->Js->buffer('two = 2;');
		$result = $this->Js->writeBuffer(array('onDomReady' => false, 'cache' => true));
		$expected = array(
			'script' => array('type' => 'text/javascript', 'src' => 'preg:/(.)*\.js/'),
		);
		$this->assertTags($result, $expected);
		preg_match('/src="(.*\.js)"/', $result, $filename);
		$this->assertTrue(file_exists(WWW_ROOT . $filename[1]));
		$contents = file_get_contents(WWW_ROOT . $filename[1]);
		$this->assertPattern('/one\s=\s1;\ntwo\s=\s2;/', $contents);

		@unlink(WWW_ROOT . $filename[1]);
	}

/**
 * test link()
 *
 * @return void
 */
	function testLinkWithMock() {
		$this->_useMock();
		$options = array('update' => '#content');

		$this->Js->TestJsEngine->setReturnValue('dispatchMethod', 'ajax code', array('request', '*'));
		$this->Js->TestJsEngine->expectAt(0, 'dispatchMethod', array('get', new AnythingExpectation()));
		$this->Js->TestJsEngine->expectAt(1, 'dispatchMethod', array(
			'request', array('/posts/view/1', $options)
		));
		$this->Js->TestJsEngine->expectAt(2, 'dispatchMethod', array(
			'event', array('click', 'ajax code', $options + array('buffer' => null))
		));

		$result = $this->Js->link('test link', '/posts/view/1', $options);
		$expected = array(
			'a' => array('id' => 'preg:/link-\d+/', 'href' => '/posts/view/1'),
			'test link',
			'/a'
		);
		$this->assertTags($result, $expected);

		$options = array(
			'confirm' => 'Are you sure?',
			'update' => '#content',
			'class' => 'my-class',
			'id' => 'custom-id',
			'escape' => false
		);
		$this->Js->TestJsEngine->expectAt(0, 'confirm', array($options['confirm']));
		$this->Js->TestJsEngine->expectAt(1, 'request', array('/posts/view/1', '*'));
$code = <<<CODE
var _confirm = confirm("Are you sure?");
if (!_confirm) {
	return false;
}
CODE;
		$this->Js->TestJsEngine->expectAt(1, 'event', array('click', $code));
		$result = $this->Js->link('test link »', '/posts/view/1', $options);
		$expected = array(
			'a' => array('id' => $options['id'], 'class' => $options['class'], 'href' => '/posts/view/1'),
			'test link »',
			'/a'
		);
		$this->assertTags($result, $expected);

		$options = array('id' => 'something', 'htmlAttributes' => array('arbitrary' => 'value', 'batman' => 'robin'));
		$result = $this->Js->link('test link', '/posts/view/1', $options);
		$expected = array(
			'a' => array('id' => $options['id'], 'href' => '/posts/view/1', 'arbitrary' => 'value',
				'batman' => 'robin'),
			'test link',
			'/a'
		);
		$this->assertTags($result, $expected);
	}

/**
 * test that link() and no buffering returns an <a> and <script> tags.
 *
 * @return void
 */
	function testLinkWithNoBuffering() {
		$this->_useMock();
		$this->Js->TestJsEngine->setReturnValue('dispatchMethod', 'ajax code', array(
			'request', array('/posts/view/1', array('update' => '#content'))
		));
		$this->Js->TestJsEngine->setReturnValue('dispatchMethod', '-event handler-', array('event', '*'));

		$options = array('update' => '#content', 'buffer' => false);
		$result = $this->Js->link('test link', '/posts/view/1', $options);
		$expected = array(
			'a' => array('id' => 'preg:/link-\d+/', 'href' => '/posts/view/1'),
			'test link',
			'/a',
			'script' => array('type' => 'text/javascript'),
			$this->cDataStart,
			'-event handler-',
			$this->cDataEnd,
			'/script'
		);
		$this->assertTags($result, $expected);

		$options = array('update' => '#content', 'buffer' => false, 'safe' => false);
		$result = $this->Js->link('test link', '/posts/view/1', $options);
		$expected = array(
			'a' => array('id' => 'preg:/link-\d+/', 'href' => '/posts/view/1'),
			'test link',
			'/a',
			'script' => array('type' => 'text/javascript'),
			'-event handler-',
			'/script'
		);
		$this->assertTags($result, $expected);
	}

/**
 * test submit() with a Mock to check Engine method calls
 *
 * @return void
 */
	function testSubmitWithMock() {
		$this->_useMock();

		$options = array('update' => '#content', 'id' => 'test-submit');
		$this->Js->TestJsEngine->setReturnValue('dispatchMethod', 'serialize-code', array('serializeform', '*'));
		$this->Js->TestJsEngine->setReturnValue('dispatchMethod', 'serialize-code', array('serializeForm', '*'));
		$this->Js->TestJsEngine->setReturnValue('dispatchMethod', 'ajax-code', array('request', '*'));

		$this->Js->TestJsEngine->expectAt(0, 'dispatchMethod', array('get', '*'));
		$this->Js->TestJsEngine->expectAt(1, 'dispatchMethod', array(new PatternExpectation('/serializeForm/i'), '*'));
		$this->Js->TestJsEngine->expectAt(2, 'dispatchMethod', array('request', '*'));

		$params = array(
			'update' => $options['update'], 'data' => 'serialize-code',
			'method' => 'post', 'dataExpression' => true, 'buffer' => null
		);
		$this->Js->TestJsEngine->expectAt(3, 'dispatchMethod', array(
			'event', array('click', "ajax-code", $params)
		));

		$result = $this->Js->submit('Save', $options);
		$expected = array(
			'div' => array('class' => 'submit'),
			'input' => array('type' => 'submit', 'id' => $options['id'], 'value' => 'Save'),
			'/div'
		);
		$this->assertTags($result, $expected);


		$this->Js->TestJsEngine->expectAt(4, 'dispatchMethod', array('get', '*'));
		$this->Js->TestJsEngine->expectAt(5, 'dispatchMethod', array(new PatternExpectation('/serializeForm/i'), '*'));
		$requestParams = array(
			'/custom/url', array(
				'update' => '#content',
				'data' => 'serialize-code',
				'method' => 'post',
				'dataExpression' => true
			)
		);
		$this->Js->TestJsEngine->expectAt(6, 'dispatchMethod', array('request', $requestParams));

		$params = array(
			'update' => '#content', 'data' => 'serialize-code',
			'method' => 'post', 'dataExpression' => true, 'buffer' => null
		);
		$this->Js->TestJsEngine->expectAt(7, 'dispatchMethod', array(
			'event', array('click', "ajax-code", $params)
		));

		$options = array('update' => '#content', 'id' => 'test-submit', 'url' => '/custom/url');
		$result = $this->Js->submit('Save', $options);
		$expected = array(
			'div' => array('class' => 'submit'),
			'input' => array('type' => 'submit', 'id' => $options['id'], 'value' => 'Save'),
			'/div'
		);
		$this->assertTags($result, $expected);
	}

/**
 * test that no buffer works with submit() and that parameters are leaking into the script tag.
 *
 * @return void
 */
	function testSubmitWithNoBuffer() {
		$this->_useMock();
		$options = array('update' => '#content', 'id' => 'test-submit', 'buffer' => false, 'safe' => false);
		$this->Js->TestJsEngine->setReturnValue('dispatchMethod', 'serialize-code', array('serializeform', '*'));
		$this->Js->TestJsEngine->setReturnValue('dispatchMethod', 'serialize-code', array('serializeForm', '*'));
		$this->Js->TestJsEngine->setReturnValue('dispatchMethod', 'ajax-code', array('request', '*'));
		$this->Js->TestJsEngine->setReturnValue('dispatchMethod', 'event-handler', array('event', '*'));

		$this->Js->TestJsEngine->expectAt(0, 'dispatchMethod', array('get', '*'));
		$this->Js->TestJsEngine->expectAt(1, 'dispatchMethod', array(new PatternExpectation('/serializeForm/i'), '*'));
		$this->Js->TestJsEngine->expectAt(2, 'dispatchMethod', array('request', array(
			'', array('update' => $options['update'], 'data' => 'serialize-code', 'method' => 'post', 'dataExpression' => true)
		)));

		$params = array(
			'update' => $options['update'], 'data' => 'serialize-code',
			'method' => 'post', 'dataExpression' => true, 'buffer' => false
		);
		$this->Js->TestJsEngine->expectAt(3, 'dispatchMethod', array(
			'event', array('click', "ajax-code", $params)
		));

		$result = $this->Js->submit('Save', $options);
		$expected = array(
			'div' => array('class' => 'submit'),
			'input' => array('type' => 'submit', 'id' => $options['id'], 'value' => 'Save'),
			'/div',
			'script' => array('type' => 'text/javascript'),
			'event-handler',
			'/script'
		);
		$this->assertTags($result, $expected);
	}

/**
 * Test that Object::Object() is not breaking json output in JsHelper
 *
 * @return void
 */
	function testObjectPassThrough() {
		$result = $this->Js->object(array('one' => 'first', 'two' => 'second'));
		$expected = '{"one":"first","two":"second"}';
		$this->assertEqual($result, $expected);
	}

/**
 * Test that inherited Helper::value() is overwritten in JsHelper::value()
 * and calls JsBaseEngineHelper::value().
 *
 * @return void
 */
	function testValuePassThrough() {
		$result = $this->Js->value('string "quote"', true);
		$expected = '"string \"quote\""';
		$this->assertEqual($result, $expected);
	}

/**
 * test set()'ing variables to the Javascript buffer and controlling the output var name.
 *
 * @return void
 */
	function testSet() {
		$this->Js->set('loggedIn', true);
		$this->Js->set(array('height' => 'tall', 'color' => 'purple'));
		$result = $this->Js->getBuffer();
		$expected = 'window.app = {"loggedIn":true,"height":"tall","color":"purple"};';
		$this->assertEqual($result[0], $expected);

		$this->Js->set('loggedIn', true);
		$this->Js->set(array('height' => 'tall', 'color' => 'purple'));
		$this->Js->setVariable = 'WICKED';
		$result = $this->Js->getBuffer();
		$expected = 'window.WICKED = {"loggedIn":true,"height":"tall","color":"purple"};';
		$this->assertEqual($result[0], $expected);

		$this->Js->set('loggedIn', true);
		$this->Js->set(array('height' => 'tall', 'color' => 'purple'));
		$this->Js->setVariable = 'Application.variables';
		$result = $this->Js->getBuffer();
		$expected = 'Application.variables = {"loggedIn":true,"height":"tall","color":"purple"};';
		$this->assertEqual($result[0], $expected);
	}

/**
 * test that vars set with Js->set() go to the top of the buffered scripts list.
 *
 * @return void
 */
	function testSetVarsAtTopOfBufferedScripts() {
		$this->Js->set(array('height' => 'tall', 'color' => 'purple'));
		$this->Js->alert('hey you!', array('buffer' => true));
		$this->Js->confirm('Are you sure?', array('buffer' => true));
		$result = $this->Js->getBuffer(false);

		$expected = 'window.app = {"height":"tall","color":"purple"};';
		$this->assertEqual($result[0], $expected);
		$this->assertEqual($result[1], 'alert("hey you!");');
		$this->assertEqual($result[2], 'confirm("Are you sure?");');
	}
}

/**
 * JsBaseEngine Class Test case
 *
 * @package cake.tests.view.helpers
 */
class JsBaseEngineTestCase extends CakeTestCase {
/**
 * startTest method
 *
 * @access public
 * @return void
 */
	function startTest() {
		$this->JsEngine = new OptionEngineHelper();
	}
/**
 * endTest method
 *
 * @access public
 * @return void
 */
	function endTest() {
		ClassRegistry::removeObject('view');
		unset($this->JsEngine);
	}

/**
 * test escape string skills
 *
 * @return void
 */
	function testEscaping() {
		$result = $this->JsEngine->escape('');
		$expected = '';
		$this->assertEqual($result, $expected);

		$result = $this->JsEngine->escape('CakePHP' . "\n" . 'Rapid Development Framework');
		$expected = 'CakePHP\\nRapid Development Framework';
		$this->assertEqual($result, $expected);

		$result = $this->JsEngine->escape('CakePHP' . "\r\n" . 'Rapid Development Framework' . "\r" . 'For PHP');
		$expected = 'CakePHP\\r\\nRapid Development Framework\\rFor PHP';
		$this->assertEqual($result, $expected);

		$result = $this->JsEngine->escape('CakePHP: "Rapid Development Framework"');
		$expected = 'CakePHP: \\"Rapid Development Framework\\"';
		$this->assertEqual($result, $expected);

		$result = $this->JsEngine->escape("CakePHP: 'Rapid Development Framework'");
		$expected = "CakePHP: 'Rapid Development Framework'";
		$this->assertEqual($result, $expected);

		$result = $this->JsEngine->escape('my \\"string\\"');
		$expected = 'my \\\\\\"string\\\\\\"';
		$this->assertEqual($result, $expected);
	}

/**
 * test prompt() creation
 *
 * @return void
 */
	function testPrompt() {
		$result = $this->JsEngine->prompt('Hey, hey you', 'hi!');
		$expected = 'prompt("Hey, hey you", "hi!");';
		$this->assertEqual($result, $expected);

		$result = $this->JsEngine->prompt('"Hey"', '"hi"');
		$expected = 'prompt("\"Hey\"", "\"hi\"");';
		$this->assertEqual($result, $expected);
	}

/**
 * test alert generation
 *
 * @return void
 */
	function testAlert() {
		$result = $this->JsEngine->alert('Hey there');
		$expected = 'alert("Hey there");';
		$this->assertEqual($result, $expected);

		$result = $this->JsEngine->alert('"Hey"');
		$expected = 'alert("\"Hey\"");';
		$this->assertEqual($result, $expected);
	}

/**
 * test confirm generation
 *
 * @return void
 */
	function testConfirm() {
		$result = $this->JsEngine->confirm('Are you sure?');
		$expected = 'confirm("Are you sure?");';
		$this->assertEqual($result, $expected);

		$result = $this->JsEngine->confirm('"Are you sure?"');
		$expected = 'confirm("\"Are you sure?\"");';
		$this->assertEqual($result, $expected);
	}

/**
 * test Redirect
 *
 * @return void
 */
	function testRedirect() {
		$result = $this->JsEngine->redirect(array('controller' => 'posts', 'action' => 'view', 1));
		$expected = 'window.location = "/posts/view/1";';
		$this->assertEqual($result, $expected);
	}

/**
 * testObject encoding with non-native methods.
 *
 * @return void
 */
	function testObject() {
		$this->JsEngine->useNative = false;

		$object = array('title' => 'New thing', 'indexes' => array(5, 6, 7, 8));
		$result = $this->JsEngine->object($object);
		$expected = '{"title":"New thing","indexes":[5,6,7,8]}';
		$this->assertEqual($result, $expected);

		$result = $this->JsEngine->object(array('default' => 0));
		$expected = '{"default":0}';
		$this->assertEqual($result, $expected);

		$result = $this->JsEngine->object(array(
			'2007' => array(
				'Spring' => array(
					'1' => array('id' => 1, 'name' => 'Josh'), '2' => array('id' => 2, 'name' => 'Becky')
				),
				'Fall' => array(
					'1' => array('id' => 1, 'name' => 'Josh'), '2' => array('id' => 2, 'name' => 'Becky')
				)
			),
			'2006' => array(
				'Spring' => array(
				    '1' => array('id' => 1, 'name' => 'Josh'), '2' => array('id' => 2, 'name' => 'Becky')
				),
				'Fall' => array(
				    '1' => array('id' => 1, 'name' => 'Josh'), '2' => array('id' => 2, 'name' => 'Becky')
				)
			)
		));
		$expected = '{"2007":{"Spring":{"1":{"id":1,"name":"Josh"},"2":{"id":2,"name":"Becky"}},"Fall":{"1":{"id":1,"name":"Josh"},"2":{"id":2,"name":"Becky"}}},"2006":{"Spring":{"1":{"id":1,"name":"Josh"},"2":{"id":2,"name":"Becky"}},"Fall":{"1":{"id":1,"name":"Josh"},"2":{"id":2,"name":"Becky"}}}}';
		$this->assertEqual($result, $expected);

		foreach (array('true' => true, 'false' => false, 'null' => null) as $expected => $data) {
			$result = $this->JsEngine->object($data);
			$this->assertEqual($result, $expected);
		}

		$object = array('title' => 'New thing', 'indexes' => array(5, 6, 7, 8), 'object' => array('inner' => array('value' => 1)));
		$result = $this->JsEngine->object($object, array('prefix' => 'PREFIX', 'postfix' => 'POSTFIX'));
		$this->assertPattern('/^PREFIX/', $result);
		$this->assertPattern('/POSTFIX$/', $result);
		$this->assertNoPattern('/.PREFIX./', $result);
		$this->assertNoPattern('/.POSTFIX./', $result);
	}

/**
 * test compatibility of JsBaseEngineHelper::object() vs. json_encode()
 *
 * @return void
 */
	function testObjectAgainstJsonEncode() {
		$skip = $this->skipIf(!function_exists('json_encode'), 'json_encode() not found, comparison tests skipped. %s');
		if ($skip) {
			return;
		}
		$this->JsEngine->useNative = false;
		$data = array();
		$data['mystring'] = "simple string";
		$this->assertEqual(json_encode($data), $this->JsEngine->object($data));

		$data['mystring'] = "strÃ¯ng with spÃ©cial chÃ¢rs";
		$this->assertEqual(json_encode($data), $this->JsEngine->object($data));

		$data['mystring'] = "a two lines\nstring";
		$this->assertEqual(json_encode($data), $this->JsEngine->object($data));

		$data['mystring'] = "a \t tabbed \t string";
		$this->assertEqual(json_encode($data), $this->JsEngine->object($data));

		$data['mystring'] = "a \"double-quoted\" string";
		$this->assertEqual(json_encode($data), $this->JsEngine->object($data));

		$data['mystring'] = 'a \\"double-quoted\\" string';
		$this->assertEqual(json_encode($data), $this->JsEngine->object($data));

		unset($data['mystring']);
		$data[3] = array(1, 2, 3);
		$this->assertEqual(json_encode($data), $this->JsEngine->object($data));

		unset($data[3]);
		$data = array('mystring' => null, 'bool' => false, 'array' => array(1, 44, 66));
		$this->assertEqual(json_encode($data), $this->JsEngine->object($data));
	}

/**
 * test that JSON made with JsBaseEngineHelper::object() against json_decode()
 *
 * @return void
 */
	function testObjectAgainstJsonDecode() {
		$skip = $this->skipIf(!function_exists('json_encode'), 'json_encode() not found, comparison tests skipped. %s');
		if ($skip) {
			return;
		}
		$this->JsEngine->useNative = false;

		$data = array("simple string");
		$result = $this->JsEngine->object($data);
		$this->assertEqual(json_decode($result), $data);

		$data = array('my "string"');
		$result = $this->JsEngine->object($data);
		$this->assertEqual(json_decode($result), $data);

		$data = array('my \\"string\\"');
		$result = $this->JsEngine->object($data);
		$this->assertEqual(json_decode($result), $data);
	}

/**
 * test Mapping of options.
 *
 * @return void
 */
	function testOptionMapping() {
		$JsEngine = new OptionEngineHelper();
		$result = $JsEngine->testMap();
		$this->assertEqual($result, array());

		$result = $JsEngine->testMap(array('foo' => 'bar', 'baz' => 'sho'));
		$this->assertEqual($result, array('foo' => 'bar', 'baz' => 'sho'));

		$result = $JsEngine->testMap(array('complete' => 'myFunc', 'type' => 'json', 'update' => '#element'));
		$this->assertEqual($result, array('success' => 'myFunc', 'dataType' => 'json', 'update' => '#element'));

		$result = $JsEngine->testMap(array('success' => 'myFunc', 'dataType' => 'json', 'update' => '#element'));
		$this->assertEqual($result, array('success' => 'myFunc', 'dataType' => 'json', 'update' => '#element'));
	}

/**
 * test that option parsing escapes strings and saves what is supposed to be saved.
 *
 * @return void
 */
	function testOptionParsing() {
		$JsEngine = new OptionEngineHelper();

		$result = $JsEngine->testParseOptions(array('url' => '/posts/view/1', 'key' => 1));
		$expected = 'key:1, url:"\\/posts\\/view\\/1"';
		$this->assertEqual($result, $expected);

		$result = $JsEngine->testParseOptions(array('url' => '/posts/view/1', 'success' => 'doSuccess'), array('success'));
		$expected = 'success:doSuccess, url:"\\/posts\\/view\\/1"';
		$this->assertEqual($result, $expected);
	}

}<|MERGE_RESOLUTION|>--- conflicted
+++ resolved
@@ -95,25 +95,17 @@
 		$this->_asset = Configure::read('Asset.timestamp');
 		Configure::write('Asset.timestamp', false);
 
-<<<<<<< HEAD
 		$request = new CakeRequest(null, false);
 
-		$this->Js = new JsHelper('JsBase');
+		$this->Js = new JsHelper('Option');
 		$this->Js->request = $request;
-=======
-		$this->Js = new JsHelper('Option');
->>>>>>> 929bb576
 		$this->Js->Html = new HtmlHelper();
 		$this->Js->Html->request = $request;
 		$this->Js->Form = new FormHelper();
-<<<<<<< HEAD
+
 		$this->Js->Form->request = $request;
 		$this->Js->Form->Html = $this->Js->Html;
-		$this->Js->JsBaseEngine = new JsBaseEngineHelper();
-=======
-		$this->Js->Form->Html = new HtmlHelper();
 		$this->Js->OptionEngine = new OptionEngineHelper();
->>>>>>> 929bb576
 
 		$view = new JsHelperMockView();
 		ClassRegistry::addObject('view', $view);
