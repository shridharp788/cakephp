--- conflicted
+++ resolved
@@ -25,18 +25,6 @@
 App::import('Core', array('Controller', 'Model', 'View'));
 App::import('Helper', 'Cache');
 
-<<<<<<< HEAD
-/**
- * TestCacheHelper class
- *
- * @package       cake
- * @subpackage    cake.tests.cases.libs.view.helpers
- */
-class TestCacheHelper extends CacheHelper {
-}
-
-=======
->>>>>>> a7a6dc8c
 /**
  * CacheTestController class
  *
