<?php
/* SVN FILE: $Id$ */

/**
 * CakeTestCaseTest file
 *
 * Test Case for CakeTestCase class
 *
 * PHP versions 4 and 5
 *
 * CakePHP :  Rapid Development Framework (http://www.cakephp.org)
 * Copyright 2006-2008, Cake Software Foundation, Inc.
 *
 * Licensed under The MIT License
 * Redistributions of files must retain the above copyright notice.
 *
 * @filesource
 * @copyright     Copyright 2006-2008, Cake Software Foundation, Inc.
 * @link          http://www.cakefoundation.org/projects/info/cakephp CakePHP Project
 * @package       cake
 * @subpackage    cake.cake.libs.
 * @since         CakePHP v 1.2.0.4487
 * @version       $Revision$
 * @modifiedby    $LastChangedBy$
 * @lastmodified  $Date$
 * @license       http://www.opensource.org/licenses/mit-license.php The MIT License
 */
App::import('Core', 'CakeTestCase');

if (!class_exists('AppController')) {
	require_once LIBS . 'controller' . DS . 'app_controller.php';
} elseif (!defined('APP_CONTROLLER_EXISTS')) {
	define('APP_CONTROLLER_EXISTS', true);
}

Mock::generate('CakeHtmlReporter');
Mock::generate('CakeTestCase', 'CakeDispatcherMockTestCase');

SimpleTest::ignore('SubjectCakeTestCase');
SimpleTest::ignore('CakeDispatcherMockTestCase');

/**
 * SubjectCakeTestCase
 *
 * @package       cake
 * @subpackage    cake.tests.cases.libs
 */
class SubjectCakeTestCase extends CakeTestCase {

/**
 * Feed a Mocked Reporter to the subject case
 * prevents its pass/fails from affecting the real test
 *
 * @param string $reporter
 * @access public
 * @return void
 */
	function setReporter(&$reporter) {
		$this->_reporter = &$reporter;
	}

/**
 * testDummy method
 *
 * @return void
 * @access public
 */
	function testDummy() {
	}
}

/**
 * CakeTestCaseTest
 *
 * @package       cake
 * @subpackage    cake.tests.cases.libs
 */
class CakeTestCaseTest extends CakeTestCase {

/**
 * setUp
 *
 * @access public
 * @return void
 */
	function setUp() {
		$this->_debug = Configure::read('debug');
		$this->Case =& new SubjectCakeTestCase();
		$reporter =& new MockCakeHtmlReporter();
		$this->Case->setReporter($reporter);
		$this->Reporter = $reporter;
	}

/**
 * tearDown
 *
 * @access public
 * @return void
 */
	function tearDown() {
		Configure::write('debug', $this->_debug);
		unset($this->Case);
		unset($this->Reporter);
	}

/**
 * endTest
 *
 * @access public
 * @return void
 */
	function endTest() {
		App::build();
	}

/**
 * testAssertGoodTags
 *
 * @access public
 * @return void
 */
	function testAssertGoodTags() {
		$this->Reporter->expectAtLeastOnce('paintPass');
		$this->Reporter->expectNever('paintFail');

		$input = '<p>Text</p>';
		$pattern = array(
			'<p',
			'Text',
			'/p',
		);
		$this->assertTrue($this->Case->assertTags($input, $pattern));

		$input = '<a href="/test.html" class="active">My link</a>';
		$pattern = array(
			'a' => array('href' => '/test.html', 'class' => 'active'),
			'My link',
			'/a'
		);
		$this->assertTrue($this->Case->assertTags($input, $pattern));

		$pattern = array(
			'a' => array('class' => 'active', 'href' => '/test.html'),
			'My link',
			'/a'
		);
		$this->assertTrue($this->Case->assertTags($input, $pattern));

		$input = "<a    href=\"/test.html\"\t\n\tclass=\"active\"\tid=\"primary\">\t<span>My link</span></a>";
		$pattern = array(
			'a' => array('id' => 'primary', 'href' => '/test.html', 'class' => 'active'),
			'<span',
			'My link',
			'/span',
			'/a'
		);
		$this->assertTrue($this->Case->assertTags($input, $pattern));

		$input = '<p class="info"><a href="/test.html" class="active"><strong onClick="alert(\'hey\');">My link</strong></a></p>';
		$pattern = array(
			'p' => array('class' => 'info'),
			'a' => array('class' => 'active', 'href' => '/test.html' ),
			'strong' => array('onClick' => 'alert(\'hey\');'),
			'My link',
			'/strong',
			'/a',
			'/p'
		);
		$this->assertTrue($this->Case->assertTags($input, $pattern));
	}

/**
 * testBadAssertTags
 *
 * @access public
 * @return void
 */
	function testBadAssertTags() {
		$this->Reporter->expectAtLeastOnce('paintFail');
		$this->Reporter->expectNever('paintPass');

		$input = '<a href="/test.html" class="active">My link</a>';
		$pattern = array(
			'a' => array('hRef' => '/test.html', 'clAss' => 'active'),
			'My link',
			'/a'
		);
		$this->assertFalse($this->Case->assertTags($input, $pattern));

		$input = '<a href="/test.html" class="active">My link</a>';
		$pattern = array(
			'<a' => array('href' => '/test.html', 'class' => 'active'),
			'My link',
			'/a'
		);
		$this->assertFalse($this->Case->assertTags($input, $pattern));
	}

/**
 * testBefore
 *
 * @access public
 * @return void
 */
	function testBefore() {
		$this->Case->before('testDummy');
		$this->assertFalse(isset($this->Case->db));

		$this->Case->fixtures = array('core.post');
		$this->Case->before('start');
		$this->assertTrue(isset($this->Case->db));
		$this->assertTrue(isset($this->Case->_fixtures['core.post']));
		$this->assertTrue(is_a($this->Case->_fixtures['core.post'], 'CakeTestFixture'));
		$this->assertEqual($this->Case->_fixtureClassMap['Post'], 'core.post');
	}

/**
 * testAfter
 *
 * @access public
 * @return void
 */
	function testAfter() {
		$this->Case->after('testDummy');
		$this->assertFalse($this->Case->__truncated);

		$this->Case->fixtures = array('core.post');
		$this->Case->before('start');
		$this->Case->start();
		$this->Case->after('testDummy');
		$this->assertTrue($this->Case->__truncated);
	}

/**
 * testLoadFixtures
 *
 * @access public
 * @return void
 */
	function testLoadFixtures() {
		$this->Case->fixtures = array('core.post');
		$this->Case->autoFixtures = false;
		$this->Case->before('start');
		$this->expectError();
		$this->Case->loadFixtures('Wrong!');
		$this->Case->end();
	}

/**
 * testGetTests Method
 *
 * @return void
 * @access public
 */
	function testGetTests() {
		$result = $this->Case->getTests();
		$this->assertEqual(array_slice($result, 0, 2), array('start', 'startCase'));
		$this->assertEqual(array_slice($result, -2), array('endCase', 'end'));
	}

/**
 * TestTestAction
 *
 * @access public
 * @return void
 **/
	function testTestAction() {
<<<<<<< HEAD
		App::build(array(
			'plugins' => array(TEST_CAKE_CORE_INCLUDE_PATH . 'tests' . DS . 'test_app' . DS . 'plugins' . DS),
			'models' => array(TEST_CAKE_CORE_INCLUDE_PATH . 'tests' . DS . 'test_app' . DS . 'models' . DS),
			'views' => array(TEST_CAKE_CORE_INCLUDE_PATH . 'tests' . DS . 'test_app' . DS . 'views' . DS),
			'controllers' => array(TEST_CAKE_CORE_INCLUDE_PATH . 'tests' . DS . 'test_app' . DS . 'controllers' . DS)
		), true);
=======
		Configure::write('debug', 2);

		$_back = array(
			'controller' => Configure::read('controllerPaths'),
			'view' => Configure::read('viewPaths'),
			'model' => Configure::read('modelPaths'),
			'plugin' => Configure::read('pluginPaths')
		);
		Configure::write('controllerPaths', array(TEST_CAKE_CORE_INCLUDE_PATH . 'tests' . DS . 'test_app' . DS . 'controllers' . DS));
		Configure::write('viewPaths', array(TEST_CAKE_CORE_INCLUDE_PATH . 'tests' . DS . 'test_app' . DS . 'views' . DS));
		Configure::write('modelPaths', array(TEST_CAKE_CORE_INCLUDE_PATH . 'tests' . DS . 'test_app' . DS . 'models' . DS));
		Configure::write('pluginPaths', array(TEST_CAKE_CORE_INCLUDE_PATH . 'tests' . DS . 'test_app' . DS . 'plugins' . DS));
>>>>>>> 873760aa

		$result = $this->Case->testAction('/tests_apps/index', array('return' => 'view'));
		$this->assertPattern('/This is the TestsAppsController index view/', $result);

		$result = $this->Case->testAction('/tests_apps/index', array('return' => 'contents'));
		$this->assertPattern('/This is the TestsAppsController index view/', $result);
		$this->assertPattern('/<html/', $result);
		$this->assertPattern('/<\/html>/', $result);

		$result = $this->Case->testAction('/tests_apps/some_method', array('return' => 'result'));
		$this->assertEqual($result, 5);

		$result = $this->Case->testAction('/tests_apps/set_action', array('return' => 'vars'));
		$this->assertEqual($result, array('var' => 'string'));

		$db =& ConnectionManager::getDataSource('test_suite');
		$fixture =& new PostFixture();
		$fixture->create($db);

		$result = $this->Case->testAction('/tests_apps_posts/add', array('return' => 'vars'));
		$this->assertTrue(array_key_exists('posts', $result));
		$this->assertEqual(count($result['posts']), 1);

		$result = $this->Case->testAction('/tests_apps_posts/url_var/var1:value1/var2:val2', array(
			'return' => 'vars',
			'method' => 'get',
		));
		$this->assertTrue(isset($result['params']['url']['url']));
		$this->assertTrue(isset($result['params']['url']['output']));
		$this->assertEqual(array_keys($result['params']['named']), array('var1', 'var2'));

		$result = $this->Case->testAction('/tests_apps_posts/url_var/gogo/val2', array(
			'return' => 'vars',
			'method' => 'get',
		));
		$this->assertEqual($result['params']['pass'], array('gogo', 'val2'));


		$result = $this->Case->testAction('/tests_apps_posts/url_var', array(
			'return' => 'vars',
			'method' => 'get',
			'data' => array(
				'red' => 'health',
				'blue' => 'mana'
			)
		));
		$this->assertTrue(isset($result['params']['url']['output']));
		$this->assertTrue(isset($result['params']['url']['red']));
		$this->assertTrue(isset($result['params']['url']['blue']));
		$this->assertTrue(isset($result['params']['url']['url']));

		$result = $this->Case->testAction('/tests_apps_posts/post_var', array(
			'return' => 'vars',
			'method' => 'post',
			'data' => array(
				'name' => 'is jonas',
				'pork' => 'and beans',
			)
		));
		$this->assertEqual(array_keys($result['data']), array('name', 'pork'));
		$fixture->drop($db);

		$db =& ConnectionManager::getDataSource('test_suite');
		$_backPrefix = $db->config['prefix'];
		$db->config['prefix'] = 'cake_testaction_test_suite_';

		$config = $db->config;
		$config['prefix'] = 'cake_testcase_test_';

		ConnectionManager::create('cake_test_case', $config);
		$db2 =& ConnectionManager::getDataSource('cake_test_case');

		$fixture =& new PostFixture($db2);
		$fixture->create($db2);
		$fixture->insert($db2);

		$result = $this->Case->testAction('/tests_apps_posts/fixtured', array(
			'return' => 'vars',
			'fixturize' => true,
			'connection' => 'cake_test_case',
		));
		$this->assertTrue(isset($result['posts']));
		$this->assertEqual(count($result['posts']), 3);
		$tables = $db2->listSources();
		$this->assertFalse(in_array('cake_testaction_test_suite_posts', $tables));

		$fixture->drop($db2);

		$db =& ConnectionManager::getDataSource('test_suite');

		//test that drop tables behaves as exepected with testAction
		$db =& ConnectionManager::getDataSource('test_suite');
		$_backPrefix = $db->config['prefix'];
		$db->config['prefix'] = 'cake_testaction_test_suite_';

		$config = $db->config;
		$config['prefix'] = 'cake_testcase_test_';

		ConnectionManager::create('cake_test_case', $config);
		$db =& ConnectionManager::getDataSource('cake_test_case');
		$fixture =& new PostFixture($db);
		$fixture->create($db);
		$fixture->insert($db);

		$this->Case->dropTables = false;
		$result = $this->Case->testAction('/tests_apps_posts/fixtured', array(
			'return' => 'vars',
			'fixturize' => true,
			'connection' => 'cake_test_case',
		));

		$tables = $db->listSources();
		$this->assertTrue(in_array('cake_testaction_test_suite_posts', $tables));

		$fixture->drop($db);
		$db =& ConnectionManager::getDataSource('test_suite');
		$db->config['prefix'] = $_backPrefix;
		$fixture->drop($db);
	}

/**
 * testSkipIf
 *
 * @return void
 **/
	function testSkipIf() {
		$this->assertTrue($this->Case->skipIf(true));
		$this->assertFalse($this->Case->skipIf(false));
	}

/**
 * testTestDispatcher
 *
 * @access public
 * @return void
 */
	function testTestDispatcher() {
		App::build(array(
			'plugins' => array(TEST_CAKE_CORE_INCLUDE_PATH . 'tests' . DS . 'test_app' . DS . 'plugins' . DS),
			'models' => array(TEST_CAKE_CORE_INCLUDE_PATH . 'tests' . DS . 'test_app' . DS . 'models' . DS),
			'views' => array(TEST_CAKE_CORE_INCLUDE_PATH . 'tests' . DS . 'test_app' . DS . 'views' . DS),
			'controllers' => array(TEST_CAKE_CORE_INCLUDE_PATH . 'tests' . DS . 'test_app' . DS . 'controllers' . DS)
		), true);

		$Dispatcher =& new CakeTestDispatcher();
		$Case =& new CakeDispatcherMockTestCase();

		$Case->expectOnce('startController');
		$Case->expectOnce('endController');

		$Dispatcher->testCase($Case);
		$this->assertTrue(isset($Dispatcher->testCase));

		$return = $Dispatcher->dispatch('/tests_apps/index', array('autoRender' => 0, 'return' => 1, 'requested' => 1));
	}
}
?><|MERGE_RESOLUTION|>--- conflicted
+++ resolved
@@ -265,27 +265,12 @@
  * @return void
  **/
 	function testTestAction() {
-<<<<<<< HEAD
 		App::build(array(
 			'plugins' => array(TEST_CAKE_CORE_INCLUDE_PATH . 'tests' . DS . 'test_app' . DS . 'plugins' . DS),
 			'models' => array(TEST_CAKE_CORE_INCLUDE_PATH . 'tests' . DS . 'test_app' . DS . 'models' . DS),
 			'views' => array(TEST_CAKE_CORE_INCLUDE_PATH . 'tests' . DS . 'test_app' . DS . 'views' . DS),
 			'controllers' => array(TEST_CAKE_CORE_INCLUDE_PATH . 'tests' . DS . 'test_app' . DS . 'controllers' . DS)
 		), true);
-=======
-		Configure::write('debug', 2);
-
-		$_back = array(
-			'controller' => Configure::read('controllerPaths'),
-			'view' => Configure::read('viewPaths'),
-			'model' => Configure::read('modelPaths'),
-			'plugin' => Configure::read('pluginPaths')
-		);
-		Configure::write('controllerPaths', array(TEST_CAKE_CORE_INCLUDE_PATH . 'tests' . DS . 'test_app' . DS . 'controllers' . DS));
-		Configure::write('viewPaths', array(TEST_CAKE_CORE_INCLUDE_PATH . 'tests' . DS . 'test_app' . DS . 'views' . DS));
-		Configure::write('modelPaths', array(TEST_CAKE_CORE_INCLUDE_PATH . 'tests' . DS . 'test_app' . DS . 'models' . DS));
-		Configure::write('pluginPaths', array(TEST_CAKE_CORE_INCLUDE_PATH . 'tests' . DS . 'test_app' . DS . 'plugins' . DS));
->>>>>>> 873760aa
 
 		$result = $this->Case->testAction('/tests_apps/index', array('return' => 'view'));
 		$this->assertPattern('/This is the TestsAppsController index view/', $result);
