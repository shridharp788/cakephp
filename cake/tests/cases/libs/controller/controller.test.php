--- conflicted
+++ resolved
@@ -1154,13 +1154,8 @@
 			return;
 		}
 		$request = new CakeRequest('controller_posts/index');
-<<<<<<< HEAD
-
-
-=======
-
-
->>>>>>> ffd7066f
+
+
 		$TestController = new TestController($request);
 		$TestController->constructClasses();
 
@@ -1257,7 +1252,6 @@
  */
 	function testReferer() {
 		$request = $this->getMock('CakeRequest');
-<<<<<<< HEAD
 
 		$request->expects($this->any())->method('referer')
 			->with(true)
@@ -1272,22 +1266,6 @@
 		$result = $Controller->referer(array('controller' => 'posts', 'action' => 'index'), true);
 		$this->assertEqual($result, '/posts/index');
 
-=======
-
-		$request->expects($this->any())->method('referer')
-			->with(true)
-			->will($this->returnValue('/posts/index'));
-
-		$Controller = new Controller($request);
-		$result = $Controller->referer(null, true);
-		$this->assertEqual($result, '/posts/index');
-
-		$Controller = new Controller($request);
-		$request->setReturnValue('referer', '/', array(true));
-		$result = $Controller->referer(array('controller' => 'posts', 'action' => 'index'), true);
-		$this->assertEqual($result, '/posts/index');
-
->>>>>>> ffd7066f
 		$request = $this->getMock('CakeRequest');
 	
 		$request->expects($this->any())->method('referer')
