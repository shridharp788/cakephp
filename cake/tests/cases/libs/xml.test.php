--- conflicted
+++ resolved
@@ -32,15 +32,7 @@
  *
  * @var string 'Article'
  */
-<<<<<<< HEAD
-	function setUp() {
-		parent::setUp();
-		$manager = new XmlManager();
-		$manager->namespaces = array();
-	}
-=======
 	public $name = 'Article';
->>>>>>> ef147275
 
 /**
  * belongsTo property
