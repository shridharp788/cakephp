--- conflicted
+++ resolved
@@ -577,11 +577,7 @@
 			date date,
 			CONSTRAINT test_suite_data_types_pkey PRIMARY KEY (id)
 		)');
-<<<<<<< HEAD
-		$model = ClassRegistry::init('datatypes');
-=======
 		$model = new Model(array('name' => 'Datatype', 'ds' => 'test_suite'));
->>>>>>> 2a50c3a1
 		$schema = new CakeSchema(array('connection' => 'test_suite'));
 		$result = $schema->read(array(
 			'connection' => 'test_suite',
