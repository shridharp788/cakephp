--- conflicted
+++ resolved
@@ -840,12 +840,7 @@
 		Router::reload();
 		Configure::write('App.baseUrl', '/index.php');
 		$Dispatcher = new TestDispatcher();
-<<<<<<< HEAD
 		Configure::write('App.baseUrl','/index.php');
-
-		$url = 'pages/home/param:value/param2:value2';
-=======
->>>>>>> 4a8e44b4
 
 		$url = array('controller' => 'pages', 'action' => 'display');
 		$controller = $Dispatcher->dispatch($url, array(
