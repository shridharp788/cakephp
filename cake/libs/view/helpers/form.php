<?php
/**
 * Automatic generation of HTML FORMs from given data.
 *
 * Used for scaffolding.
 *
 * PHP versions 4 and 5
 *
 * CakePHP(tm) : Rapid Development Framework (http://cakephp.org)
 * Copyright 2005-2010, Cake Software Foundation, Inc. (http://cakefoundation.org)
 *
 * Licensed under The MIT License
 * Redistributions of files must retain the above copyright notice.
 *
 * @copyright     Copyright 2005-2010, Cake Software Foundation, Inc. (http://cakefoundation.org)
 * @link          http://cakephp.org CakePHP(tm) Project
 * @package       cake
 * @subpackage    cake.cake.libs.view.helpers
 * @since         CakePHP(tm) v 0.10.0.1076
 * @license       MIT License (http://www.opensource.org/licenses/mit-license.php)
 */

/**
 * Form helper library.
 *
 * Automatic generation of HTML FORMs from given data.
 *
 * @package       cake
 * @subpackage    cake.cake.libs.view.helpers
 */
class FormHelper extends AppHelper {

/**
 * Other helpers used by FormHelper
 *
 * @var array
 * @access public
 */
	var $helpers = array('Html');

/**
 * Holds the fields array('field_name' => array('type'=> 'string', 'length'=> 100),
 * primaryKey and validates array('field_name')
 *
 * @access public
 */
	var $fieldset = array();

/**
 * Options used by DateTime fields
 *
 * @var array
 */
	var $__options = array(
		'day' => array(), 'minute' => array(), 'hour' => array(),
		'month' => array(), 'year' => array(), 'meridian' => array()
	);

/**
 * List of fields created, used with secure forms.
 *
 * @var array
 * @access public
 */
	var $fields = array();

/**
 * Defines the type of form being created.  Set by FormHelper::create().
 *
 * @var string
 * @access public
 */
	var $requestType = null;

/**
 * The default model being used for the current form.
 *
 * @var string
 * @access public
 */
	var $defaultModel = null;


/**
 * Persistent default options used by input(). Set by FormHelper::create().
 *
 * @var array
 * @access protected
 */
	var $_inputDefaults = array();

/**
 * Introspects model information and extracts information related
 * to validation, field length and field type. Appends information into
 * $this->fieldset.
 *
 * @return Model Returns a model instance
 * @access protected
 */
	function &_introspectModel($model) {
		$object = null;
		if (is_string($model) && strpos($model, '.') !== false) {
			$path = explode('.', $model);
			$model = end($path);
		}

		if (ClassRegistry::isKeySet($model)) {
			$object =& ClassRegistry::getObject($model);
		}

		if (!empty($object)) {
			$fields = $object->schema();
			foreach ($fields as $key => $value) {
				unset($fields[$key]);
				$fields[$key] = $value;
			}

			if (!empty($object->hasAndBelongsToMany)) {
				foreach ($object->hasAndBelongsToMany as $alias => $assocData) {
					$fields[$alias] = array('type' => 'multiple');
				}
			}
			$validates = array();
			if (!empty($object->validate)) {
				foreach ($object->validate as $validateField => $validateProperties) {
					if ($this->_isRequiredField($validateProperties)) {
						$validates[] = $validateField;
					}
				}
			}
			$defaults = array('fields' => array(), 'key' => 'id', 'validates' => array());
			$key = $object->primaryKey;
			$this->fieldset[$object->name] = array_merge($defaults, compact('fields', 'key', 'validates'));
		}

		return $object;
	}

/**
 * Returns if a field is required to be filled based on validation properties from the validating object
 *
 * @return boolean true if field is required to be filled, false otherwise
 * @access protected
 */
	function _isRequiredField($validateProperties) {
		$required = false;
		if (is_array($validateProperties)) {

			$dims = Set::countDim($validateProperties);
			if ($dims == 1) {
				$validateProperties = array($validateProperties);
			}

			foreach ($validateProperties as $rule => $validateProp) {
				if (isset($validateProp['allowEmpty']) && $validateProp['allowEmpty'] === true) {
					return false;
				}
				$rule = isset($validateProp['rule']) ? $validateProp['rule'] : false;
				$required = $rule || empty($validateProp);
				if ($required) {
					break;
				}
			}
		}
		return $required;
	}

/**
 * Returns an HTML FORM element.
 *
 * ### Options:
 *
 * - `type` Form method defaults to POST
 * - `action`  The Action the form submits to. Can be a string or array,
 * - `url`  The url the form submits to. Can be a string or a url array,
 * - `default`  Allows for the creation of Ajax forms.
 * - `onsubmit` Used in conjunction with 'default' to create ajax forms.
 * - `inputDefaults` set the default $options for FormHelper::input(). Any options that would
 *    be set when using FormHelper::input() can be set here.  Options set with `inputDefaults`
 *    can be overridden when calling input()
 * - `encoding` Set the accept-charset encoding for the form.  Defaults to `Configure::read('App.encoding')`
 *
 * @access public
 * @param string $model The model object which the form is being defined for
 * @param array $options An array of html attributes and options.
 * @return string An formatted opening FORM tag.
 */
	function create($model = null, $options = array()) {
		$created = $id = false;
		$append = '';
		$view =& ClassRegistry::getObject('view');

		if (is_array($model) && empty($options)) {
			$options = $model;
			$model = null;
		}
		if (empty($model) && $model !== false && !empty($this->params['models'])) {
			$model = $this->params['models'][0];
			$this->defaultModel = $this->params['models'][0];
		} elseif (empty($model) && empty($this->params['models'])) {
			$model = false;
		}

		$models = ClassRegistry::keys();
		foreach ($models as $currentModel) {
			if (ClassRegistry::isKeySet($currentModel)) {
				$currentObject =& ClassRegistry::getObject($currentModel);
				if (is_a($currentObject, 'Model') && !empty($currentObject->validationErrors)) {
					$this->validationErrors[Inflector::camelize($currentModel)] =& $currentObject->validationErrors;
				}
			}
		}

		$object =& $this->_introspectModel($model);
		$this->setEntity($model . '.', true);

		if (isset($this->fieldset[$this->model()]['key'])) {
			$data = $this->fieldset[$this->model()];
			$recordExists = (
				isset($this->data[$model]) &&
				!empty($this->data[$model][$data['key']])
			);

			if ($recordExists) {
				$created = true;
				$id = $this->data[$model][$data['key']];
			}
		}

		$options = array_merge(array(
			'type' => ($created && empty($options['action'])) ? 'put' : 'post',
			'action' => null,
			'url' => null,
			'default' => true,
			'encoding' => strtolower(Configure::read('App.encoding')),
			'inputDefaults' => array()),
		$options);
		$this->_inputDefaults = $options['inputDefaults'];
		unset($options['inputDefaults']);

		if (empty($options['url']) || is_array($options['url'])) {
			if (empty($options['url']['controller'])) {
				if (!empty($model) && $model != $this->defaultModel) {
					$options['url']['controller'] = Inflector::underscore(Inflector::pluralize($model));
				} elseif (!empty($this->params['controller'])) {
					$options['url']['controller'] = Inflector::underscore($this->params['controller']);
				}
			}
			if (empty($options['action'])) {
				$options['action'] = $this->params['action'];
			}

			$actionDefaults = array(
				'plugin' => $this->plugin,
				'controller' => $view->viewPath,
				'action' => $options['action'],
				0 => $id
			);
			if (!empty($options['action']) && !isset($options['id'])) {
				$options['id'] = $model . Inflector::camelize($options['action']) . 'Form';
			}
			$options['action'] = array_merge($actionDefaults, (array)$options['url']);
		} elseif (is_string($options['url'])) {
			$options['action'] = $options['url'];
		}
		unset($options['url']);

		switch (strtolower($options['type'])) {
			case 'get':
				$htmlAttributes['method'] = 'get';
			break;
			case 'file':
				$htmlAttributes['enctype'] = 'multipart/form-data';
				$options['type'] = ($created) ? 'put' : 'post';
			case 'post':
			case 'put':
			case 'delete':
				$append .= $this->hidden('_method', array(
					'name' => '_method', 'value' => strtoupper($options['type']), 'id' => null
				));
			default:
				$htmlAttributes['method'] = 'post';
			break;
		}
		$this->requestType = strtolower($options['type']);

		$htmlAttributes['action'] = $this->url($options['action']);
		unset($options['type'], $options['action']);

		if ($options['default'] == false) {
			if (isset($htmlAttributes['onSubmit']) || isset($htmlAttributes['onsubmit'])) {
				$htmlAttributes['onsubmit'] .= ' event.returnValue = false; return false;';
			} else {
				$htmlAttributes['onsubmit'] = 'event.returnValue = false; return false;';
			}
		}

		if (!empty($options['encoding'])) {
			$htmlAttributes['accept-charset'] = $options['encoding'];
			unset($options['encoding']);
		}

		unset($options['default']);
		$htmlAttributes = array_merge($options, $htmlAttributes);

		if (isset($this->params['_Token']) && !empty($this->params['_Token'])) {
			$append .= $this->hidden('_Token.key', array(
				'value' => $this->params['_Token']['key'], 'id' => 'Token' . mt_rand())
			);
		}

		if (!empty($append)) {
			$append = sprintf($this->Html->tags['block'], ' style="display:none;"', $append);
		}

		$this->setEntity($model . '.', true);
		$attributes = $this->_parseAttributes($htmlAttributes, null, '');
		return sprintf($this->Html->tags['form'], $attributes) . $append;
	}

/**
 * Closes an HTML form, cleans up values set by FormHelper::create(), and writes hidden
 * input fields where appropriate.
 *
 * If $options is set a form submit button will be created. Options can be either a string or an array.
 *
 * {{{
 * array usage:
 *
 * array('label' => 'save'); value="save"
 * array('label' => 'save', 'name' => 'Whatever'); value="save" name="Whatever"
 * array('name' => 'Whatever'); value="Submit" name="Whatever"
 * array('label' => 'save', 'name' => 'Whatever', 'div' => 'good') <div class="good"> value="save" name="Whatever"
 * array('label' => 'save', 'name' => 'Whatever', 'div' => array('class' => 'good')); <div class="good"> value="save" name="Whatever"
 * }}}
 *
 * @param mixed $options as a string will use $options as the value of button,
 * @return string a closing FORM tag optional submit button.
 * @access public
 */
	function end($options = null) {
		if (!empty($this->params['models'])) {
			$models = $this->params['models'][0];
		}
		$out = null;
		$submit = null;

		if ($options !== null) {
			$submitOptions = array();
			if (is_string($options)) {
				$submit = $options;
			} else {
				if (isset($options['label'])) {
					$submit = $options['label'];
					unset($options['label']);
				}
				$submitOptions = $options;

				if (!$submit) {
					$submit = __('Submit', true);
				}
			}
			$out .= $this->submit($submit, $submitOptions);
		}
		if (isset($this->params['_Token']) && !empty($this->params['_Token'])) {
			$out .= $this->secure($this->fields);
			$this->fields = array();
		}
		$this->setEntity(null);
		$out .= $this->Html->tags['formend'];

		$view =& ClassRegistry::getObject('view');
		$view->modelScope = false;
		return $out;
	}

/**
 * Generates a hidden field with a security hash based on the fields used in the form.
 *
 * @param array $fields The list of fields to use when generating the hash
 * @return string A hidden input field with a security hash
 * @access public
 */
	function secure($fields = array()) {
		if (!isset($this->params['_Token']) || empty($this->params['_Token'])) {
			return;
		}
		$locked = array();

		foreach ($fields as $key => $value) {
			if (!is_int($key)) {
				$locked[$key] = $value;
				unset($fields[$key]);
			}
		}
		sort($fields, SORT_STRING);
		ksort($locked, SORT_STRING);
		$fields += $locked;

		$fields = Security::hash(serialize($fields) . Configure::read('Security.salt'));
		$locked = str_rot13(serialize(array_keys($locked)));

		$out = $this->hidden('_Token.fields', array(
			'value' => urlencode($fields . ':' . $locked),
			'id' => 'TokenFields' . mt_rand()
		));
		$out = sprintf($this->Html->tags['block'], ' style="display:none;"', $out);
		return $out;
	}

/**
 * Determine which fields of a form should be used for hash.
 * Populates $this->fields
 *
 * @param mixed $field Reference to field to be secured
 * @param mixed $value Field value, if value should not be tampered with.
 * @return void
 * @access private
 */
	function __secure($field = null, $value = null) {
		if (!$field) {
			$view =& ClassRegistry::getObject('view');
			$field = $view->entity();
		} elseif (is_string($field)) {
			$field = Set::filter(explode('.', $field), true);
		}

		if (!empty($this->params['_Token']['disabledFields'])) {
			foreach ((array)$this->params['_Token']['disabledFields'] as $disabled) {
				$disabled = explode('.', $disabled);
				if (array_values(array_intersect($field, $disabled)) === $disabled) {
					return;
				}
			}
		}
		$field = implode('.', $field);
		if (!in_array($field, $this->fields)) {
			if ($value !== null) {
				return $this->fields[$field] = $value;
			}
			$this->fields[] = $field;
		}
	}

/**
 * Returns true if there is an error for the given field, otherwise false
 *
 * @param string $field This should be "Modelname.fieldname"
 * @return boolean If there are errors this method returns true, else false.
 * @access public
 */
	function isFieldError($field) {
		$this->setEntity($field);
		return (bool)$this->tagIsInvalid();
	}

/**
 * Returns a formatted error message for given FORM field, NULL if no errors.
 *
 * ### Options:
 *
 * - `escape`  bool  Whether or not to html escape the contents of the error.
 * - `wrap`  mixed  Whether or not the error message should be wrapped in a div. If a
 *   string, will be used as the HTML tag to use.
 * - `class` string  The classname for the error message
 *
 * @param string $field A field name, like "Modelname.fieldname"
 * @param mixed $text Error message or array of $options
 * @param array $options Rendering options for <div /> wrapper tag
 * @return string If there are errors this method returns an error message, otherwise null.
 * @access public
 */
	function error($field, $text = null, $options = array()) {
		$defaults = array('wrap' => true, 'class' => 'error-message', 'escape' => true);
		$options = array_merge($defaults, $options);
		$this->setEntity($field);

		if ($error = $this->tagIsInvalid()) {
			if (is_array($error)) {
				list(,,$field) = explode('.', $field);
				if (isset($error[$field])) {
					$error = $error[$field];
				} else {
					return null;
				}
			}

			if (is_array($text) && is_numeric($error) && $error > 0) {
				$error--;
			}
			if (is_array($text)) {
				$options = array_merge($options, $text);
				$text = isset($text[$error]) ? $text[$error] : null;
				unset($options[$error]);
			}

			if ($text != null) {
				$error = $text;
			} elseif (is_numeric($error)) {
				$error = sprintf(__('Error in field %s', true), Inflector::humanize($this->field()));
			}
			if ($options['escape']) {
				$error = h($error);
				unset($options['escape']);
			}
			if ($options['wrap']) {
				$tag = is_string($options['wrap']) ? $options['wrap'] : 'div';
				unset($options['wrap']);
				return $this->Html->tag($tag, $error, $options);
			} else {
				return $error;
			}
		} else {
			return null;
		}
	}

/**
 * Returns a formatted LABEL element for HTML FORMs. Will automatically generate
 * a for attribute if one is not provided.
 *
 * @param string $fieldName This should be "Modelname.fieldname"
 * @param string $text Text that will appear in the label field.
 * @param mixed $options An array of HTML attributes, or a string, to be used as a class name.
 * @return string The formatted LABEL element
 */
	function label($fieldName = null, $text = null, $options = array()) {
		if (empty($fieldName)) {
			$view = ClassRegistry::getObject('view');
			$fieldName = implode('.', $view->entity());
		}

		if ($text === null) {
			if (strpos($fieldName, '.') !== false) {
				$text = array_pop(explode('.', $fieldName));
			} else {
				$text = $fieldName;
			}
			if (substr($text, -3) == '_id') {
				$text = substr($text, 0, strlen($text) - 3);
			}
			$text = __(Inflector::humanize(Inflector::underscore($text)), true);
		}

		if (is_string($options)) {
			$options = array('class' => $options);
		}

		if (isset($options['for'])) {
			$labelFor = $options['for'];
			unset($options['for']);
		} else {
			$labelFor = $this->domId($fieldName);
		}

		return sprintf(
			$this->Html->tags['label'],
			$labelFor,
			$this->_parseAttributes($options), $text
		);
	}

/**
 * Generate a set of inputs for `$fields`.  If $fields is null the current model
 * will be used.
 *
 * In addition to controller fields output, `$fields` can be used to control legend
 * and fieldset rendering with the `fieldset` and `legend` keys.
 * `$form->inputs(array('legend' => 'My legend'));` Would generate an input set with
 * a custom legend.  You can customize individual inputs through `$fields` as well.
 *
 * {{{
 *	$form->inputs(array(
 *		'name' => array('label' => 'custom label')
 *	));
 * }}}
 *
 * @param mixed $fields An array of fields to generate inputs for, or null.
 * @param array $blacklist a simple array of fields to not create inputs for.
 * @return string Completed form inputs.
 * @access public
 */
	function inputs($fields = null, $blacklist = null) {
		$fieldset = $legend = true;
		$model = $this->model();
		if (is_array($fields)) {
			if (array_key_exists('legend', $fields)) {
				$legend = $fields['legend'];
				unset($fields['legend']);
			}

			if (isset($fields['fieldset'])) {
				$fieldset = $fields['fieldset'];
				unset($fields['fieldset']);
			}
		} elseif ($fields !== null) {
			$fieldset = $legend = $fields;
			if (!is_bool($fieldset)) {
				$fieldset = true;
			}
			$fields = array();
		}

		if (empty($fields)) {
			$fields = array_keys($this->fieldset[$model]['fields']);
		}

		if ($legend === true) {
			$actionName = __('New %s', true);
			$isEdit = (
				strpos($this->action, 'update') !== false ||
				strpos($this->action, 'edit') !== false
			);
			if ($isEdit) {
				$actionName = __('Edit %s', true);
			}
			$modelName = Inflector::humanize(Inflector::underscore($model));
			$legend = sprintf($actionName, __($modelName, true));
		}

		$out = null;
		foreach ($fields as $name => $options) {
			if (is_numeric($name) && !is_array($options)) {
				$name = $options;
				$options = array();
			}
			$entity = explode('.', $name);
			$blacklisted = (
				is_array($blacklist) &&
				(in_array($name, $blacklist) || in_array(end($entity), $blacklist))
			);
			if ($blacklisted) {
				continue;
			}
			$out .= $this->input($name, $options);
		}

		if (is_string($fieldset)) {
			$fieldsetClass = sprintf(' class="%s"', $fieldset);
		} else {
			$fieldsetClass = '';
		}

		if ($fieldset && $legend) {
			return sprintf(
				$this->Html->tags['fieldset'],
				$fieldsetClass,
				sprintf($this->Html->tags['legend'], $legend) . $out
			);
		} elseif ($fieldset) {
			return sprintf($this->Html->tags['fieldset'], $fieldsetClass, $out);
		} else {
			return $out;
		}
	}

/**
 * Generates a form input element complete with label and wrapper div
 *
 * ### Options
 *
 * See each field type method for more information. Any options that are part of
 * $attributes or $options for the different **type** methods can be included in `$options` for input().
 *
 * - `type` - Force the type of widget you want. e.g. `type => 'select'`
 * - `label` - Either a string label, or an array of options for the label. See FormHelper::label()
 * - `div` - Either `false` to disable the div, or an array of options for the div.
 *    See HtmlHelper::div() for more options.
 * - `options` - for widgets that take options e.g. radio, select
 * - `error` - control the error message that is produced
 * - `empty` - String or boolean to enable empty select box options.
 * - `before` - Content to place before the label + input.
 * - `after` - Content to place after the label + input.
 * - `between` - Content to place between the label + input.
 * - `format` - format template for element order. Any element that is not in the array, will not be in the output.
 *     Default input format order: array('before', 'label', 'between', 'input', 'after', 'error')
 *     Default checkbox format order: array('before', 'input', 'between', 'label', 'after', 'error')
 *     Hidden input will not be formatted
 *
 * @param string $fieldName This should be "Modelname.fieldname"
 * @param array $options Each type of input takes different options.
 * @return string Completed form widget.
 * @access public
 */
	function input($fieldName, $options = array()) {
		$this->setEntity($fieldName);

		$options = array_merge(
			array('before' => null, 'between' => null, 'after' => null, 'format' => null),
			$this->_inputDefaults,
			$options
		);

		$modelKey = $this->model();
		$fieldKey = $this->field();
		if (!isset($this->fieldset[$modelKey])) {
			$this->_introspectModel($modelKey);
		}

		if (!isset($options['type'])) {
			$magicType = true;
			$options['type'] = 'text';
			if (isset($options['options'])) {
				$options['type'] = 'select';
			} elseif (in_array($fieldKey, array('psword', 'passwd', 'password'))) {
				$options['type'] = 'password';
			} elseif (isset($this->fieldset[$modelKey]['fields'][$fieldKey])) {
				$fieldDef = $this->fieldset[$modelKey]['fields'][$fieldKey];
				$type = $fieldDef['type'];
				$primaryKey = $this->fieldset[$modelKey]['key'];
			}

			if (isset($type)) {
				$map = array(
					'string'  => 'text',     'datetime'  => 'datetime',
					'boolean' => 'checkbox', 'timestamp' => 'datetime',
					'text'    => 'textarea', 'time'      => 'time',
					'date'    => 'date',     'float'     => 'text'
				);

				if (isset($this->map[$type])) {
					$options['type'] = $this->map[$type];
				} elseif (isset($map[$type])) {
					$options['type'] = $map[$type];
				}
				if ($fieldKey == $primaryKey) {
					$options['type'] = 'hidden';
				}
			}
			if (preg_match('/_id$/', $fieldKey)) {
				$options['type'] = 'select';
			}

			if ($modelKey === $fieldKey) {
				$options['type'] = 'select';
				if (!isset($options['multiple'])) {
					$options['multiple'] = 'multiple';
				}
			}
		}
		$types = array('checkbox', 'radio', 'select');

		if (
			(!isset($options['options']) && in_array($options['type'], $types)) ||
			(isset($magicType) && $options['type'] == 'text')
		) {
			$view =& ClassRegistry::getObject('view');
			$varName = Inflector::variable(
				Inflector::pluralize(preg_replace('/_id$/', '', $fieldKey))
			);
			$varOptions = $view->getVar($varName);
			if (is_array($varOptions)) {
				if ($options['type'] !== 'radio') {
					$options['type'] = 'select';
				}
				$options['options'] = $varOptions;
			}
		}

		$autoLength = (!array_key_exists('maxlength', $options) && isset($fieldDef['length']));
		if ($autoLength && $options['type'] == 'text') {
			$options['maxlength'] = $fieldDef['length'];
		}
		if ($autoLength && $fieldDef['type'] == 'float') {
			$options['maxlength'] = array_sum(explode(',', $fieldDef['length']))+1;
		}

<<<<<<< HEAD
		$div = true;
=======
		$out = '';
>>>>>>> 748ec4ee
		$divOptions = array();

		$div = $this->_extractOption('div', $options, true);
		unset($options['div']);

		if (!empty($div)) {
			$divOptions['class'] = 'input';
			$divOptions = $this->addClass($divOptions, $options['type']);
			if (is_string($div)) {
				$divOptions['class'] = $div;
			} elseif (is_array($div)) {
				$divOptions = array_merge($divOptions, $div);
			}
			if (
				isset($this->fieldset[$modelKey]) &&
				in_array($fieldKey, $this->fieldset[$modelKey]['validates'])
			) {
				$divOptions = $this->addClass($divOptions, 'required');
			}
			if (!isset($divOptions['tag'])) {
				$divOptions['tag'] = 'div';
			}
		}

		$label = null;
		if (isset($options['label']) && $options['type'] !== 'radio') {
			$label = $options['label'];
			unset($options['label']);
		}

		if ($options['type'] === 'radio') {
			$label = false;
			if (isset($options['options'])) {
				$radioOptions = (array)$options['options'];
				unset($options['options']);
			}
		}

		if ($label !== false) {
			$labelAttributes = $this->domId(array(), 'for');
			if ($options['type'] === 'date' || $options['type'] === 'datetime') {
				if (isset($options['dateFormat']) && $options['dateFormat'] === 'NONE') {
					$labelAttributes['for'] .= 'Hour';
				} else {
					$labelAttributes['for'] .= 'Month';
				}
			} elseif ($options['type'] === 'time') {
				$labelAttributes['for'] .= 'Hour';
			}

			if (is_array($label)) {
				$labelText = null;
				if (isset($label['text'])) {
					$labelText = $label['text'];
					unset($label['text']);
				}
				$labelAttributes = array_merge($labelAttributes, $label);
			} else {
				$labelText = $label;
			}

			if (isset($options['id'])) {
				$labelAttributes = array_merge($labelAttributes, array('for' => $options['id']));
			}
			$label = $this->label($fieldName, $labelText, $labelAttributes);
		}

		$error = $this->_extractOption('error', $options, null);
		unset($options['error']);

		$selected = $this->_extractOption('selected', $options, null);
		unset($options['selected']);

		if (isset($options['rows']) || isset($options['cols'])) {
			$options['type'] = 'textarea';
		}

		if ($options['type'] === 'datetime' || $options['type'] === 'date' || $options['type'] === 'time' || $options['type'] === 'select') {
			$options += array('empty' => false);
		}
		if ($options['type'] === 'datetime' || $options['type'] === 'date' || $options['type'] === 'time') {
			$dateFormat = $this->_extractOption('dateFormat', $options, 'MDY');
			$timeFormat = $this->_extractOption('timeFormat', $options, 12);
			unset($options['dateFormat'], $options['timeFormat']);
		}

		$type = $options['type'];
		$out = array_merge(
			array('before' => null, 'label' => null, 'between' => null, 'input' => null, 'after' => null, 'error' => null),
			array('before' => $options['before'], 'label' => $label, 'between' => $options['between'], 'after' => $options['after'])
		);
		$format = null;
		if (is_array($options['format']) && in_array('input', $options['format'])) {
			$format = $options['format'];
		}
		unset($options['type'], $options['before'], $options['between'], $options['after'], $options['format']);

		switch ($type) {
			case 'hidden':
				$input = $this->hidden($fieldName, $options);
				$format = array('input');
				unset($divOptions);
			break;
			case 'checkbox':
				$input = $this->checkbox($fieldName, $options);
				$format = $format ? $format : array('before', 'input', 'between', 'label', 'after', 'error');
			break;
			case 'radio':
				$input = $this->radio($fieldName, $radioOptions, $options);
			break;
			case 'text':
			case 'password':
			case 'file':
				$input = $this->{$type}($fieldName, $options);
			break;
			case 'select':
				$options += array('options' => array());
				$list = $options['options'];
				unset($options['options']);
				$input = $this->select($fieldName, $list, $selected, $options);
			break;
			case 'time':
				$input = $this->dateTime($fieldName, null, $timeFormat, $selected, $options);
			break;
			case 'date':
				$input = $this->dateTime($fieldName, $dateFormat, null, $selected, $options);
			break;
			case 'datetime':
				$input = $this->dateTime($fieldName, $dateFormat, $timeFormat, $selected, $options);
			break;
			case 'textarea':
			default:
				$input = $this->textarea($fieldName, $options + array('cols' => '30', 'rows' => '6'));
			break;
		}

		if ($type != 'hidden' && $error !== false) {
			$errMsg = $this->error($fieldName, $error);
			if ($errMsg) {
				$divOptions = $this->addClass($divOptions, 'error');
				$out['error'] = $errMsg;
			}
		}

		$out['input'] = $input;
		$format = $format ?: array('before', 'label', 'between', 'input', 'after', 'error');
		$output = '';
		foreach ($format as $element) {
			$output .= $out[$element];
			unset($out[$element]);
		}

		if (!empty($divOptions['tag'])) {
			$tag = $divOptions['tag'];
			unset($divOptions['tag']);
			$output = $this->Html->tag($tag, $output, $divOptions);
		}
		return $output;
	}

/**
 * Extracts a single option from an options array.
 *
 * @param string $name The name of the option to pull out.
 * @param array $options The array of options you want to extract.
 * @param mixed $default The default option value
 * @return the contents of the option or default
 * @access protected
 */
	function _extractOption($name, $options, $default = null) {
		if (array_key_exists($name, $options)) {
			return $options[$name];
		}
		return $default;
	}

/**
 * Creates a checkbox input widget.
 *
 * ### Options:
 *
 * - `value` - the value of the checkbox
 * - `checked` - boolean indicate that this checkbox is checked.
 * - `hiddenField` - boolean to indicate if you want the results of checkbox() to include
 *    a hidden input with a value of ''.
 * - `disabled` - create a disabled input.
 *
 * @param string $fieldName Name of a field, like this "Modelname.fieldname"
 * @param array $options Array of HTML attributes.
 * @return string An HTML text input element.
 * @access public
 */
	function checkbox($fieldName, $options = array()) {
		$options = $this->_initInputField($fieldName, $options) + array('hiddenField' => true);
		$value = current($this->value());
		$output = "";

		if (empty($options['value'])) {
			$options['value'] = 1;
		} elseif (!empty($value) && $value === $options['value']) {
			$options['checked'] = 'checked';
		}
		if ($options['hiddenField']) {
			$hiddenOptions = array(
				'id' => $options['id'] . '_', 'name' => $options['name'],
				'value' => '0', 'secure' => false
			);
			if (isset($options['disabled']) && $options['disabled'] == true) {
				$hiddenOptions['disabled'] = 'disabled';
			}
			$output = $this->hidden($fieldName, $hiddenOptions);
		}
		unset($options['hiddenField']);

		return $output . sprintf(
			$this->Html->tags['checkbox'],
			$options['name'],
			$this->_parseAttributes($options, array('name'), null, ' ')
		);
	}

/**
 * Creates a set of radio widgets. Will create a legend and fieldset
 * by default.  Use $options to control this
 *
 * ### Attributes:
 *
 * - `separator` - define the string in between the radio buttons
 * - `legend` - control whether or not the widget set has a fieldset & legend
 * - `value` - indicate a value that is should be checked
 * - `label` - boolean to indicate whether or not labels for widgets show be displayed
 * - `hiddenField` - boolean to indicate if you want the results of radio() to include
 *    a hidden input with a value of ''. This is useful for creating radio sets that non-continuous
 *
 * @param string $fieldName Name of a field, like this "Modelname.fieldname"
 * @param array $options Radio button options array.
 * @param array $attributes Array of HTML attributes, and special attributes above.
 * @return string Completed radio widget set.
 * @access public
 */
	function radio($fieldName, $options = array(), $attributes = array()) {
		$attributes = $this->_initInputField($fieldName, $attributes);
		$legend = false;

		if (isset($attributes['legend'])) {
			$legend = $attributes['legend'];
			unset($attributes['legend']);
		} elseif (count($options) > 1) {
			$legend = __(Inflector::humanize($this->field()), true);
		}
		$label = true;

		if (isset($attributes['label'])) {
			$label = $attributes['label'];
			unset($attributes['label']);
		}
		$inbetween = null;

		if (isset($attributes['separator'])) {
			$inbetween = $attributes['separator'];
			unset($attributes['separator']);
		}

		if (isset($attributes['value'])) {
			$value = $attributes['value'];
		} else {
			$value =  $this->value($fieldName);
		}
		$out = array();

		$hiddenField = isset($attributes['hiddenField']) ? $attributes['hiddenField'] : true;
		unset($attributes['hiddenField']);

		foreach ($options as $optValue => $optTitle) {
			$optionsHere = array('value' => $optValue);

			if (isset($value) && $optValue == $value) {
				$optionsHere['checked'] = 'checked';
			}
			$parsedOptions = $this->_parseAttributes(
				array_merge($attributes, $optionsHere),
				array('name', 'type', 'id'), '', ' '
			);
			$tagName = Inflector::camelize(
				$attributes['id'] . '_' . Inflector::underscore($optValue)
			);

			if ($label) {
				$optTitle =  sprintf($this->Html->tags['label'], $tagName, null, $optTitle);
			}
			$out[] =  sprintf(
				$this->Html->tags['radio'], $attributes['name'],
				$tagName, $parsedOptions, $optTitle
			);
		}
		$hidden = null;

		if ($hiddenField) {
			if (!isset($value) || $value === '') {
				$hidden = $this->hidden($fieldName, array(
					'id' => $attributes['id'] . '_', 'value' => '', 'name' => $attributes['name']
				));
			}
		}
		$out = $hidden . implode($inbetween, $out);

		if ($legend) {
			$out = sprintf(
				$this->Html->tags['fieldset'], '',
				sprintf($this->Html->tags['legend'], $legend) . $out
			);
		}
		return $out;
	}

/**
 * Creates a text input widget.
 *
 * @param string $fieldName Name of a field, in the form "Modelname.fieldname"
 * @param array $options Array of HTML attributes.
 * @return string A generated HTML text input element
 * @access public
 */
	function text($fieldName, $options = array()) {
		$options = $this->_initInputField($fieldName, array_merge(
			array('type' => 'text'), $options
		));
		return sprintf(
			$this->Html->tags['input'],
			$options['name'],
			$this->_parseAttributes($options, array('name'), null, ' ')
		);
	}

/**
 * Creates a password input widget.
 *
 * @param string $fieldName Name of a field, like in the form "Modelname.fieldname"
 * @param array $options Array of HTML attributes.
 * @return string A generated password input.
 * @access public
 */
	function password($fieldName, $options = array()) {
		$options = $this->_initInputField($fieldName, $options);
		return sprintf(
			$this->Html->tags['password'],
			$options['name'],
			$this->_parseAttributes($options, array('name'), null, ' ')
		);
	}

/**
 * Creates a textarea widget.
 *
 * ### Options:
 *
 * - `escape` - Whether or not the contents of the textarea should be escaped. Defaults to true.
 *
 * @param string $fieldName Name of a field, in the form "Modelname.fieldname"
 * @param array $options Array of HTML attributes, and special options above.
 * @return string A generated HTML text input element
 * @access public
 */
	function textarea($fieldName, $options = array()) {
		$options = $this->_initInputField($fieldName, $options);
		$value = null;

		if (array_key_exists('value', $options)) {
			$value = $options['value'];
			if (!array_key_exists('escape', $options) || $options['escape'] !== false) {
				$value = h($value);
			}
			unset($options['value']);
		}
		return sprintf(
			$this->Html->tags['textarea'],
			$options['name'],
			$this->_parseAttributes($options, array('type', 'name'), null, ' '),
			$value
		);
	}

/**
 * Creates a hidden input field.
 *
 * @param string $fieldName Name of a field, in the form of "Modelname.fieldname"
 * @param array $options Array of HTML attributes.
 * @return string A generated hidden input
 * @access public
 */
	function hidden($fieldName, $options = array()) {
		$secure = true;

		if (isset($options['secure'])) {
			$secure = $options['secure'];
			unset($options['secure']);
		}
		$options = $this->_initInputField($fieldName, array_merge(
			$options, array('secure' => false)
		));
		$model = $this->model();

		if ($fieldName !== '_method' && $model !== '_Token' && $secure) {
			$this->__secure(null, '' . $options['value']);
		}

		return sprintf(
			$this->Html->tags['hidden'],
			$options['name'],
			$this->_parseAttributes($options, array('name', 'class'), '', ' ')
		);
	}

/**
 * Creates file input widget.
 *
 * @param string $fieldName Name of a field, in the form "Modelname.fieldname"
 * @param array $options Array of HTML attributes.
 * @return string A generated file input.
 * @access public
 */
	function file($fieldName, $options = array()) {
		$options = array_merge($options, array('secure' => false));
		$options = $this->_initInputField($fieldName, $options);
		$view =& ClassRegistry::getObject('view');
		$field = $view->entity();

		foreach (array('name', 'type', 'tmp_name', 'error', 'size') as $suffix) {
			$this->__secure(array_merge($field, array($suffix)));
		}

		$attributes = $this->_parseAttributes($options, array('name'), '', ' ');
		return sprintf($this->Html->tags['file'], $options['name'], $attributes);
	}

/**
 * Creates a `<button>` tag.  The type attribute defaults to `type="submit"`
 * You can change it to a different value by using `$options['type']`.
 *
 * ### Options:
 *
 * - `escape` - HTML entity encode the $title of the button. Defaults to false.
 *
 * @param string $title The button's caption. Not automatically HTML encoded
 * @param array $options Array of options and HTML attributes.
 * @return string A HTML button tag.
 * @access public
 */
	function button($title, $options = array()) {
		$options += array('type' => 'submit', 'escape' => false);
		if ($options['escape']) {
			$title = h($title);
		}
		return sprintf(
			$this->Html->tags['button'],
			$options['type'],
			$this->_parseAttributes($options, array('type'), ' ', ''),
			$title
		);
	}

/**
 * Creates a submit button element.  This method will generate `<input />` elements that
 * can be used to submit, and reset forms by using $options.  image submits can be created by supplying an 
 * image path for $caption.
 *
 * ### Options
 *
 * - `div` - Include a wrapping div?  Defaults to true.  Accepts sub options similar to 
 *   FormHelper::input().
 * - `before` - Content to include before the input.
 * - `after` - Content to include after the input.
 * - `type` - Set to 'reset' for reset inputs.  Defaults to 'submit'
 * - Other attributes will be assigned to the input element.
 *
 * @param string $caption The label appearing on the button OR if string contains :// or the
 *  extension .jpg, .jpe, .jpeg, .gif, .png use an image if the extension
 *  exists, AND the first character is /, image is relative to webroot,
 *  OR if the first character is not /, image is relative to webroot/img.
 * @param array $options Array of options.  See above.
 * @return string A HTML submit button
 * @access public
 */
	function submit($caption = null, $options = array()) {
		if (!$caption) {
			$caption = __('Submit', true);
		}
		$out = null;
		$div = true;

		if (isset($options['div'])) {
			$div = $options['div'];
			unset($options['div']);
		}
		$options += array('type' => 'submit', 'before' => null, 'after' => null);
		$divOptions = array('tag' => 'div');

		if ($div === true) {
			$divOptions['class'] = 'submit';
		} elseif ($div === false) {
			unset($divOptions);
		} elseif (is_string($div)) {
			$divOptions['class'] = $div;
		} elseif (is_array($div)) {
			$divOptions = array_merge(array('class' => 'submit', 'tag' => 'div'), $div);
		}

		$before = $options['before'];
		$after = $options['after'];
		unset($options['before'], $options['after']);

		if (strpos($caption, '://') !== false) {
			unset($options['type']);
			$out .=  $before . sprintf(
				$this->Html->tags['submitimage'],
				$caption,
				$this->_parseAttributes($options, null, '', ' ')
			) . $after;
		} elseif (preg_match('/\.(jpg|jpe|jpeg|gif|png|ico)$/', $caption)) {
			unset($options['type']);
			if ($caption{0} !== '/') {
				$url = $this->webroot(IMAGES_URL . $caption);
			} else {
				$caption = trim($caption, '/');
				$url = $this->webroot($caption);
			}
			$out .= $before . sprintf(
				$this->Html->tags['submitimage'],
				$url,
				$this->_parseAttributes($options, null, '', ' ')
			) . $after;
		} else {
			$options['value'] = $caption;
			$out .= $before . sprintf(
				$this->Html->tags['submit'],
				$this->_parseAttributes($options, null, '', ' ')
			). $after;
		}

		if (isset($divOptions)) {
			$tag = $divOptions['tag'];
			unset($divOptions['tag']);
			$out = $this->Html->tag($tag, $out, $divOptions);
		}
		return $out;
	}

/**
 * Returns a formatted SELECT element.
 *
 * ### Attributes:
 *
 * - `showParents` - If included in the array and set to true, an additional option element
 *   will be added for the parent of each option group.
 * - `multiple` - show a multiple select box.  If set to 'checkbox' multiple checkboxes will be
 *   created instead.
 * - `empty` - If true, the empty select option is shown.  If a string,
 *   that string is displayed as the empty element.
 * - `escape` - If true contents of options will be HTML entity encoded. Defaults to true.
 *
 * @param string $fieldName Name attribute of the SELECT
 * @param array $options Array of the OPTION elements (as 'value'=>'Text' pairs) to be used in the
 *    SELECT element
 * @param mixed $selected The option selected by default.  If null, the default value
 *   from POST data will be used when available.
 * @param array $attributes The HTML attributes of the select element.
 * @return string Formatted SELECT element
 * @access public
 */
	function select($fieldName, $options = array(), $selected = null, $attributes = array()) {
		$select = array();
		$showParents = false;
		$escapeOptions = true;
		$style = null;
		$tag = null;
		$showEmpty = '';

		if (isset($attributes['escape'])) {
			$escapeOptions = $attributes['escape'];
			unset($attributes['escape']);
		}
		if (isset($attributes['empty'])) {
			$showEmpty = $attributes['empty'];
			unset($attributes['empty']);
		}
		$attributes = $this->_initInputField($fieldName, array_merge(
			(array)$attributes, array('secure' => false)
		));

		if (is_string($options) && isset($this->__options[$options])) {
			$options = $this->__generateOptions($options);
		} elseif (!is_array($options)) {
			$options = array();
		}
		if (isset($attributes['type'])) {
			unset($attributes['type']);
		}
		if (in_array('showParents', $attributes)) {
			$showParents = true;
			unset($attributes['showParents']);
		}

		if (!isset($selected)) {
			$selected = $attributes['value'];
		}

		if (isset($attributes) && array_key_exists('multiple', $attributes)) {
			$style = ($attributes['multiple'] === 'checkbox') ? 'checkbox' : null;
			$template = ($style) ? 'checkboxmultiplestart' : 'selectmultiplestart';
			$tag = $this->Html->tags[$template];
			$hiddenAttributes = array(
				'value' => '',
				'id' => $attributes['id'] . ($style ? '' : '_'),
				'secure' => false
			);
			$select[] = $this->hidden(null, $hiddenAttributes);
		} else {
			$tag = $this->Html->tags['selectstart'];
		}

		if (!empty($tag) || isset($template)) {
			$this->__secure();
			$select[] = sprintf($tag, $attributes['name'], $this->_parseAttributes(
				$attributes, array('name', 'value'))
			);
		}
		$emptyMulti = (
			$showEmpty !== null && $showEmpty !== false && !(
				empty($showEmpty) && (isset($attributes) &&
				array_key_exists('multiple', $attributes))
			)
		);

		if ($emptyMulti) {
			$showEmpty = ($showEmpty === true) ? '' : $showEmpty;
			$options = array_reverse($options, true);
			$options[''] = $showEmpty;
			$options = array_reverse($options, true);
		}

		$select = array_merge($select, $this->__selectOptions(
			array_reverse($options, true),
			$selected,
			array(),
			$showParents,
			array('escape' => $escapeOptions, 'style' => $style)
		));

		$template = ($style == 'checkbox') ? 'checkboxmultipleend' : 'selectend';
		$select[] = $this->Html->tags[$template];
		return implode("\n", $select);
	}

/**
 * Returns a SELECT element for days.
 *
 * ### Attributes:
 *
 * - `empty` - If true, the empty select option is shown.  If a string,
 *   that string is displayed as the empty element.
 *
 * @param string $fieldName Prefix name for the SELECT element
 * @param string $selected Option which is selected.
 * @param array $attributes HTML attributes for the select element
 * @return string A generated day select box.
 * @access public
 */
	function day($fieldName, $selected = null, $attributes = array()) {
		$attributes += array('empty' => true);
		$selected = $this->__dateTimeSelected('day', $fieldName, $selected, $attributes);

		if (strlen($selected) > 2) {
			$selected = date('d', strtotime($selected));
		} elseif ($selected === false) {
			$selected = null;
		}
		return $this->select($fieldName . ".day", $this->__generateOptions('day'), $selected, $attributes);
	}

/**
 * Returns a SELECT element for years
 *
 * ### Attributes:
 *
 * - `empty` - If true, the empty select option is shown.  If a string,
 *   that string is displayed as the empty element.
 * - `orderYear` - Ordering of year values in select options.
 *   Possible values 'asc', 'desc'. Default 'desc'
 *
 * @param string $fieldName Prefix name for the SELECT element
 * @param integer $minYear First year in sequence
 * @param integer $maxYear Last year in sequence
 * @param string $selected Option which is selected.
 * @param array $attributes Attribute array for the select elements.
 * @return string Completed year select input
 * @access public
 */
	function year($fieldName, $minYear = null, $maxYear = null, $selected = null, $attributes = array()) {
		$attributes += array('empty' => true);
		if ((empty($selected) || $selected === true) && $value = $this->value($fieldName)) {
			if (is_array($value)) {
				extract($value);
				$selected = $year;
			} else {
				if (empty($value)) {
					if (!$attributes['empty'] && !$maxYear) {
						$selected = 'now';

					} elseif (!$attributes['empty'] && $maxYear && !$selected) {
						$selected = $maxYear;
					}
				} else {
					$selected = $value;
				}
			}
		}

		if (strlen($selected) > 4 || $selected === 'now') {
			$selected = date('Y', strtotime($selected));
		} elseif ($selected === false) {
			$selected = null;
		}
		$yearOptions = array('min' => $minYear, 'max' => $maxYear, 'order' => 'desc');
		if (isset($attributes['orderYear'])) {
			$yearOptions['order'] = $attributes['orderYear'];
			unset($attributes['orderYear']);
		}
		return $this->select(
			$fieldName . '.year', $this->__generateOptions('year', $yearOptions),
			$selected, $attributes
		);
	}

/**
 * Returns a SELECT element for months.
 *
 * ### Attributes:
 *
 * - `monthNames` - If false, 2 digit numbers will be used instead of text.
 *   If a array, the given array will be used.
 * - `empty` - If true, the empty select option is shown.  If a string,
 *   that string is displayed as the empty element.
 *
 * @param string $fieldName Prefix name for the SELECT element
 * @param string $selected Option which is selected.
 * @param array $attributes Attributes for the select element
 * @return string A generated month select dropdown.
 * @access public
 */
	function month($fieldName, $selected = null, $attributes = array()) {
		$attributes += array('empty' => true);
		$selected = $this->__dateTimeSelected('month', $fieldName, $selected, $attributes);

		if (strlen($selected) > 2) {
			$selected = date('m', strtotime($selected));
		} elseif ($selected === false) {
			$selected = null;
		}
		$defaults = array('monthNames' => true);
		$attributes = array_merge($defaults, (array) $attributes);
		$monthNames = $attributes['monthNames'];
		unset($attributes['monthNames']);

		return $this->select(
			$fieldName . ".month",
			$this->__generateOptions('month', array('monthNames' => $monthNames)),
			$selected, $attributes
		);
	}

/**
 * Returns a SELECT element for hours.
 *
 * ### Attributes:
 *
 * - `empty` - If true, the empty select option is shown.  If a string,
 *   that string is displayed as the empty element.
 *
 * @param string $fieldName Prefix name for the SELECT element
 * @param boolean $format24Hours True for 24 hours format
 * @param string $selected Option which is selected.
 * @param array $attributes List of HTML attributes
 * @return string Completed hour select input
 * @access public
 */
	function hour($fieldName, $format24Hours = false, $selected = null, $attributes = array()) {
		$attributes += array('empty' => true);
		$selected = $this->__dateTimeSelected('hour', $fieldName, $selected, $attributes);

		if (strlen($selected) > 2) {
			if ($format24Hours) {
				$selected = date('H', strtotime($selected));
			} else {
				$selected = date('g', strtotime($selected));
			}
		} elseif ($selected === false) {
			$selected = null;
		}
		return $this->select(
			$fieldName . ".hour",
			$this->__generateOptions($format24Hours ? 'hour24' : 'hour'),
			$selected, $attributes
		);
	}

/**
 * Returns a SELECT element for minutes.
 *
 * ### Attributes:
 *
 * - `empty` - If true, the empty select option is shown.  If a string,
 *   that string is displayed as the empty element.
 *
 * @param string $fieldName Prefix name for the SELECT element
 * @param string $selected Option which is selected.
 * @param string $attributes Array of Attributes
 * @return string Completed minute select input.
 * @access public
 */
	function minute($fieldName, $selected = null, $attributes = array()) {
		$attributes += array('empty' => true);
		$selected = $this->__dateTimeSelected('min', $fieldName, $selected, $attributes);

		if (strlen($selected) > 2) {
			$selected = date('i', strtotime($selected));
		} elseif ($selected === false) {
			$selected = null;
		}
		$minuteOptions = array();

		if (isset($attributes['interval'])) {
			$minuteOptions['interval'] = $attributes['interval'];
			unset($attributes['interval']);
		}
		return $this->select(
			$fieldName . ".min", $this->__generateOptions('minute', $minuteOptions),
			$selected, $attributes
		);
	}

/**
 * Selects values for dateTime selects.
 *
 * @param string $select Name of element field. ex. 'day'
 * @param string $fieldName Name of fieldName being generated ex. Model.created
 * @param mixed $selected The current selected value.
 * @param array $attributes Array of attributes, must contain 'empty' key.
 * @return string Currently selected value.
 * @access private
 */
	function __dateTimeSelected($select, $fieldName, $selected, $attributes) {
		if ((empty($selected) || $selected === true) && $value = $this->value($fieldName)) {
			if (is_array($value) && isset($value[$select])) {
				$selected = $value[$select];
			} else {
				if (empty($value)) {
					if (!$attributes['empty']) {
						$selected = 'now';
					}
				} else {
					$selected = $value;
				}
			}
		}
		return $selected;
	}

/**
 * Returns a SELECT element for AM or PM.
 *
 * ### Attributes:
 *
 * - `empty` - If true, the empty select option is shown.  If a string,
 *   that string is displayed as the empty element.
 *
 * @param string $fieldName Prefix name for the SELECT element
 * @param string $selected Option which is selected.
 * @param string $attributes Array of Attributes
 * @param bool $showEmpty Show/Hide an empty option
 * @return string Completed meridian select input
 * @access public
 */
	function meridian($fieldName, $selected = null, $attributes = array()) {
		$attributes += array('empty' => true);
		if ((empty($selected) || $selected === true) && $value = $this->value($fieldName)) {
			if (is_array($value)) {
				extract($value);
				$selected = $meridian;
			} else {
				if (empty($value)) {
					if (!$attribues['empty']) {
						$selected = date('a');
					}
				} else {
					$selected = date('a', strtotime($value));
				}
			}
		}

		if ($selected === false) {
			$selected = null;
		}
		return $this->select(
			$fieldName . ".meridian", $this->__generateOptions('meridian'),
			$selected, $attributes
		);
	}

/**
 * Returns a set of SELECT elements for a full datetime setup: day, month and year, and then time.
 *
 * ### Attributes:
 *
 * - `monthNames` If false, 2 digit numbers will be used instead of text.
 *   If a array, the given array will be used.
 * - `minYear` The lowest year to use in the year select
 * - `maxYear` The maximum year to use in the year select
 * - `interval` The interval for the minutes select. Defaults to 1
 * - `separator` The contents of the string between select elements. Defaults to '-'
 * - `empty` - If true, the empty select option is shown.  If a string,
 *   that string is displayed as the empty element.
 *
 * @param string $fieldName Prefix name for the SELECT element
 * @param string $dateFormat DMY, MDY, YMD.
 * @param string $timeFormat 12, 24.
 * @param string $selected Option which is selected.
 * @param string $attributes array of Attributes
 * @return string Generated set of select boxes for the date and time formats chosen.
 * @access public
 */
	function dateTime($fieldName, $dateFormat = 'DMY', $timeFormat = '12', $selected = null, $attributes = array()) {
		$attributes += array('empty' => true);
		$year = $month = $day = $hour = $min = $meridian = null;

		if (empty($selected)) {
			$selected = $this->value($fieldName);
		}

		if ($selected === null && $attributes['empty'] != true) {
			$selected = time();
		}

		if (!empty($selected)) {
			if (is_array($selected)) {
				extract($selected);
			} else {
				if (is_numeric($selected)) {
					$selected = strftime('%Y-%m-%d %H:%M:%S', $selected);
				}
				$meridian = 'am';
				$pos = strpos($selected, '-');
				if ($pos !== false) {
					$date = explode('-', $selected);
					$days = explode(' ', $date[2]);
					$day = $days[0];
					$month = $date[1];
					$year = $date[0];
				} else {
					$days[1] = $selected;
				}

				if (!empty($timeFormat)) {
					$time = explode(':', $days[1]);
					$check = str_replace(':', '', $days[1]);

					if (($check > 115959) && $timeFormat == '12') {
						$time[0] = $time[0] - 12;
						$meridian = 'pm';
					} elseif ($time[0] == '00' && $timeFormat == '12') {
						$time[0] = 12;
					} elseif ($time[0] > 12) {
						$meridian = 'pm';
					}
					if ($time[0] == 0 && $timeFormat == '12') {
						$time[0] = 12;
					}
					$hour = $time[0];
					$min = $time[1];
				}
			}
		}

		$elements = array('Day','Month','Year','Hour','Minute','Meridian');
		$defaults = array(
			'minYear' => null, 'maxYear' => null, 'separator' => '-',
			'interval' => 1, 'monthNames' => true
		);
		$attributes = array_merge($defaults, (array) $attributes);
		if (isset($attributes['minuteInterval'])) {
			$attributes['interval'] = $attributes['minuteInterval'];
			unset($attributes['minuteInterval']);
		}
		$minYear = $attributes['minYear'];
		$maxYear = $attributes['maxYear'];
		$separator = $attributes['separator'];
		$interval = $attributes['interval'];
		$monthNames = $attributes['monthNames'];
		$attributes = array_diff_key($attributes, $defaults);

		if (isset($attributes['id'])) {
			if (is_string($attributes['id'])) {
				// build out an array version
				foreach ($elements as $element) {
					$selectAttrName = 'select' . $element . 'Attr';
					${$selectAttrName} = $attributes;
					${$selectAttrName}['id'] = $attributes['id'] . $element;
				}
			} elseif (is_array($attributes['id'])) {
				// check for missing ones and build selectAttr for each element
				foreach ($elements as $element) {
					$selectAttrName = 'select' . $element . 'Attr';
					${$selectAttrName} = $attributes;
					${$selectAttrName}['id'] = $attributes['id'][strtolower($element)];
				}
			}
		} else {
			// build the selectAttrName with empty id's to pass
			foreach ($elements as $element) {
				$selectAttrName = 'select' . $element . 'Attr';
				${$selectAttrName} = $attributes;
			}
		}

		$selects = array();
		foreach (preg_split('//', $dateFormat, -1, PREG_SPLIT_NO_EMPTY) as $char) {
			switch ($char) {
				case 'Y':
					$selects[] = $this->year(
						$fieldName, $minYear, $maxYear, $year, $selectYearAttr
					);
				break;
				case 'M':
					$selectMonthAttr['monthNames'] = $monthNames;
					$selects[] = $this->month($fieldName, $month, $selectMonthAttr);
				break;
				case 'D':
					$selects[] = $this->day($fieldName, $day, $selectDayAttr);
				break;
			}
		}
		$opt = implode($separator, $selects);

		if (!empty($interval) && $interval > 1 && !empty($min)) {
			$min = round($min * (1 / $interval)) * $interval;
		}
		$selectMinuteAttr['interval'] = $interval;
		switch ($timeFormat) {
			case '24':
				$opt .= $this->hour($fieldName, true, $hour, $selectHourAttr) . ':' .
				$this->minute($fieldName, $min, $selectMinuteAttr);
			break;
			case '12':
				$opt .= $this->hour($fieldName, false, $hour, $selectHourAttr) . ':' .
				$this->minute($fieldName, $min, $selectMinuteAttr) . ' ' .
				$this->meridian($fieldName, $meridian, $selectMeridianAttr);
			break;
			default:
				$opt .= '';
			break;
		}
		return $opt;
	}

/**
 * Gets the input field name for the current tag
 *
 * @param array $options
 * @param string $key
 * @return array
 * @access protected
 */
	function _name($options = array(), $field = null, $key = 'name') {
		if ($this->requestType == 'get') {
			if ($options === null) {
				$options = array();
			} elseif (is_string($options)) {
				$field = $options;
				$options = 0;
			}

			if (!empty($field)) {
				$this->setEntity($field);
			}

			if (is_array($options) && isset($options[$key])) {
				return $options;
			}
			$name = $this->field();

			if (is_array($options)) {
				$options[$key] = $name;
				return $options;
			} else {
				return $name;
			}
		}
		return parent::_name($options, $field, $key);
	}

/**
 * Returns an array of formatted OPTION/OPTGROUP elements
 * @access private
 * @return array
 */
	function __selectOptions($elements = array(), $selected = null, $parents = array(), $showParents = null, $attributes = array()) {
		$select = array();
		$attributes = array_merge(array('escape' => true, 'style' => null), $attributes);
		$selectedIsEmpty = ($selected === '' || $selected === null);
		$selectedIsArray = is_array($selected);

		foreach ($elements as $name => $title) {
			$htmlOptions = array();
			if (is_array($title) && (!isset($title['name']) || !isset($title['value']))) {
				if (!empty($name)) {
					if ($attributes['style'] === 'checkbox') {
						$select[] = $this->Html->tags['fieldsetend'];
					} else {
						$select[] = $this->Html->tags['optiongroupend'];
					}
					$parents[] = $name;
				}
				$select = array_merge($select, $this->__selectOptions(
					$title, $selected, $parents, $showParents, $attributes
				));

				if (!empty($name)) {
					if ($attributes['style'] === 'checkbox') {
						$select[] = sprintf($this->Html->tags['fieldsetstart'], $name);
					} else {
						$select[] = sprintf($this->Html->tags['optiongroup'], $name, '');
					}
				}
				$name = null;
			} elseif (is_array($title)) {
				$htmlOptions = $title;
				$name = $title['value'];
				$title = $title['name'];
				unset($htmlOptions['name'], $htmlOptions['value']);
			}

			if ($name !== null) {
				if (
					(!$selectedIsArray && !$selectedIsEmpty && (string)$selected == (string)$name) ||
					($selectedIsArray && in_array($name, $selected))
				) {
					if ($attributes['style'] === 'checkbox') {
						$htmlOptions['checked'] = true;
					} else {
						$htmlOptions['selected'] = 'selected';
					}
				}

				if ($showParents || (!in_array($title, $parents))) {
					$title = ($attributes['escape']) ? h($title) : $title;

					if ($attributes['style'] === 'checkbox') {
						$htmlOptions['value'] = $name;

						$tagName = Inflector::camelize(
							$this->model() . '_' . $this->field().'_'.Inflector::underscore($name)
						);
						$htmlOptions['id'] = $tagName;
						$label = array('for' => $tagName);

						if (isset($htmlOptions['checked']) && $htmlOptions['checked'] === true) {
							$label['class'] = 'selected';
						}

						list($name) = array_values($this->_name());

						if (empty($attributes['class'])) {
							$attributes['class'] = 'checkbox';
						}
						$label = $this->label(null, $title, $label);
						$item = sprintf(
							$this->Html->tags['checkboxmultiple'], $name,
							$this->_parseAttributes($htmlOptions)
						);
						$select[] = $this->Html->div($attributes['class'], $item . $label);
					} else {
						$select[] = sprintf(
							$this->Html->tags['selectoption'],
							$name, $this->_parseAttributes($htmlOptions), $title
						);
					}
				}
			}
		}

		return array_reverse($select, true);
	}

/**
 * Generates option lists for common <select /> menus
 * @access private
 */
	function __generateOptions($name, $options = array()) {
		if (!empty($this->options[$name])) {
			return $this->options[$name];
		}
		$data = array();

		switch ($name) {
			case 'minute':
				if (isset($options['interval'])) {
					$interval = $options['interval'];
				} else {
					$interval = 1;
				}
				$i = 0;
				while ($i < 60) {
					$data[sprintf('%02d', $i)] = sprintf('%02d', $i);
					$i += $interval;
				}
			break;
			case 'hour':
				for ($i = 1; $i <= 12; $i++) {
					$data[sprintf('%02d', $i)] = $i;
				}
			break;
			case 'hour24':
				for ($i = 0; $i <= 23; $i++) {
					$data[sprintf('%02d', $i)] = $i;
				}
			break;
			case 'meridian':
				$data = array('am' => 'am', 'pm' => 'pm');
			break;
			case 'day':
				$min = 1;
				$max = 31;

				if (isset($options['min'])) {
					$min = $options['min'];
				}
				if (isset($options['max'])) {
					$max = $options['max'];
				}

				for ($i = $min; $i <= $max; $i++) {
					$data[sprintf('%02d', $i)] = $i;
				}
			break;
			case 'month':
				if ($options['monthNames'] === true) {
					$data['01'] = __('January', true);
					$data['02'] = __('February', true);
					$data['03'] = __('March', true);
					$data['04'] = __('April', true);
					$data['05'] = __('May', true);
					$data['06'] = __('June', true);
					$data['07'] = __('July', true);
					$data['08'] = __('August', true);
					$data['09'] = __('September', true);
					$data['10'] = __('October', true);
					$data['11'] = __('November', true);
					$data['12'] = __('December', true);
				} else if (is_array($options['monthNames'])) {
					$data = $options['monthNames'];
				} else {
					for ($m = 1; $m <= 12; $m++) {
						$data[sprintf("%02s", $m)] = strftime("%m", mktime(1, 1, 1, $m, 1, 1999));
					}
				}
			break;
			case 'year':
				$current = intval(date('Y'));

				if (!isset($options['min'])) {
					$min = $current - 20;
				} else {
					$min = $options['min'];
				}

				if (!isset($options['max'])) {
					$max = $current + 20;
				} else {
					$max = $options['max'];
				}
				if ($min > $max) {
					list($min, $max) = array($max, $min);
				}
				for ($i = $min; $i <= $max; $i++) {
					$data[$i] = $i;
				}
				if ($options['order'] != 'asc') {
					$data = array_reverse($data, true);
				}
			break;
		}
		$this->__options[$name] = $data;
		return $this->__options[$name];
	}

/**
 * Sets field defaults and adds field to form security input hash
 *
 * Options
 *
 *  - `secure` - boolean whether or not the the field should be added to the security fields.
 *
 * @param string $field Name of the field to initialize options for.
 * @param array $options Array of options to append options into.
 * @return array Array of options for the input.
 * @access protected
 */
	function _initInputField($field, $options = array()) {
		if (isset($options['secure'])) {
			$secure = $options['secure'];
			unset($options['secure']);
		} else {
			$secure = (isset($this->params['_Token']) && !empty($this->params['_Token']));
		}
		$result = parent::_initInputField($field, $options);

		if ($secure) {
			$this->__secure();
		}
		return $result;
	}
}

?><|MERGE_RESOLUTION|>--- conflicted
+++ resolved
@@ -765,13 +765,7 @@
 			$options['maxlength'] = array_sum(explode(',', $fieldDef['length']))+1;
 		}
 
-<<<<<<< HEAD
-		$div = true;
-=======
-		$out = '';
->>>>>>> 748ec4ee
 		$divOptions = array();
-
 		$div = $this->_extractOption('div', $options, true);
 		unset($options['div']);
 
