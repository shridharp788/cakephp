--- conflicted
+++ resolved
@@ -232,14 +232,6 @@
 		$template = '%s.droppable({%s});';
 		return $this->_methodTemplate('drop', $template, $options, $callbacks);
 	}
-<<<<<<< HEAD
-/**
- * Slider
- *
- * Requires the Ui.Core and Ui.Slider to be loaded.
- *
- * @param array $options Array of options for the slider element.
-=======
 
 /**
  * Create a Slider element
@@ -247,7 +239,6 @@
  * Requires both Ui.Core and Ui.Slider to be loaded.
  *
  * @param array $options Array of options for the droppable element.
->>>>>>> 005cc1b3
  * @return string Completed Slider script.
  * @see JsHelper::slider() for options list.
  **/
