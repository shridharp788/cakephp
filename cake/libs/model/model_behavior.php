--- conflicted
+++ resolved
@@ -360,12 +360,8 @@
  * @param string $name CamelCased name of the behavior to unload
  * @return void
  */
-<<<<<<< HEAD
 	public function detach($name) {
-=======
-	function detach($name) {
 		list($plugin, $name) = pluginSplit($name);
->>>>>>> 385ceb43
 		if (isset($this->{$name})) {
 			$this->{$name}->cleanup(ClassRegistry::getObject($this->modelName));
 			unset($this->{$name});
