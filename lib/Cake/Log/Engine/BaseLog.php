<?php
/**
 * CakePHP(tm) :  Rapid Development Framework (http://cakephp.org)
 * Copyright (c) Cake Software Foundation, Inc. (http://cakefoundation.org)
 *
 * Licensed under The MIT License
 * For full copyright and license information, please see the LICENSE.txt
 * Redistributions of files must retain the above copyright notice.
 *
 * @copyright     Copyright (c) Cake Software Foundation, Inc. (http://cakefoundation.org)
 * @link          http://www.cakefoundation.org/projects/info/cakephp CakePHP(tm) Project
 * @since         CakePHP(tm) v 2.2
 * @license       MIT License (http://www.opensource.org/licenses/mit-license.php)
 */
namespace Cake\Log\Engine;

use Cake\Log\LogInterface;

/**
 * Base log engine class.
 *
 * @package       Cake.Log.Engine
 */
abstract class BaseLog implements LogInterface {

/**
 * Engine config
 *
 * @var string
 */
	protected $_config = [];

/**
 * __construct method
 *
 * @param array $config Configuration array
 * @return void
 */
	public function __construct(array $config = []) {
		$this->config($config);
	}

/**
 * Sets instance config. When $config is null, returns config array
 *
 * ### Options
 *
 * - `levels` string or array, levels the engine is interested in
 * - `scopes` string or array, scopes the engine is interested in
 *
 * @param array|null $config Either an array of configuration, or null to get
 *    current configuration.
 * @return array Array of configuration options.
 */
<<<<<<< HEAD
	public function config($config = null) {
		if (empty($config)) {
			return $this->_config;
		}
		$config += ['levels' => [], 'scopes' => []];
		$config['scopes'] = (array)$config['scopes'];
		$config['levels'] = (array)$config['levels'];
		if (isset($config['types']) && empty($config['levels'])) {
			$config['levels'] = $config['types'];
=======
	public function config($config = array()) {
		if (!empty($config)) {
			foreach (array('types', 'scopes') as $option) {
				if (isset($config[$option]) && is_string($config[$option])) {
					$config[$option] = array($config[$option]);
				}
			}
			$this->_config = $config;
>>>>>>> d1c88ebf
		}
		$this->_config = $config;
		return $this->_config;
	}

/**
 * Get the levls this logger is interested in.
 *
 * @return array
 */
	public function levels() {
		return isset($this->_config['levels']) ? $this->_config['levels'] : [];
	}

/**
 * Get the scopes this logger is interested in.
 *
 * @return array
 */
	public function scopes() {
		return isset($this->_config['scopes']) ? $this->_config['scopes'] : [];
	}

}<|MERGE_RESOLUTION|>--- conflicted
+++ resolved
@@ -52,7 +52,6 @@
  *    current configuration.
  * @return array Array of configuration options.
  */
-<<<<<<< HEAD
 	public function config($config = null) {
 		if (empty($config)) {
 			return $this->_config;
@@ -61,17 +60,7 @@
 		$config['scopes'] = (array)$config['scopes'];
 		$config['levels'] = (array)$config['levels'];
 		if (isset($config['types']) && empty($config['levels'])) {
-			$config['levels'] = $config['types'];
-=======
-	public function config($config = array()) {
-		if (!empty($config)) {
-			foreach (array('types', 'scopes') as $option) {
-				if (isset($config[$option]) && is_string($config[$option])) {
-					$config[$option] = array($config[$option]);
-				}
-			}
-			$this->_config = $config;
->>>>>>> d1c88ebf
+			$config['levels'] = (array)$config['types'];
 		}
 		$this->_config = $config;
 		return $this->_config;
