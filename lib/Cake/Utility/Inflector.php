<?php
/**
 * CakePHP(tm) : Rapid Development Framework (http://cakephp.org)
 * Copyright (c) Cake Software Foundation, Inc. (http://cakefoundation.org)
 *
 * Licensed under The MIT License
 * For full copyright and license information, please see the LICENSE.txt
 * Redistributions of files must retain the above copyright notice.
 *
 * @copyright     Copyright (c) Cake Software Foundation, Inc. (http://cakefoundation.org)
 * @link          http://cakephp.org CakePHP(tm) Project
 * @package       Cake.Utility
 * @since         CakePHP(tm) v 0.2.9
 * @license       http://www.opensource.org/licenses/mit-license.php MIT License
 */
namespace Cake\Utility;

/**
 * Pluralize and singularize English words.
 *
 * Inflector pluralizes and singularizes English nouns.
 * Used by Cake's naming conventions throughout the framework.
 *
 * @package       Cake.Utility
 * @link          http://book.cakephp.org/2.0/en/core-utility-libraries/inflector.html
 */
class Inflector {

/**
 * Plural inflector rules
 *
 * @var array
 */
	protected static $_plural = array(
		'rules' => array(
			'/(s)tatus$/i' => '\1\2tatuses',
			'/(quiz)$/i' => '\1zes',
			'/^(ox)$/i' => '\1\2en',
			'/([m|l])ouse$/i' => '\1ice',
			'/(matr|vert|ind)(ix|ex)$/i' => '\1ices',
			'/(x|ch|ss|sh)$/i' => '\1es',
			'/([^aeiouy]|qu)y$/i' => '\1ies',
			'/(hive)$/i' => '\1s',
			'/(?:([^f])fe|([lr])f)$/i' => '\1\2ves',
			'/sis$/i' => 'ses',
			'/([ti])um$/i' => '\1a',
			'/(p)erson$/i' => '\1eople',
			'/(m)an$/i' => '\1en',
			'/(c)hild$/i' => '\1hildren',
			'/(buffal|tomat)o$/i' => '\1\2oes',
			'/(alumn|bacill|cact|foc|fung|nucle|radi|stimul|syllab|termin|vir)us$/i' => '\1i',
			'/us$/i' => 'uses',
			'/(alias)$/i' => '\1es',
			'/(ax|cris|test)is$/i' => '\1es',
			'/s$/' => 's',
			'/^$/' => '',
			'/$/' => 's',
		),
		'uninflected' => array(
			'.*[nrlm]ese', '.*deer', '.*fish', '.*measles', '.*ois', '.*pox', '.*sheep', 'people'
		),
		'irregular' => array(
			'atlas' => 'atlases',
			'beef' => 'beefs',
			'brother' => 'brothers',
			'cafe' => 'cafes',
			'child' => 'children',
			'cookie' => 'cookies',
			'corpus' => 'corpuses',
			'cow' => 'cows',
			'ganglion' => 'ganglions',
			'genie' => 'genies',
			'genus' => 'genera',
			'graffito' => 'graffiti',
			'hoof' => 'hoofs',
			'loaf' => 'loaves',
			'man' => 'men',
			'money' => 'monies',
			'mongoose' => 'mongooses',
			'move' => 'moves',
			'mythos' => 'mythoi',
			'niche' => 'niches',
			'numen' => 'numina',
			'occiput' => 'occiputs',
			'octopus' => 'octopuses',
			'opus' => 'opuses',
			'ox' => 'oxen',
			'penis' => 'penises',
			'person' => 'people',
			'sex' => 'sexes',
			'soliloquy' => 'soliloquies',
			'testis' => 'testes',
			'trilby' => 'trilbys',
			'turf' => 'turfs'
		)
	);

/**
 * Singular inflector rules
 *
 * @var array
 */
	protected static $_singular = array(
		'rules' => array(
			'/(s)tatuses$/i' => '\1\2tatus',
			'/^(.*)(menu)s$/i' => '\1\2',
			'/(quiz)zes$/i' => '\\1',
			'/(matr)ices$/i' => '\1ix',
			'/(vert|ind)ices$/i' => '\1ex',
			'/^(ox)en/i' => '\1',
			'/(alias)(es)*$/i' => '\1',
			'/(alumn|bacill|cact|foc|fung|nucle|radi|stimul|syllab|termin|viri?)i$/i' => '\1us',
			'/([ftw]ax)es/i' => '\1',
			'/(cris|ax|test)es$/i' => '\1is',
			'/(shoe|slave)s$/i' => '\1',
			'/(o)es$/i' => '\1',
			'/ouses$/' => 'ouse',
			'/([^a])uses$/' => '\1us',
			'/([m|l])ice$/i' => '\1ouse',
			'/(x|ch|ss|sh)es$/i' => '\1',
			'/(m)ovies$/i' => '\1\2ovie',
			'/(s)eries$/i' => '\1\2eries',
			'/([^aeiouy]|qu)ies$/i' => '\1y',
			'/([lr])ves$/i' => '\1f',
			'/(tive)s$/i' => '\1',
			'/(hive)s$/i' => '\1',
			'/(drive)s$/i' => '\1',
			'/([^fo])ves$/i' => '\1fe',
			'/(^analy)ses$/i' => '\1sis',
			'/(analy|diagno|^ba|(p)arenthe|(p)rogno|(s)ynop|(t)he)ses$/i' => '\1\2sis',
			'/([ti])a$/i' => '\1um',
			'/(p)eople$/i' => '\1\2erson',
			'/(m)en$/i' => '\1an',
			'/(c)hildren$/i' => '\1\2hild',
			'/(n)ews$/i' => '\1\2ews',
			'/eaus$/' => 'eau',
			'/^(.*us)$/' => '\\1',
			'/s$/i' => ''
		),
		'uninflected' => array(
			'.*[nrlm]ese', '.*deer', '.*fish', '.*measles', '.*ois', '.*pox', '.*sheep', '.*ss'
		),
		'irregular' => array(
			'foes' => 'foe',
			'waves' => 'wave',
			'curves' => 'curve'
		)
	);

/**
 * Words that should not be inflected
 *
 * @var array
 */
	protected static $_uninflected = array(
		'Amoyese', 'bison', 'Borghese', 'bream', 'breeches', 'britches', 'buffalo', 'cantus',
		'carp', 'chassis', 'clippers', 'cod', 'coitus', 'Congoese', 'contretemps', 'corps',
		'debris', 'diabetes', 'djinn', 'eland', 'elk', 'equipment', 'Faroese', 'flounder',
		'Foochowese', 'gallows', 'Genevese', 'Genoese', 'Gilbertese', 'graffiti',
		'headquarters', 'herpes', 'hijinks', 'Hottentotese', 'information', 'innings',
		'jackanapes', 'Kiplingese', 'Kongoese', 'Lucchese', 'mackerel', 'Maltese', '.*?media',
		'mews', 'moose', 'mumps', 'Nankingese', 'news', 'nexus', 'Niasese',
		'Pekingese', 'Piedmontese', 'pincers', 'Pistoiese', 'pliers', 'Portuguese',
		'proceedings', 'rabies', 'rice', 'rhinoceros', 'salmon', 'Sarawakese', 'scissors',
		'sea[- ]bass', 'series', 'Shavese', 'shears', 'siemens', 'species', 'swine', 'testes',
		'trousers', 'trout', 'tuna', 'Vermontese', 'Wenchowese', 'whiting', 'wildebeest',
		'Yengeese'
	);

/**
 * Default map of accented and special characters to ASCII characters
 *
 * @var array
 */
	protected static $_transliteration = array(
		'/ä|æ|ǽ/' => 'ae',
		'/ö|œ/' => 'oe',
		'/ü/' => 'ue',
		'/Ä/' => 'Ae',
		'/Ü/' => 'Ue',
		'/Ö/' => 'Oe',
		'/À|Á|Â|Ã|Å|Ǻ|Ā|Ă|Ą|Ǎ/' => 'A',
		'/à|á|â|ã|å|ǻ|ā|ă|ą|ǎ|ª/' => 'a',
		'/Ç|Ć|Ĉ|Ċ|Č/' => 'C',
		'/ç|ć|ĉ|ċ|č/' => 'c',
		'/Ð|Ď|Đ/' => 'D',
		'/ð|ď|đ/' => 'd',
		'/È|É|Ê|Ë|Ē|Ĕ|Ė|Ę|Ě/' => 'E',
		'/è|é|ê|ë|ē|ĕ|ė|ę|ě/' => 'e',
		'/Ĝ|Ğ|Ġ|Ģ/' => 'G',
		'/ĝ|ğ|ġ|ģ/' => 'g',
		'/Ĥ|Ħ/' => 'H',
		'/ĥ|ħ/' => 'h',
		'/Ì|Í|Î|Ï|Ĩ|Ī|Ĭ|Ǐ|Į|İ/' => 'I',
		'/ì|í|î|ï|ĩ|ī|ĭ|ǐ|į|ı/' => 'i',
		'/Ĵ/' => 'J',
		'/ĵ/' => 'j',
		'/Ķ/' => 'K',
		'/ķ/' => 'k',
		'/Ĺ|Ļ|Ľ|Ŀ|Ł/' => 'L',
		'/ĺ|ļ|ľ|ŀ|ł/' => 'l',
		'/Ñ|Ń|Ņ|Ň/' => 'N',
		'/ñ|ń|ņ|ň|ŉ/' => 'n',
		'/Ò|Ó|Ô|Õ|Ō|Ŏ|Ǒ|Ő|Ơ|Ø|Ǿ/' => 'O',
		'/ò|ó|ô|õ|ō|ŏ|ǒ|ő|ơ|ø|ǿ|º/' => 'o',
		'/Ŕ|Ŗ|Ř/' => 'R',
		'/ŕ|ŗ|ř/' => 'r',
		'/Ś|Ŝ|Ş|Ș|Š/' => 'S',
		'/ś|ŝ|ş|ș|š|ſ/' => 's',
		'/Ţ|Ț|Ť|Ŧ/' => 'T',
		'/ţ|ț|ť|ŧ/' => 't',
		'/Ù|Ú|Û|Ũ|Ū|Ŭ|Ů|Ű|Ų|Ư|Ǔ|Ǖ|Ǘ|Ǚ|Ǜ/' => 'U',
		'/ù|ú|û|ũ|ū|ŭ|ů|ű|ų|ư|ǔ|ǖ|ǘ|ǚ|ǜ/' => 'u',
		'/Ý|Ÿ|Ŷ/' => 'Y',
		'/ý|ÿ|ŷ/' => 'y',
		'/Ŵ/' => 'W',
		'/ŵ/' => 'w',
		'/Ź|Ż|Ž/' => 'Z',
		'/ź|ż|ž/' => 'z',
		'/Æ|Ǽ/' => 'AE',
		'/ß/' => 'ss',
		'/Ĳ/' => 'IJ',
		'/ĳ/' => 'ij',
		'/Œ/' => 'OE',
		'/ƒ/' => 'f'
	);

/**
 * Method cache array.
 *
 * @var array
 */
	protected static $_cache = array();

/**
 * The initial state of Inflector so reset() works.
 *
 * @var array
 */
	protected static $_initialState = array();

/**
 * Cache inflected values, and return if already available
 *
 * @param string $type Inflection type
 * @param string $key Original value
 * @param string $value Inflected value
 * @return string Inflected value, from cache
 */
	protected static function _cache($type, $key, $value = false) {
		$key = '_' . $key;
		$type = '_' . $type;
		if ($value !== false) {
			static::$_cache[$type][$key] = $value;
			return $value;
		}
		if (!isset(static::$_cache[$type][$key])) {
			return false;
		}
		return static::$_cache[$type][$key];
	}

/**
 * Clears Inflectors inflected value caches. And resets the inflection
 * rules to the initial values.
 *
 * @return void
 */
	public static function reset() {
		if (empty(static::$_initialState)) {
			static::$_initialState = get_class_vars(__CLASS__);
			return;
		}
		foreach (static::$_initialState as $key => $val) {
			if ($key !== '_initialState') {
				static::${$key} = $val;
			}
		}
	}

/**
 * Adds custom inflection $rules, of either 'plural', 'singular' or 'transliteration' $type.
 *
 * ### Usage:
 *
 * {{{
 * Inflector::rules('plural', array('/^(inflect)or$/i' => '\1ables'));
 * Inflector::rules('plural', array(
 *     'rules' => array('/^(inflect)ors$/i' => '\1ables'),
 *     'uninflected' => array('dontinflectme'),
 *     'irregular' => array('red' => 'redlings')
 * ));
 * Inflector::rules('transliteration', array('/å/' => 'aa'));
 * }}}
 *
 * @param string $type The type of inflection, either 'plural', 'singular' or 'transliteration'
 * @param array $rules Array of rules to be added.
 * @param boolean $reset If true, will unset default inflections for all
 *        new rules that are being defined in $rules.
 * @return void
 */
	public static function rules($type, $rules, $reset = false) {
		$var = '_' . $type;

		switch ($type) {
			case 'transliteration':
				if ($reset) {
					static::$_transliteration = $rules;
				} else {
					static::$_transliteration = $rules + static::$_transliteration;
				}
				break;

			default:
				foreach ($rules as $rule => $pattern) {
					if (is_array($pattern)) {
						if ($reset) {
							static::${$var}[$rule] = $pattern;
						} else {
							if ($rule === 'uninflected') {
								static::${$var}[$rule] = array_merge($pattern, static::${$var}[$rule]);
							} else {
								static::${$var}[$rule] = $pattern + static::${$var}[$rule];
							}
						}
						unset($rules[$rule], static::${$var}['cache' . ucfirst($rule)]);
						if (isset(static::${$var}['merged'][$rule])) {
							unset(static::${$var}['merged'][$rule]);
						}
						if ($type === 'plural') {
							static::$_cache['pluralize'] = static::$_cache['tableize'] = array();
						} elseif ($type === 'singular') {
							static::$_cache['singularize'] = array();
						}
					}
				}
<<<<<<< HEAD
				static::${$var}['rules'] = $rules + static::${$var}['rules'];
			break;
=======
				self::${$var}['rules'] = $rules + self::${$var}['rules'];
>>>>>>> 4ded2695
		}
	}

/**
 * Return $word in plural form.
 *
 * @param string $word Word in singular
 * @return string Word in plural
 * @link http://book.cakephp.org/2.0/en/core-utility-libraries/inflector.html#Inflector::pluralize
 */
	public static function pluralize($word) {
		if (isset(static::$_cache['pluralize'][$word])) {
			return static::$_cache['pluralize'][$word];
		}

		if (!isset(static::$_plural['merged']['irregular'])) {
			static::$_plural['merged']['irregular'] = static::$_plural['irregular'];
		}

		if (!isset(static::$_plural['merged']['uninflected'])) {
			static::$_plural['merged']['uninflected'] = array_merge(static::$_plural['uninflected'], static::$_uninflected);
		}

		if (!isset(static::$_plural['cacheUninflected']) || !isset(static::$_plural['cacheIrregular'])) {
			static::$_plural['cacheUninflected'] = '(?:' . implode('|', static::$_plural['merged']['uninflected']) . ')';
			static::$_plural['cacheIrregular'] = '(?:' . implode('|', array_keys(static::$_plural['merged']['irregular'])) . ')';
		}

		if (preg_match('/(.*)\\b(' . static::$_plural['cacheIrregular'] . ')$/i', $word, $regs)) {
			static::$_cache['pluralize'][$word] = $regs[1] . substr($word, 0, 1) . substr(static::$_plural['merged']['irregular'][strtolower($regs[2])], 1);
			return static::$_cache['pluralize'][$word];
		}

		if (preg_match('/^(' . static::$_plural['cacheUninflected'] . ')$/i', $word, $regs)) {
			static::$_cache['pluralize'][$word] = $word;
			return $word;
		}

		foreach (static::$_plural['rules'] as $rule => $replacement) {
			if (preg_match($rule, $word)) {
				static::$_cache['pluralize'][$word] = preg_replace($rule, $replacement, $word);
				return static::$_cache['pluralize'][$word];
			}
		}
	}

/**
 * Return $word in singular form.
 *
 * @param string $word Word in plural
 * @return string Word in singular
 * @link http://book.cakephp.org/2.0/en/core-utility-libraries/inflector.html#Inflector::singularize
 */
	public static function singularize($word) {
		if (isset(static::$_cache['singularize'][$word])) {
			return static::$_cache['singularize'][$word];
		}

		if (!isset(static::$_singular['merged']['uninflected'])) {
			static::$_singular['merged']['uninflected'] = array_merge(
				static::$_singular['uninflected'],
				static::$_uninflected
			);
		}

		if (!isset(static::$_singular['merged']['irregular'])) {
			static::$_singular['merged']['irregular'] = array_merge(
				static::$_singular['irregular'],
				array_flip(static::$_plural['irregular'])
			);
		}

		if (!isset(static::$_singular['cacheUninflected']) || !isset(static::$_singular['cacheIrregular'])) {
			static::$_singular['cacheUninflected'] = '(?:' . implode('|', static::$_singular['merged']['uninflected']) . ')';
			static::$_singular['cacheIrregular'] = '(?:' . implode('|', array_keys(static::$_singular['merged']['irregular'])) . ')';
		}

		if (preg_match('/(.*)\\b(' . static::$_singular['cacheIrregular'] . ')$/i', $word, $regs)) {
			static::$_cache['singularize'][$word] = $regs[1] . substr($word, 0, 1) . substr(static::$_singular['merged']['irregular'][strtolower($regs[2])], 1);
			return static::$_cache['singularize'][$word];
		}

		if (preg_match('/^(' . static::$_singular['cacheUninflected'] . ')$/i', $word, $regs)) {
			static::$_cache['singularize'][$word] = $word;
			return $word;
		}

		foreach (static::$_singular['rules'] as $rule => $replacement) {
			if (preg_match($rule, $word)) {
				static::$_cache['singularize'][$word] = preg_replace($rule, $replacement, $word);
				return static::$_cache['singularize'][$word];
			}
		}
		static::$_cache['singularize'][$word] = $word;
		return $word;
	}

/**
 * Returns the given lower_case_and_underscored_word as a CamelCased word.
 *
 * @param string $lowerCaseAndUnderscoredWord Word to camelize
 * @return string Camelized word. LikeThis.
 * @link http://book.cakephp.org/2.0/en/core-utility-libraries/inflector.html#Inflector::camelize
 */
	public static function camelize($lowerCaseAndUnderscoredWord) {
		if (!($result = static::_cache(__FUNCTION__, $lowerCaseAndUnderscoredWord))) {
			$result = str_replace(' ', '', Inflector::humanize($lowerCaseAndUnderscoredWord));
			static::_cache(__FUNCTION__, $lowerCaseAndUnderscoredWord, $result);
		}
		return $result;
	}

/**
 * Returns the given camelCasedWord as an underscored_word.
 *
 * @param string $camelCasedWord Camel-cased word to be "underscorized"
 * @return string Underscore-syntaxed version of the $camelCasedWord
 * @link http://book.cakephp.org/2.0/en/core-utility-libraries/inflector.html#Inflector::underscore
 */
	public static function underscore($camelCasedWord) {
		if (!($result = static::_cache(__FUNCTION__, $camelCasedWord))) {
			$result = strtolower(preg_replace('/(?<=\\w)([A-Z])/', '_\\1', $camelCasedWord));
			static::_cache(__FUNCTION__, $camelCasedWord, $result);
		}
		return $result;
	}

/**
 * Returns the given underscored_word_group as a Human Readable Word Group.
 * (Underscores are replaced by spaces and capitalized following words.)
 *
 * @param string $lowerCaseAndUnderscoredWord String to be made more readable
 * @return string Human-readable string
 * @link http://book.cakephp.org/2.0/en/core-utility-libraries/inflector.html#Inflector::humanize
 */
	public static function humanize($lowerCaseAndUnderscoredWord) {
		if (!($result = static::_cache(__FUNCTION__, $lowerCaseAndUnderscoredWord))) {
			$result = ucwords(str_replace('_', ' ', $lowerCaseAndUnderscoredWord));
			static::_cache(__FUNCTION__, $lowerCaseAndUnderscoredWord, $result);
		}
		return $result;
	}

/**
 * Returns corresponding table name for given model $className. ("people" for the model class "Person").
 *
 * @param string $className Name of class to get database table name for
 * @return string Name of the database table for given class
 * @link http://book.cakephp.org/2.0/en/core-utility-libraries/inflector.html#Inflector::tableize
 */
	public static function tableize($className) {
		if (!($result = static::_cache(__FUNCTION__, $className))) {
			$result = Inflector::pluralize(Inflector::underscore($className));
			static::_cache(__FUNCTION__, $className, $result);
		}
		return $result;
	}

/**
 * Returns Cake model class name ("Person" for the database table "people".) for given database table.
 *
 * @param string $tableName Name of database table to get class name for
 * @return string Class name
 * @link http://book.cakephp.org/2.0/en/core-utility-libraries/inflector.html#Inflector::classify
 */
	public static function classify($tableName) {
		if (!($result = static::_cache(__FUNCTION__, $tableName))) {
			$result = Inflector::camelize(Inflector::singularize($tableName));
			static::_cache(__FUNCTION__, $tableName, $result);
		}
		return $result;
	}

/**
 * Returns camelBacked version of an underscored string.
 *
 * @param string $string
 * @return string in variable form
 * @link http://book.cakephp.org/2.0/en/core-utility-libraries/inflector.html#Inflector::variable
 */
	public static function variable($string) {
		if (!($result = static::_cache(__FUNCTION__, $string))) {
			$camelized = Inflector::camelize(Inflector::underscore($string));
			$replace = strtolower(substr($camelized, 0, 1));
			$result = preg_replace('/\\w/', $replace, $camelized, 1);
			static::_cache(__FUNCTION__, $string, $result);
		}
		return $result;
	}

/**
 * Returns a string with all spaces converted to underscores (by default), accented
 * characters converted to non-accented characters, and non word characters removed.
 *
 * @param string $string the string you want to slug
 * @param string $replacement will replace keys in map
 * @return string
 * @link http://book.cakephp.org/2.0/en/core-utility-libraries/inflector.html#Inflector::slug
 */
	public static function slug($string, $replacement = '_') {
		$quotedReplacement = preg_quote($replacement, '/');

		$merge = array(
			'/[^\s\p{Ll}\p{Lm}\p{Lo}\p{Lt}\p{Lu}\p{Nd}]/mu' => ' ',
			'/\\s+/' => $replacement,
			sprintf('/^[%s]+|[%s]+$/', $quotedReplacement, $quotedReplacement) => '',
		);

		$map = static::$_transliteration + $merge;
		return preg_replace(array_keys($map), array_values($map), $string);
	}

}

// Store the initial state
Inflector::reset();<|MERGE_RESOLUTION|>--- conflicted
+++ resolved
@@ -334,12 +334,7 @@
 						}
 					}
 				}
-<<<<<<< HEAD
 				static::${$var}['rules'] = $rules + static::${$var}['rules'];
-			break;
-=======
-				self::${$var}['rules'] = $rules + self::${$var}['rules'];
->>>>>>> 4ded2695
 		}
 	}
 
