<?php
/**
 * PHP Version 5.x
 *
 * CakePHP(tm) : Rapid Development Framework (http://cakephp.org)
 * Copyright (c) Cake Software Foundation, Inc. (http://cakefoundation.org)
 *
 * Licensed under The MIT License
 * For full copyright and license information, please see the LICENSE.txt
 * Redistributions of files must retain the above copyright notice.
 *
 * @copyright     Copyright (c) Cake Software Foundation, Inc. (http://cakefoundation.org)
 * @link          http://cakephp.org CakePHP(tm) Project
 * @since         CakePHP(tm) v 1.2.0.3830
 * @license       MIT License (http://www.opensource.org/licenses/mit-license.php)
 */
namespace Cake\Utility;

<<<<<<< HEAD
use Cake\Core\App;
use Cake\Error\Exception;
=======
App::uses('Multibyte', 'I18n');
App::uses('File', 'Utility');
App::uses('CakeNumber', 'Utility');

// Load multibyte if the extension is missing.
if (!function_exists('mb_strlen')) {
	class_exists('Multibyte');
}
>>>>>>> a10275fb

/**
 * Validation Class. Used for validation of model data
 *
 * Offers different validation methods.
 *
 * @package       Cake.Utility
 */
class Validation {

/**
 * Some complex patterns needed in multiple places
 *
 * @var array
 */
	protected static $_pattern = array(
		'hostname' => '(?:[_a-z0-9][-_a-z0-9]*\.)*(?:[a-z0-9][-a-z0-9]{0,62})\.(?:(?:[a-z]{2}\.)?[a-z]{2,})'
	);

/**
 * Holds an array of errors messages set in this class.
 * These are used for debugging purposes
 *
 * @var array
 */
	public static $errors = array();

/**
 * Checks that a string contains something other than whitespace
 *
 * Returns true if string contains something other than whitespace
 *
 * $check can be passed as an array:
 * array('check' => 'valueToCheck');
 *
 * @param string|array $check Value to check
 * @return boolean Success
 */
	public static function notEmpty($check) {
		if (is_array($check)) {
			extract(static::_defaults($check));
		}

		if (empty($check) && $check != '0') {
			return false;
		}
		return static::_check($check, '/[^\s]+/m');
	}

/**
 * Checks that a string contains only integer or letters
 *
 * Returns true if string contains only integer or letters
 *
 * $check can be passed as an array:
 * array('check' => 'valueToCheck');
 *
 * @param string|array $check Value to check
 * @return boolean Success
 */
	public static function alphaNumeric($check) {
		if (is_array($check)) {
			extract(static::_defaults($check));
		}

		if (empty($check) && $check != '0') {
			return false;
		}
		return self::_check($check, '/^[\p{Ll}\p{Lm}\p{Lo}\p{Lt}\p{Lu}\p{Nd}]+$/Du');
	}

/**
 * Checks that a string length is within s specified range.
 * Spaces are included in the character count.
 * Returns true is string matches value min, max, or between min and max,
 *
 * @param string $check Value to check for length
 * @param integer $min Minimum value in range (inclusive)
 * @param integer $max Maximum value in range (inclusive)
 * @return boolean Success
 */
	public static function between($check, $min, $max) {
		$length = mb_strlen($check);
		return ($length >= $min && $length <= $max);
	}

/**
 * Returns true if field is left blank -OR- only whitespace characters are present in its value
 * Whitespace characters include Space, Tab, Carriage Return, Newline
 *
 * $check can be passed as an array:
 * array('check' => 'valueToCheck');
 *
 * @param string|array $check Value to check
 * @return boolean Success
 */
	public static function blank($check) {
		if (is_array($check)) {
			extract(static::_defaults($check));
		}
		return !static::_check($check, '/[^\\s]/');
	}

/**
 * Validation of credit card numbers.
 * Returns true if $check is in the proper credit card format.
 *
 * @param string|array $check credit card number to validate
 * @param string|array $type 'all' may be passed as a sting, defaults to fast which checks format of most major credit cards
 *    if an array is used only the values of the array are checked.
 *    Example: array('amex', 'bankcard', 'maestro')
 * @param boolean $deep set to true this will check the Luhn algorithm of the credit card.
 * @param string $regex A custom regex can also be passed, this will be used instead of the defined regex values
 * @return boolean Success
 * @see Validation::luhn()
 */
	public static function cc($check, $type = 'fast', $deep = false, $regex = null) {
		if (is_array($check)) {
			extract(static::_defaults($check));
		}

		$check = str_replace(array('-', ' '), '', $check);
		if (mb_strlen($check) < 13) {
			return false;
		}

		if (!is_null($regex)) {
			if (static::_check($check, $regex)) {
				return static::luhn($check, $deep);
			}
		}
		$cards = array(
			'all' => array(
				'amex'		=> '/^3[4|7]\\d{13}$/',
				'bankcard'	=> '/^56(10\\d\\d|022[1-5])\\d{10}$/',
				'diners'	=> '/^(?:3(0[0-5]|[68]\\d)\\d{11})|(?:5[1-5]\\d{14})$/',
				'disc'		=> '/^(?:6011|650\\d)\\d{12}$/',
				'electron'	=> '/^(?:417500|4917\\d{2}|4913\\d{2})\\d{10}$/',
				'enroute'	=> '/^2(?:014|149)\\d{11}$/',
				'jcb'		=> '/^(3\\d{4}|2100|1800)\\d{11}$/',
				'maestro'	=> '/^(?:5020|6\\d{3})\\d{12}$/',
				'mc'		=> '/^5[1-5]\\d{14}$/',
				'solo'		=> '/^(6334[5-9][0-9]|6767[0-9]{2})\\d{10}(\\d{2,3})?$/',
				'switch'	=> '/^(?:49(03(0[2-9]|3[5-9])|11(0[1-2]|7[4-9]|8[1-2])|36[0-9]{2})\\d{10}(\\d{2,3})?)|(?:564182\\d{10}(\\d{2,3})?)|(6(3(33[0-4][0-9])|759[0-9]{2})\\d{10}(\\d{2,3})?)$/',
				'visa'		=> '/^4\\d{12}(\\d{3})?$/',
				'voyager'	=> '/^8699[0-9]{11}$/'
			),
			'fast' => '/^(?:4[0-9]{12}(?:[0-9]{3})?|5[1-5][0-9]{14}|6011[0-9]{12}|3(?:0[0-5]|[68][0-9])[0-9]{11}|3[47][0-9]{13})$/'
		);

		if (is_array($type)) {
			foreach ($type as $value) {
				$regex = $cards['all'][strtolower($value)];

				if (static::_check($check, $regex)) {
					return static::luhn($check, $deep);
				}
			}
		} elseif ($type === 'all') {
			foreach ($cards['all'] as $value) {
				$regex = $value;

				if (static::_check($check, $regex)) {
					return static::luhn($check, $deep);
				}
			}
		} else {
			$regex = $cards['fast'];

			if (static::_check($check, $regex)) {
				return static::luhn($check, $deep);
			}
		}
		return false;
	}

/**
 * Used to compare 2 numeric values.
 *
 * @param string|array $check1 if string is passed for a string must also be passed for $check2
 *    used as an array it must be passed as array('check1' => value, 'operator' => 'value', 'check2' -> value)
 * @param string $operator Can be either a word or operand
 *    is greater >, is less <, greater or equal >=
 *    less or equal <=, is less <, equal to ==, not equal !=
 * @param integer $check2 only needed if $check1 is a string
 * @return boolean Success
 */
	public static function comparison($check1, $operator = null, $check2 = null) {
		if (is_array($check1)) {
			extract($check1, EXTR_OVERWRITE);
		}
		$operator = str_replace(array(' ', "\t", "\n", "\r", "\0", "\x0B"), '', strtolower($operator));

		switch ($operator) {
			case 'isgreater':
			case '>':
				if ($check1 > $check2) {
					return true;
				}
				break;
			case 'isless':
			case '<':
				if ($check1 < $check2) {
					return true;
				}
				break;
			case 'greaterorequal':
			case '>=':
				if ($check1 >= $check2) {
					return true;
				}
				break;
			case 'lessorequal':
			case '<=':
				if ($check1 <= $check2) {
					return true;
				}
				break;
			case 'equalto':
			case '==':
				if ($check1 == $check2) {
					return true;
				}
				break;
			case 'notequal':
			case '!=':
				if ($check1 != $check2) {
					return true;
				}
				break;
			default:
				static::$errors[] = __d('cake_dev', 'You must define the $operator parameter for Validation::comparison()');
				break;
		}
		return false;
	}

/**
 * Used when a custom regular expression is needed.
 *
 * @param string|array $check When used as a string, $regex must also be a valid regular expression.
 *								As and array: array('check' => value, 'regex' => 'valid regular expression')
 * @param string $regex If $check is passed as a string, $regex must also be set to valid regular expression
 * @return boolean Success
 */
	public static function custom($check, $regex = null) {
		if (is_array($check)) {
			extract(static::_defaults($check));
		}
		if ($regex === null) {
			static::$errors[] = __d('cake_dev', 'You must define a regular expression for Validation::custom()');
			return false;
		}
		return static::_check($check, $regex);
	}

/**
 * Date validation, determines if the string passed is a valid date.
 * keys that expect full month, day and year will validate leap years
 *
 * @param string $check a valid date string
 * @param string|array $format Use a string or an array of the keys below. Arrays should be passed as array('dmy', 'mdy', etc)
 * 	      Keys: dmy 27-12-2006 or 27-12-06 separators can be a space, period, dash, forward slash
 * 	            mdy 12-27-2006 or 12-27-06 separators can be a space, period, dash, forward slash
 * 	            ymd 2006-12-27 or 06-12-27 separators can be a space, period, dash, forward slash
 * 	            dMy 27 December 2006 or 27 Dec 2006
 * 	            Mdy December 27, 2006 or Dec 27, 2006 comma is optional
 * 	            My December 2006 or Dec 2006
 * 	            my 12/2006 separators can be a space, period, dash, forward slash
 * 	            ym 2006/12 separators can be a space, period, dash, forward slash
 * 	            y 2006 just the year without any separators
 * @param string $regex If a custom regular expression is used this is the only validation that will occur.
 * @return boolean Success
 */
	public static function date($check, $format = 'ymd', $regex = null) {
		if (!is_null($regex)) {
			return static::_check($check, $regex);
		}

		$regex['dmy'] = '%^(?:(?:31(\\/|-|\\.|\\x20)(?:0?[13578]|1[02]))\\1|(?:(?:29|30)(\\/|-|\\.|\\x20)(?:0?[1,3-9]|1[0-2])\\2))(?:(?:1[6-9]|[2-9]\\d)?\\d{2})$|^(?:29(\\/|-|\\.|\\x20)0?2\\3(?:(?:(?:1[6-9]|[2-9]\\d)?(?:0[48]|[2468][048]|[13579][26])|(?:(?:16|[2468][048]|[3579][26])00))))$|^(?:0?[1-9]|1\\d|2[0-8])(\\/|-|\\.|\\x20)(?:(?:0?[1-9])|(?:1[0-2]))\\4(?:(?:1[6-9]|[2-9]\\d)?\\d{2})$%';
		$regex['mdy'] = '%^(?:(?:(?:0?[13578]|1[02])(\\/|-|\\.|\\x20)31)\\1|(?:(?:0?[13-9]|1[0-2])(\\/|-|\\.|\\x20)(?:29|30)\\2))(?:(?:1[6-9]|[2-9]\\d)?\\d{2})$|^(?:0?2(\\/|-|\\.|\\x20)29\\3(?:(?:(?:1[6-9]|[2-9]\\d)?(?:0[48]|[2468][048]|[13579][26])|(?:(?:16|[2468][048]|[3579][26])00))))$|^(?:(?:0?[1-9])|(?:1[0-2]))(\\/|-|\\.|\\x20)(?:0?[1-9]|1\\d|2[0-8])\\4(?:(?:1[6-9]|[2-9]\\d)?\\d{2})$%';
		$regex['ymd'] = '%^(?:(?:(?:(?:(?:1[6-9]|[2-9]\\d)?(?:0[48]|[2468][048]|[13579][26])|(?:(?:16|[2468][048]|[3579][26])00)))(\\/|-|\\.|\\x20)(?:0?2\\1(?:29)))|(?:(?:(?:1[6-9]|[2-9]\\d)?\\d{2})(\\/|-|\\.|\\x20)(?:(?:(?:0?[13578]|1[02])\\2(?:31))|(?:(?:0?[1,3-9]|1[0-2])\\2(29|30))|(?:(?:0?[1-9])|(?:1[0-2]))\\2(?:0?[1-9]|1\\d|2[0-8]))))$%';
		$regex['dMy'] = '/^((31(?!\\ (Feb(ruary)?|Apr(il)?|June?|(Sep(?=\\b|t)t?|Nov)(ember)?)))|((30|29)(?!\\ Feb(ruary)?))|(29(?=\\ Feb(ruary)?\\ (((1[6-9]|[2-9]\\d)(0[48]|[2468][048]|[13579][26])|((16|[2468][048]|[3579][26])00)))))|(0?[1-9])|1\\d|2[0-8])\\ (Jan(uary)?|Feb(ruary)?|Ma(r(ch)?|y)|Apr(il)?|Ju((ly?)|(ne?))|Aug(ust)?|Oct(ober)?|(Sep(?=\\b|t)t?|Nov|Dec)(ember)?)\\ ((1[6-9]|[2-9]\\d)\\d{2})$/';
		$regex['Mdy'] = '/^(?:(((Jan(uary)?|Ma(r(ch)?|y)|Jul(y)?|Aug(ust)?|Oct(ober)?|Dec(ember)?)\\ 31)|((Jan(uary)?|Ma(r(ch)?|y)|Apr(il)?|Ju((ly?)|(ne?))|Aug(ust)?|Oct(ober)?|(Sep)(tember)?|(Nov|Dec)(ember)?)\\ (0?[1-9]|([12]\\d)|30))|(Feb(ruary)?\\ (0?[1-9]|1\\d|2[0-8]|(29(?=,?\\ ((1[6-9]|[2-9]\\d)(0[48]|[2468][048]|[13579][26])|((16|[2468][048]|[3579][26])00)))))))\\,?\\ ((1[6-9]|[2-9]\\d)\\d{2}))$/';
		$regex['My'] = '%^(Jan(uary)?|Feb(ruary)?|Ma(r(ch)?|y)|Apr(il)?|Ju((ly?)|(ne?))|Aug(ust)?|Oct(ober)?|(Sep(?=\\b|t)t?|Nov|Dec)(ember)?)[ /]((1[6-9]|[2-9]\\d)\\d{2})$%';
		$regex['my'] = '%^((0[123456789]|10|11|12)([- /.])(([1][9][0-9][0-9])|([2][0-9][0-9][0-9])))$%';
		$regex['ym'] = '%^((([1][9][0-9][0-9])|([2][0-9][0-9][0-9]))([- /.])(0[123456789]|10|11|12))$%';
		$regex['y'] = '%^(([1][9][0-9][0-9])|([2][0-9][0-9][0-9]))$%';

		$format = (is_array($format)) ? array_values($format) : array($format);
		foreach ($format as $key) {
			if (static::_check($check, $regex[$key]) === true) {
				return true;
			}
		}
		return false;
	}

/**
 * Validates a datetime value
 * All values matching the "date" core validation rule, and the "time" one will be valid
 *
 * @param string $check Value to check
 * @param string|array $dateFormat Format of the date part
 * Use a string or an array of the keys below. Arrays should be passed as array('dmy', 'mdy', etc)
 * ## Keys:
 *
 * - dmy 27-12-2006 or 27-12-06 separators can be a space, period, dash, forward slash
 * - mdy 12-27-2006 or 12-27-06 separators can be a space, period, dash, forward slash
 * - ymd 2006-12-27 or 06-12-27 separators can be a space, period, dash, forward slash
 * - dMy 27 December 2006 or 27 Dec 2006
 * - Mdy December 27, 2006 or Dec 27, 2006 comma is optional
 * - My December 2006 or Dec 2006
 * - my 12/2006 separators can be a space, period, dash, forward slash
 * @param string $regex Regex for the date part. If a custom regular expression is used this is the only validation that will occur.
 * @return boolean True if the value is valid, false otherwise
 * @see Validation::date
 * @see Validation::time
 */
	public static function datetime($check, $dateFormat = 'ymd', $regex = null) {
		$valid = false;
		$parts = explode(' ', $check);
		if (!empty($parts) && count($parts) > 1) {
			$time = array_pop($parts);
			$date = implode(' ', $parts);
			$valid = static::date($date, $dateFormat, $regex) && static::time($time);
		}
		return $valid;
	}

/**
 * Time validation, determines if the string passed is a valid time.
 * Validates time as 24hr (HH:MM) or am/pm ([H]H:MM[a|p]m)
 * Does not allow/validate seconds.
 *
 * @param string $check a valid time string
 * @return boolean Success
 */
	public static function time($check) {
		return static::_check($check, '%^((0?[1-9]|1[012])(:[0-5]\d){0,2} ?([AP]M|[ap]m))$|^([01]\d|2[0-3])(:[0-5]\d){0,2}$%');
	}

/**
 * Boolean validation, determines if value passed is a boolean integer or true/false.
 *
 * @param string $check a valid boolean
 * @return boolean Success
 */
	public static function boolean($check) {
		$booleanList = array(0, 1, '0', '1', true, false);
		return in_array($check, $booleanList, true);
	}

/**
 * Checks that a value is a valid decimal. Both the sign and exponent are optional.
 *
 * Valid Places:
 *
 * - null => Any number of decimal places, including none. The '.' is not required.
 * - true => Any number of decimal places greater than 0, or a float|double. The '.' is required.
 * - 1..N => Exactly that many number of decimal places. The '.' is required.
 *
 * @param float $check The value the test for decimal
 * @param integer $places
 * @param string $regex If a custom regular expression is used, this is the only validation that will occur.
 * @return boolean Success
 */
	public static function decimal($check, $places = null, $regex = null) {
		if (is_null($regex)) {
			$lnum = '[0-9]+';
			$dnum = "[0-9]*[\.]{$lnum}";
			$sign = '[+-]?';
			$exp = "(?:[eE]{$sign}{$lnum})?";

			if ($places === null) {
				$regex = "/^{$sign}(?:{$lnum}|{$dnum}){$exp}$/";

			} elseif ($places === true) {
				if (is_float($check) && floor($check) === $check) {
					$check = sprintf("%.1f", $check);
				}
				$regex = "/^{$sign}{$dnum}{$exp}$/";

			} elseif (is_numeric($places)) {
				$places = '[0-9]{' . $places . '}';
				$dnum = "(?:[0-9]*[\.]{$places}|{$lnum}[\.]{$places})";
				$regex = "/^{$sign}{$dnum}{$exp}$/";
			}
		}
		return static::_check($check, $regex);
	}

/**
 * Validates for an email address.
 *
 * Only uses getmxrr() checking for deep validation, or
 * any PHP version on a non-windows distribution
 *
 * @param string $check Value to check
 * @param boolean $deep Perform a deeper validation (if true), by also checking availability of host
 * @param string $regex Regex to use (if none it will use built in regex)
 * @return boolean Success
 */
	public static function email($check, $deep = false, $regex = null) {
		if (is_array($check)) {
			extract(static::_defaults($check));
		}

		if (is_null($regex)) {
			$regex = '/^[a-z0-9!#$%&\'*+\/=?^_`{|}~-]+(?:\.[a-z0-9!#$%&\'*+\/=?^_`{|}~-]+)*@' . static::$_pattern['hostname'] . '$/i';
		}
		$return = static::_check($check, $regex);
		if ($deep === false || $deep === null) {
			return $return;
		}

		if ($return === true && preg_match('/@(' . static::$_pattern['hostname'] . ')$/i', $check, $regs)) {
			if (function_exists('getmxrr') && getmxrr($regs[1], $mxhosts)) {
				return true;
			}
			if (function_exists('checkdnsrr') && checkdnsrr($regs[1], 'MX')) {
				return true;
			}
			return is_array(gethostbynamel($regs[1]));
		}
		return false;
	}

/**
 * Check that value is exactly $comparedTo.
 *
 * @param mixed $check Value to check
 * @param mixed $comparedTo Value to compare
 * @return boolean Success
 */
	public static function equalTo($check, $comparedTo) {
		return ($check === $comparedTo);
	}

/**
 * Check that value has a valid file extension.
 *
 * @param string|array $check Value to check
 * @param array $extensions file extensions to allow. By default extensions are 'gif', 'jpeg', 'png', 'jpg'
 * @return boolean Success
 */
	public static function extension($check, $extensions = array('gif', 'jpeg', 'png', 'jpg')) {
		if (is_array($check)) {
			return static::extension(array_shift($check), $extensions);
		}
		$extension = strtolower(pathinfo($check, PATHINFO_EXTENSION));
		foreach ($extensions as $value) {
			if ($extension === strtolower($value)) {
				return true;
			}
		}
		return false;
	}

/**
 * Validation of an IP address.
 *
 * @param string $check The string to test.
 * @param string $type The IP Protocol version to validate against
 * @return boolean Success
 */
	public static function ip($check, $type = 'both') {
		$type = strtolower($type);
		$flags = 0;
		if ($type === 'ipv4') {
			$flags = FILTER_FLAG_IPV4;
		}
		if ($type === 'ipv6') {
			$flags = FILTER_FLAG_IPV6;
		}
		return (boolean)filter_var($check, FILTER_VALIDATE_IP, array('flags' => $flags));
	}

/**
 * Checks whether the length of a string is greater or equal to a minimal length.
 *
 * @param string $check The string to test
 * @param integer $min The minimal string length
 * @return boolean Success
 */
	public static function minLength($check, $min) {
		return mb_strlen($check) >= $min;
	}

/**
 * Checks whether the length of a string is smaller or equal to a maximal length..
 *
 * @param string $check The string to test
 * @param integer $max The maximal string length
 * @return boolean Success
 */
	public static function maxLength($check, $max) {
		return mb_strlen($check) <= $max;
	}

/**
 * Checks that a value is a monetary amount.
 *
 * @param string $check Value to check
 * @param string $symbolPosition Where symbol is located (left/right)
 * @return boolean Success
 */
	public static function money($check, $symbolPosition = 'left') {
		$money = '(?!0,?\d)(?:\d{1,3}(?:([, .])\d{3})?(?:\1\d{3})*|(?:\d+))((?!\1)[,.]\d{1,2})?';
		if ($symbolPosition === 'right') {
			$regex = '/^' . $money . '(?<!\x{00a2})\p{Sc}?$/u';
		} else {
			$regex = '/^(?!\x{00a2})\p{Sc}?' . $money . '$/u';
		}
		return static::_check($check, $regex);
	}

/**
 * Validate a multiple select.
 *
 * Valid Options
 *
 * - in => provide a list of choices that selections must be made from
 * - max => maximum number of non-zero choices that can be made
 * - min => minimum number of non-zero choices that can be made
 *
 * @param array $check Value to check
 * @param array $options Options for the check.
 * @param boolean $strict Defaults to true, set to false to disable strict type check
 * @return boolean Success
 */
	public static function multiple($check, $options = array(), $strict = true) {
		$defaults = array('in' => null, 'max' => null, 'min' => null);
		$options = array_merge($defaults, $options);
		$check = array_filter((array)$check);
		if (empty($check)) {
			return false;
		}
		if ($options['max'] && count($check) > $options['max']) {
			return false;
		}
		if ($options['min'] && count($check) < $options['min']) {
			return false;
		}
		if ($options['in'] && is_array($options['in'])) {
			foreach ($check as $val) {
				if (!in_array($val, $options['in'], $strict)) {
					return false;
				}
			}
		}
		return true;
	}

/**
 * Checks if a value is numeric.
 *
 * @param string $check Value to check
 * @return boolean Success
 */
	public static function numeric($check) {
		return is_numeric($check);
	}

/**
 * Checks if a value is a natural number.
 *
 * @param string $check Value to check
 * @param boolean $allowZero Set true to allow zero, defaults to false
 * @return boolean Success
 * @see http://en.wikipedia.org/wiki/Natural_number
 */
	public static function naturalNumber($check, $allowZero = false) {
		$regex = $allowZero ? '/^(?:0|[1-9][0-9]*)$/' : '/^[1-9][0-9]*$/';
		return static::_check($check, $regex);
	}

/**
 * Check that a value is a valid phone number.
 *
 * @param string|array $check Value to check (string or array)
 * @param string $regex Regular expression to use
 * @param string $country Country code (defaults to 'all')
 * @return boolean Success
 */
	public static function phone($check, $regex = null, $country = 'all') {
		if (is_array($check)) {
			extract(static::_defaults($check));
		}

		if (is_null($regex)) {
			switch ($country) {
				case 'us':
				case 'ca':
				case 'can': // deprecated three-letter-code
				case 'all':
					// includes all NANPA members.
					// see http://en.wikipedia.org/wiki/North_American_Numbering_Plan#List_of_NANPA_countries_and_territories
					$regex = '/^(?:\+?1)?[-. ]?\\(?[2-9][0-8][0-9]\\)?[-. ]?[2-9][0-9]{2}[-. ]?[0-9]{4}$/';
				break;
			}
		}
		if (empty($regex)) {
			return static::_pass('phone', $check, $country);
		}
		return static::_check($check, $regex);
	}

/**
 * Checks that a given value is a valid postal code.
 *
 * @param string|array $check Value to check
 * @param string $regex Regular expression to use
 * @param string $country Country to use for formatting
 * @return boolean Success
 */
	public static function postal($check, $regex = null, $country = 'us') {
		if (is_array($check)) {
			extract(static::_defaults($check));
		}

		if (is_null($regex)) {
			switch ($country) {
				case 'uk':
					$regex = '/\\A\\b[A-Z]{1,2}[0-9][A-Z0-9]? [0-9][ABD-HJLNP-UW-Z]{2}\\b\\z/i';
					break;
				case 'ca':
					$district = '[ABCEGHJKLMNPRSTVYX]';
					$letters = '[ABCEGHJKLMNPRSTVWXYZ]';
					$regex = "/\\A\\b{$district}[0-9]{$letters} [0-9]{$letters}[0-9]\\b\\z/i";
					break;
				case 'it':
				case 'de':
					$regex = '/^[0-9]{5}$/i';
					break;
				case 'be':
					$regex = '/^[1-9]{1}[0-9]{3}$/i';
					break;
				case 'us':
					$regex = '/\\A\\b[0-9]{5}(?:-[0-9]{4})?\\b\\z/i';
					break;
			}
		}
		if (empty($regex)) {
			return static::_pass('postal', $check, $country);
		}
		return static::_check($check, $regex);
	}

/**
 * Validate that a number is in specified range.
 * if $lower and $upper are not set, will return true if
 * $check is a legal finite on this platform
 *
 * @param string $check Value to check
 * @param integer $lower Lower limit
 * @param integer $upper Upper limit
 * @return boolean Success
 */
	public static function range($check, $lower = null, $upper = null) {
		if (!is_numeric($check)) {
			return false;
		}
		if (isset($lower) && isset($upper)) {
			return ($check > $lower && $check < $upper);
		}
		return is_finite($check);
	}

/**
 * Checks that a value is a valid Social Security Number.
 *
 * @param string|array $check Value to check
 * @param string $regex Regular expression to use
 * @param string $country Country
 * @return boolean Success
 */
	public static function ssn($check, $regex = null, $country = null) {
		if (is_array($check)) {
			extract(static::_defaults($check));
		}

		if (is_null($regex)) {
			switch ($country) {
				case 'dk':
					$regex = '/\\A\\b[0-9]{6}-[0-9]{4}\\b\\z/i';
					break;
				case 'nl':
					$regex = '/\\A\\b[0-9]{9}\\b\\z/i';
					break;
				case 'us':
					$regex = '/\\A\\b[0-9]{3}-[0-9]{2}-[0-9]{4}\\b\\z/i';
					break;
			}
		}
		if (empty($regex)) {
			return static::_pass('ssn', $check, $country);
		}
		return static::_check($check, $regex);
	}

/**
 * Checks that a value is a valid URL according to http://www.w3.org/Addressing/URL/url-spec.txt
 *
 * The regex checks for the following component parts:
 *
 * - a valid, optional, scheme
 * - a valid ip address OR
 *   a valid domain name as defined by section 2.3.1 of http://www.ietf.org/rfc/rfc1035.txt
 *   with an optional port number
 * - an optional valid path
 * - an optional query string (get parameters)
 * - an optional fragment (anchor tag)
 *
 * @param string $check Value to check
 * @param boolean $strict Require URL to be prefixed by a valid scheme (one of http(s)/ftp(s)/file/news/gopher)
 * @return boolean Success
 */
	public static function url($check, $strict = false) {
		static::_populateIp();
		$validChars = '([' . preg_quote('!"$&\'()*+,-.@_:;=~[]') . '\/0-9a-z\p{L}\p{N}]|(%[0-9a-f]{2}))';
		$regex = '/^(?:(?:https?|ftps?|sftp|file|news|gopher):\/\/)' . (!empty($strict) ? '' : '?') .
			'(?:' . static::$_pattern['IPv4'] . '|\[' . static::$_pattern['IPv6'] . '\]|' . static::$_pattern['hostname'] . ')(?::[1-9][0-9]{0,4})?' .
			'(?:\/?|\/' . $validChars . '*)?' .
			'(?:\?' . $validChars . '*)?' .
			'(?:#' . $validChars . '*)?$/iu';
		return static::_check($check, $regex);
	}

/**
 * Checks if a value is in a given list.
 *
 * @param string $check Value to check
 * @param array $list List to check against
 * @param boolean $strict Defaults to true, set to false to disable strict type check
 * @return boolean Success
 */
	public static function inList($check, $list, $strict = true) {
		return in_array($check, $list, $strict);
	}

/**
 * Runs an user-defined validation.
 *
 * @param string|array $check value that will be validated in user-defined methods.
 * @param object $object class that holds validation method
 * @param string $method class method name for validation to run
 * @param array $args arguments to send to method
 * @return mixed user-defined class class method returns
 */
	public static function userDefined($check, $object, $method, $args = null) {
		return call_user_func_array(array($object, $method), array($check, $args));
	}

/**
 * Checks that a value is a valid uuid - http://tools.ietf.org/html/rfc4122
 *
 * @param string $check Value to check
 * @return boolean Success
 */
	public static function uuid($check) {
		$regex = '/^[a-fA-F0-9]{8}-[a-fA-F0-9]{4}-[1-5][a-fA-F0-9]{3}-[89aAbB][a-fA-F0-9]{3}-[a-fA-F0-9]{12}$/';
		return self::_check($check, $regex);
	}

/**
 * Attempts to pass unhandled Validation locales to a class starting with $classPrefix
 * and ending with Validation. For example $classPrefix = 'nl', the class would be
 * `NlValidation`.
 *
 * @param string $method The method to call on the other class.
 * @param mixed $check The value to check or an array of parameters for the method to be called.
 * @param string $classPrefix The prefix for the class to do the validation.
 * @return mixed Return of Passed method, false on failure
 */
	protected static function _pass($method, $check, $classPrefix) {
		$className = App::classname($classPrefix, 'Utility', 'Validation');
		if (!$className) {
			trigger_error(__d('cake_dev', 'Could not find class for validation, unable to complete validation.'), E_USER_WARNING);
			return false;
		}
		if (!method_exists($className, $method)) {
			trigger_error(__d('cake_dev', 'Method %s does not exist on %s unable to complete validation.', $method, $className), E_USER_WARNING);
			return false;
		}
		$check = (array)$check;
		return call_user_func_array(array($className, $method), $check);
	}

/**
 * Runs a regular expression match.
 *
 * @param string $check Value to check against the $regex expression
 * @param string $regex Regular expression
 * @return boolean Success of match
 */
	protected static function _check($check, $regex) {
		if (is_string($regex) && preg_match($regex, $check)) {
			return true;
		} else {
			return false;
		}
	}

/**
 * Get the values to use when value sent to validation method is
 * an array.
 *
 * @param array $params Parameters sent to validation method
 * @return void
 */
	protected static function _defaults($params) {
		static::_reset();
		$defaults = array(
			'check' => null,
			'regex' => null,
			'country' => null,
			'deep' => false,
			'type' => null
		);
		$params = array_merge($defaults, $params);
		if ($params['country'] !== null) {
			$params['country'] = mb_strtolower($params['country']);
		}
		return $params;
	}

/**
 * Luhn algorithm
 *
 * @param string|array $check
 * @param boolean $deep
 * @return boolean Success
 * @see http://en.wikipedia.org/wiki/Luhn_algorithm
 */
	public static function luhn($check, $deep = false) {
		if (is_array($check)) {
			extract(static::_defaults($check));
		}
		if ($deep !== true) {
			return true;
		}
		if ((int)$check === 0) {
			return false;
		}
		$sum = 0;
		$length = strlen($check);

		for ($position = 1 - ($length % 2); $position < $length; $position += 2) {
			$sum += $check[$position];
		}

		for ($position = ($length % 2); $position < $length; $position += 2) {
			$number = $check[$position] * 2;
			$sum += ($number < 10) ? $number : $number - 9;
		}

		return ($sum % 10 === 0);
	}

/**
 * Checks the mime type of a file
 *
 * @param string|array $check
 * @param array $mimeTypes to check for
 * @return boolean Success
 * @throws Cake\Error\Exception when mime type can not be determined.
 */
	public static function mimeType($check, $mimeTypes = array()) {
		if (is_array($check) && isset($check['tmp_name'])) {
			$check = $check['tmp_name'];
		}

		$File = new File($check);
		$mime = $File->mime();

		if ($mime === false) {
			throw new Exception(__d('cake_dev', 'Can not determine the mimetype.'));
		}
		return in_array($mime, $mimeTypes);
	}

/**
 * Checks the filesize
 *
 * @param string|array $check
 * @param integer|string $size Size in bytes or human readable string like '5MB'
 * @param string $operator See `Validation::comparison()`
 * @return boolean Success
 */
	public static function fileSize($check, $operator = null, $size = null) {
		if (is_array($check) && isset($check['tmp_name'])) {
			$check = $check['tmp_name'];
		}

		if (is_string($size)) {
			$size = Number::fromReadableSize($size);
		}
		$filesize = filesize($check);

		return static::comparison($filesize, $operator, $size);
	}

/**
 * Checking for upload errors
 *
 * @param string|array $check
 * @return boolean
 * @see http://www.php.net/manual/en/features.file-upload.errors.php
 */
	public static function uploadError($check) {
		if (is_array($check) && isset($check['error'])) {
			$check = $check['error'];
		}

		return $check === UPLOAD_ERR_OK;
	}

/**
 * Lazily populate the IP address patterns used for validations
 *
 * @return void
 */
	protected static function _populateIp() {
		if (!isset(static::$_pattern['IPv6'])) {
			$pattern = '((([0-9A-Fa-f]{1,4}:){7}(([0-9A-Fa-f]{1,4})|:))|(([0-9A-Fa-f]{1,4}:){6}';
			$pattern .= '(:|((25[0-5]|2[0-4]\d|[01]?\d{1,2})(\.(25[0-5]|2[0-4]\d|[01]?\d{1,2})){3})';
			$pattern .= '|(:[0-9A-Fa-f]{1,4})))|(([0-9A-Fa-f]{1,4}:){5}((:((25[0-5]|2[0-4]\d|[01]?\d{1,2})';
			$pattern .= '(\.(25[0-5]|2[0-4]\d|[01]?\d{1,2})){3})?)|((:[0-9A-Fa-f]{1,4}){1,2})))|(([0-9A-Fa-f]{1,4}:)';
			$pattern .= '{4}(:[0-9A-Fa-f]{1,4}){0,1}((:((25[0-5]|2[0-4]\d|[01]?\d{1,2})(\.(25[0-5]|2[0-4]\d|[01]?\d{1,2}))';
			$pattern .= '{3})?)|((:[0-9A-Fa-f]{1,4}){1,2})))|(([0-9A-Fa-f]{1,4}:){3}(:[0-9A-Fa-f]{1,4}){0,2}';
			$pattern .= '((:((25[0-5]|2[0-4]\d|[01]?\d{1,2})(\.(25[0-5]|2[0-4]\d|[01]?\d{1,2})){3})?)|';
			$pattern .= '((:[0-9A-Fa-f]{1,4}){1,2})))|(([0-9A-Fa-f]{1,4}:){2}(:[0-9A-Fa-f]{1,4}){0,3}';
			$pattern .= '((:((25[0-5]|2[0-4]\d|[01]?\d{1,2})(\.(25[0-5]|2[0-4]\d|[01]?\d{1,2}))';
			$pattern .= '{3})?)|((:[0-9A-Fa-f]{1,4}){1,2})))|(([0-9A-Fa-f]{1,4}:)(:[0-9A-Fa-f]{1,4})';
			$pattern .= '{0,4}((:((25[0-5]|2[0-4]\d|[01]?\d{1,2})(\.(25[0-5]|2[0-4]\d|[01]?\d{1,2})){3})?)';
			$pattern .= '|((:[0-9A-Fa-f]{1,4}){1,2})))|(:(:[0-9A-Fa-f]{1,4}){0,5}((:((25[0-5]|2[0-4]';
			$pattern .= '\d|[01]?\d{1,2})(\.(25[0-5]|2[0-4]\d|[01]?\d{1,2})){3})?)|((:[0-9A-Fa-f]{1,4})';
			$pattern .= '{1,2})))|(((25[0-5]|2[0-4]\d|[01]?\d{1,2})(\.(25[0-5]|2[0-4]\d|[01]?\d{1,2})){3})))(%.+)?';

			static::$_pattern['IPv6'] = $pattern;
		}
		if (!isset(static::$_pattern['IPv4'])) {
			$pattern = '(?:(?:25[0-5]|2[0-4][0-9]|(?:(?:1[0-9])?|[1-9]?)[0-9])\.){3}(?:25[0-5]|2[0-4][0-9]|(?:(?:1[0-9])?|[1-9]?)[0-9])';
			static::$_pattern['IPv4'] = $pattern;
		}
	}

/**
 * Reset internal variables for another validation run.
 *
 * @return void
 */
	protected static function _reset() {
		static::$errors = array();
	}

}<|MERGE_RESOLUTION|>--- conflicted
+++ resolved
@@ -16,19 +16,8 @@
  */
 namespace Cake\Utility;
 
-<<<<<<< HEAD
 use Cake\Core\App;
 use Cake\Error\Exception;
-=======
-App::uses('Multibyte', 'I18n');
-App::uses('File', 'Utility');
-App::uses('CakeNumber', 'Utility');
-
-// Load multibyte if the extension is missing.
-if (!function_exists('mb_strlen')) {
-	class_exists('Multibyte');
-}
->>>>>>> a10275fb
 
 /**
  * Validation Class. Used for validation of model data
