<?php
/**
 * CakePHP(tm) : Rapid Development Framework (http://cakephp.org)
 * Copyright (c) Cake Software Foundation, Inc. (http://cakefoundation.org)
 *
 * Licensed under The MIT License
 * For full copyright and license information, please see the LICENSE.txt
 * Redistributions of files must retain the above copyright notice.
 *
 * @copyright     Copyright (c) Cake Software Foundation, Inc. (http://cakefoundation.org)
 * @link          http://cakephp.org CakePHP(tm) Project
 * @package       Cake.Utility
 * @since         CakePHP(tm) v 0.2.9
 * @license       http://www.opensource.org/licenses/mit-license.php MIT License
 */

/**
 * Folder structure browser, lists folders and files.
 * Provides an Object interface for Common directory related tasks.
 *
 * @package       Cake.Utility
 */
class Folder {

/**
 * Default scheme for Folder::copy
 * Recursively merges subfolders with the same name
 *
 * @var string
 */
	const MERGE = 'merge';

/**
 * Overwrite scheme for Folder::copy
 * subfolders with the same name will be replaced
 *
 * @var string
 */
	const OVERWRITE = 'overwrite';

/**
 * Skip scheme for Folder::copy
 * if a subfolder with the same name exists it will be skipped
 *
 * @var string
 */
	const SKIP = 'skip';

/**
 * Path to Folder.
 *
 * @var string
 * @link http://book.cakephp.org/2.0/en/core-utility-libraries/file-folder.html#Folder::$path
 */
	public $path = null;

/**
 * Sortedness. Whether or not list results
 * should be sorted by name.
 *
 * @var boolean
 * @link http://book.cakephp.org/2.0/en/core-utility-libraries/file-folder.html#Folder::$sort
 */
	public $sort = false;

/**
 * Mode to be used on create. Does nothing on windows platforms.
 *
 * @var integer
 * http://book.cakephp.org/2.0/en/core-utility-libraries/file-folder.html#Folder::$mode
 */
	public $mode = 0755;

/**
 * Holds messages from last method.
 *
 * @var array
 */
	protected $_messages = array();

/**
 * Holds errors from last method.
 *
 * @var array
 */
	protected $_errors = array();

/**
 * Holds array of complete directory paths.
 *
 * @var array
 */
	protected $_directories;

/**
 * Holds array of complete file paths.
 *
 * @var array
 */
	protected $_files;

/**
 * Constructor.
 *
 * @param string $path Path to folder
 * @param boolean $create Create folder if not found
 * @param string|boolean $mode Mode (CHMOD) to apply to created folder, false to ignore
 * @link http://book.cakephp.org/2.0/en/core-utility-libraries/file-folder.html#Folder
 */
	public function __construct($path = false, $create = false, $mode = false) {
		if (empty($path)) {
			$path = TMP;
		}
		if ($mode) {
			$this->mode = $mode;
		}

		if (!file_exists($path) && $create === true) {
			$this->create($path, $this->mode);
		}
		if (!Folder::isAbsolute($path)) {
			$path = realpath($path);
		}
		if (!empty($path)) {
			$this->cd($path);
		}
	}

/**
 * Return current path.
 *
 * @return string Current path
 * @link http://book.cakephp.org/2.0/en/core-utility-libraries/file-folder.html#Folder::pwd
 */
	public function pwd() {
		return $this->path;
	}

/**
 * Change directory to $path.
 *
 * @param string $path Path to the directory to change to
 * @return string The new path. Returns false on failure
 * @link http://book.cakephp.org/2.0/en/core-utility-libraries/file-folder.html#Folder::cd
 */
	public function cd($path) {
		$path = $this->realpath($path);
		if (is_dir($path)) {
			return $this->path = $path;
		}
		return false;
	}

/**
 * Returns an array of the contents of the current directory.
 * The returned array holds two arrays: One of directories and one of files.
 *
 * @param boolean $sort Whether you want the results sorted, set this and the sort property
 *   to false to get unsorted results.
 * @param array|boolean $exceptions Either an array or boolean true will not grab dot files
 * @param boolean $fullPath True returns the full path
 * @return mixed Contents of current directory as an array, an empty array on failure
 * @link http://book.cakephp.org/2.0/en/core-utility-libraries/file-folder.html#Folder::read
 */
	public function read($sort = true, $exceptions = false, $fullPath = false) {
		$dirs = $files = array();

		if (!$this->pwd()) {
			return array($dirs, $files);
		}
		if (is_array($exceptions)) {
			$exceptions = array_flip($exceptions);
		}
		$skipHidden = isset($exceptions['.']) || $exceptions === true;

		try {
			$iterator = new DirectoryIterator($this->path);
		} catch (Exception $e) {
			return array($dirs, $files);
		}

		foreach ($iterator as $item) {
			if ($item->isDot()) {
				continue;
			}
			$name = $item->getFileName();
			if ($skipHidden && $name[0] === '.' || isset($exceptions[$name])) {
				continue;
			}
			if ($fullPath) {
				$name = $item->getPathName();
			}
			if ($item->isDir()) {
				$dirs[] = $name;
			} else {
				$files[] = $name;
			}
		}
		if ($sort || $this->sort) {
			sort($dirs);
			sort($files);
		}
		return array($dirs, $files);
	}

/**
 * Returns an array of all matching files in current directory.
 *
 * @param string $regexpPattern Preg_match pattern (Defaults to: .*)
 * @param boolean $sort Whether results should be sorted.
 * @return array Files that match given pattern
 * @link http://book.cakephp.org/2.0/en/core-utility-libraries/file-folder.html#Folder::find
 */
	public function find($regexpPattern = '.*', $sort = false) {
		list(, $files) = $this->read($sort);
		return array_values(preg_grep('/^' . $regexpPattern . '$/i', $files));
	}

/**
 * Returns an array of all matching files in and below current directory.
 *
 * @param string $pattern Preg_match pattern (Defaults to: .*)
 * @param boolean $sort Whether results should be sorted.
 * @return array Files matching $pattern
 * @link http://book.cakephp.org/2.0/en/core-utility-libraries/file-folder.html#Folder::findRecursive
 */
	public function findRecursive($pattern = '.*', $sort = false) {
		if (!$this->pwd()) {
			return array();
		}
		$startsOn = $this->path;
		$out = $this->_findRecursive($pattern, $sort);
		$this->cd($startsOn);
		return $out;
	}

/**
 * Private helper function for findRecursive.
 *
 * @param string $pattern Pattern to match against
 * @param boolean $sort Whether results should be sorted.
 * @return array Files matching pattern
 */
	protected function _findRecursive($pattern, $sort = false) {
		list($dirs, $files) = $this->read($sort);
		$found = array();

		foreach ($files as $file) {
			if (preg_match('/^' . $pattern . '$/i', $file)) {
				$found[] = Folder::addPathElement($this->path, $file);
			}
		}
		$start = $this->path;

		foreach ($dirs as $dir) {
			$this->cd(Folder::addPathElement($start, $dir));
			$found = array_merge($found, $this->findRecursive($pattern, $sort));
		}
		return $found;
	}

/**
 * Returns true if given $path is a Windows path.
 *
 * @param string $path Path to check
 * @return boolean true if windows path, false otherwise
 * @link http://book.cakephp.org/2.0/en/core-utility-libraries/file-folder.html#Folder::isWindowsPath
 */
	public static function isWindowsPath($path) {
		return (preg_match('/^[A-Z]:\\\\/i', $path) || substr($path, 0, 2) === '\\\\');
	}

/**
 * Returns true if given $path is an absolute path.
 *
 * @param string $path Path to check
 * @return boolean true if path is absolute.
 * @link http://book.cakephp.org/2.0/en/core-utility-libraries/file-folder.html#Folder::isAbsolute
 */
	public static function isAbsolute($path) {
		return !empty($path) && ($path[0] === '/' || preg_match('/^[A-Z]:\\\\/i', $path) || substr($path, 0, 2) === '\\\\');
	}

/**
 * Returns a correct set of slashes for given $path. (\\ for Windows paths and / for other paths.)
 *
 * @param string $path Path to check
 * @return string Set of slashes ("\\" or "/")
 * @link http://book.cakephp.org/2.0/en/core-utility-libraries/file-folder.html#Folder::normalizePath
 */
	public static function normalizePath($path) {
		return Folder::correctSlashFor($path);
	}

/**
 * Returns a correct set of slashes for given $path. (\\ for Windows paths and / for other paths.)
 *
 * @param string $path Path to check
 * @return string Set of slashes ("\\" or "/")
 * @link http://book.cakephp.org/2.0/en/core-utility-libraries/file-folder.html#Folder::correctSlashFor
 */
	public static function correctSlashFor($path) {
		return (Folder::isWindowsPath($path)) ? '\\' : '/';
	}

/**
 * Returns $path with added terminating slash (corrected for Windows or other OS).
 *
 * @param string $path Path to check
 * @return string Path with ending slash
 * @link http://book.cakephp.org/2.0/en/core-utility-libraries/file-folder.html#Folder::slashTerm
 */
	public static function slashTerm($path) {
		if (Folder::isSlashTerm($path)) {
			return $path;
		}
		return $path . Folder::correctSlashFor($path);
	}

/**
 * Returns $path with $element added, with correct slash in-between.
 *
 * @param string $path Path
 * @param string|array $element Element to add at end of path
 * @return string Combined path
 * @link http://book.cakephp.org/2.0/en/core-utility-libraries/file-folder.html#Folder::addPathElement
 */
	public static function addPathElement($path, $element) {
		$element = (array)$element;
		array_unshift($element, rtrim($path, DS));
		return implode(DS, $element);
	}

/**
 * Returns true if the File is in a given CakePath.
 *
 * @param string $path The path to check.
 * @return boolean
 * @link http://book.cakephp.org/2.0/en/core-utility-libraries/file-folder.html#Folder::inCakePath
 */
	public function inCakePath($path = '') {
		$dir = substr(Folder::slashTerm(ROOT), 0, -1);
		$newdir = $dir . $path;

		return $this->inPath($newdir);
	}

/**
 * Returns true if the File is in given path.
 *
 * @param string $path The path to check that the current pwd() resides with in.
 * @param boolean $reverse Reverse the search, check that pwd() resides within $path.
 * @return boolean
 * @link http://book.cakephp.org/2.0/en/core-utility-libraries/file-folder.html#Folder::inPath
 */
	public function inPath($path = '', $reverse = false) {
		$dir = Folder::slashTerm($path);
		$current = Folder::slashTerm($this->pwd());

		if (!$reverse) {
			$return = preg_match('/^(.*)' . preg_quote($dir, '/') . '(.*)/', $current);
		} else {
			$return = preg_match('/^(.*)' . preg_quote($current, '/') . '(.*)/', $dir);
		}
		return (bool)$return;
	}

/**
 * Change the mode on a directory structure recursively. This includes changing the mode on files as well.
 *
 * @param string $path The path to chmod
 * @param integer $mode octal value 0755
 * @param boolean $recursive chmod recursively, set to false to only change the current directory.
 * @param array $exceptions array of files, directories to skip
 * @return boolean Returns TRUE on success, FALSE on failure
 * @link http://book.cakephp.org/2.0/en/core-utility-libraries/file-folder.html#Folder::chmod
 */
	public function chmod($path, $mode = false, $recursive = true, $exceptions = array()) {
		if (!$mode) {
			$mode = $this->mode;
		}

		if ($recursive === false && is_dir($path)) {
			//@codingStandardsIgnoreStart
			if (@chmod($path, intval($mode, 8))) {
				//@codingStandardsIgnoreEnd
				$this->_messages[] = __d('cake_dev', '%s changed to %s', $path, $mode);
				return true;
			}

			$this->_errors[] = __d('cake_dev', '%s NOT changed to %s', $path, $mode);
			return false;
		}

		if (is_dir($path)) {
			$paths = $this->tree($path);

			foreach ($paths as $type) {
				foreach ($type as $fullpath) {
					$check = explode(DS, $fullpath);
					$count = count($check);

					if (in_array($check[$count - 1], $exceptions)) {
						continue;
					}

					//@codingStandardsIgnoreStart
					if (@chmod($fullpath, intval($mode, 8))) {
						//@codingStandardsIgnoreEnd
						$this->_messages[] = __d('cake_dev', '%s changed to %s', $fullpath, $mode);
					} else {
						$this->_errors[] = __d('cake_dev', '%s NOT changed to %s', $fullpath, $mode);
					}
				}
			}

			if (empty($this->_errors)) {
				return true;
			}
		}
		return false;
	}

/**
 * Returns an array of nested directories and files in each directory
 *
 * @param string $path the directory path to build the tree from
 * @param array|boolean $exceptions Either an array of files/folder to exclude
 *   or boolean true to not grab dot files/folders
 * @param string $type either 'file' or 'dir'. null returns both files and directories
 * @return mixed array of nested directories and files in each directory
 * @link http://book.cakephp.org/2.0/en/core-utility-libraries/file-folder.html#Folder::tree
 */
	public function tree($path = null, $exceptions = false, $type = null) {
		if (!$path) {
			$path = $this->path;
		}
		$files = array();
		$directories = array($path);

		if (is_array($exceptions)) {
			$exceptions = array_flip($exceptions);
		}
		$skipHidden = false;
		if ($exceptions === true) {
			$skipHidden = true;
		} elseif (isset($exceptions['.'])) {
			$skipHidden = true;
			unset($exceptions['.']);
		}

		try {
			$directory = new RecursiveDirectoryIterator($path, RecursiveDirectoryIterator::KEY_AS_PATHNAME | RecursiveDirectoryIterator::CURRENT_AS_SELF);
			$iterator = new RecursiveIteratorIterator($directory, RecursiveIteratorIterator::SELF_FIRST);
		} catch (Exception $e) {
			if ($type === null) {
				return array(array(), array());
			}
			return array();
		}

		foreach ($iterator as $itemPath => $fsIterator) {
			if ($skipHidden) {
				$subPathName = $fsIterator->getSubPathname();
				if ($subPathName{0} === '.' || strpos($subPathName, DS . '.') !== false) {
					continue;
				}
			}
			$item = $fsIterator->current();
			if (!empty($exceptions) && isset($exceptions[$item->getFilename()])) {
				continue;
			}

			if ($item->isFile()) {
				$files[] = $itemPath;
			} elseif ($item->isDir() && !$item->isDot()) {
				$directories[] = $itemPath;
			}
		}
		if ($type === null) {
			return array($directories, $files);
		}
		if ($type === 'dir') {
			return $directories;
		}
		return $files;
	}

/**
 * Create a directory structure recursively. Can be used to create
 * deep path structures like `/foo/bar/baz/shoe/horn`
 *
 * @param string $pathname The directory structure to create
 * @param integer $mode octal value 0755
 * @return boolean Returns TRUE on success, FALSE on failure
 * @link http://book.cakephp.org/2.0/en/core-utility-libraries/file-folder.html#Folder::create
 */
	public function create($pathname, $mode = false) {
		if (is_dir($pathname) || empty($pathname)) {
			return true;
		}

		if (!$mode) {
			$mode = $this->mode;
		}

		if (is_file($pathname)) {
			$this->_errors[] = __d('cake_dev', '%s is a file', $pathname);
			return false;
		}
		$pathname = rtrim($pathname, DS);
		$nextPathname = substr($pathname, 0, strrpos($pathname, DS));

		if ($this->create($nextPathname, $mode)) {
			if (!file_exists($pathname)) {
				$old = umask(0);
				if (mkdir($pathname, $mode)) {
					umask($old);
					$this->_messages[] = __d('cake_dev', '%s created', $pathname);
					return true;
				}
				umask($old);
				$this->_errors[] = __d('cake_dev', '%s NOT created', $pathname);
				return false;
			}
		}
		return false;
	}

/**
 * Returns the size in bytes of this Folder and its contents.
 *
 * @return integer size in bytes of current folder
 * @link http://book.cakephp.org/2.0/en/core-utility-libraries/file-folder.html#Folder::dirsize
 */
	public function dirsize() {
		$size = 0;
		$directory = Folder::slashTerm($this->path);
		$stack = array($directory);
		$count = count($stack);
		for ($i = 0, $j = $count; $i < $j; ++$i) {
			if (is_file($stack[$i])) {
				$size += filesize($stack[$i]);
			} elseif (is_dir($stack[$i])) {
				$dir = dir($stack[$i]);
				if ($dir) {
					while (false !== ($entry = $dir->read())) {
						if ($entry === '.' || $entry === '..') {
							continue;
						}
						$add = $stack[$i] . $entry;

						if (is_dir($stack[$i] . $entry)) {
							$add = Folder::slashTerm($add);
						}
						$stack[] = $add;
					}
					$dir->close();
				}
			}
			$j = count($stack);
		}
		return $size;
	}

/**
 * Recursively Remove directories if the system allows.
 *
 * @param string $path Path of directory to delete
 * @return boolean Success
 * @link http://book.cakephp.org/2.0/en/core-utility-libraries/file-folder.html#Folder::delete
 */
	public function delete($path = null) {
		if (!$path) {
			$path = $this->pwd();
		}
		if (!$path) {
			return null;
		}
		$path = Folder::slashTerm($path);
		if (is_dir($path)) {
			try {
				$directory = new RecursiveDirectoryIterator($path, RecursiveDirectoryIterator::CURRENT_AS_SELF);
				$iterator = new RecursiveIteratorIterator($directory, RecursiveIteratorIterator::CHILD_FIRST);
			} catch (Exception $e) {
				return false;
			}

			foreach ($iterator as $item) {
				$filePath = $item->getPathname();
				if ($item->isFile() || $item->isLink()) {
					//@codingStandardsIgnoreStart
					if (@unlink($filePath)) {
						//@codingStandardsIgnoreEnd
						$this->_messages[] = __d('cake_dev', '%s removed', $filePath);
					} else {
						$this->_errors[] = __d('cake_dev', '%s NOT removed', $filePath);
					}
				} elseif ($item->isDir() && !$item->isDot()) {
					//@codingStandardsIgnoreStart
					if (@rmdir($filePath)) {
						//@codingStandardsIgnoreEnd
						$this->_messages[] = __d('cake_dev', '%s removed', $filePath);
					} else {
						$this->_errors[] = __d('cake_dev', '%s NOT removed', $filePath);
						return false;
					}
				}
			}

			$path = rtrim($path, DS);
			//@codingStandardsIgnoreStart
			if (@rmdir($path)) {
				//@codingStandardsIgnoreEnd
				$this->_messages[] = __d('cake_dev', '%s removed', $path);
			} else {
				$this->_errors[] = __d('cake_dev', '%s NOT removed', $path);
				return false;
			}
		}
		return true;
	}

/**
 * Recursive directory copy.
 *
 * ### Options
 *
 * - `to` The directory to copy to.
 * - `from` The directory to copy from, this will cause a cd() to occur, changing the results of pwd().
 * - `mode` The mode to copy the files/directories with.
 * - `skip` Files/directories to skip.
 * - `scheme` Folder::MERGE, Folder::OVERWRITE, Folder::SKIP
 *
 * @param array|string $options Either an array of options (see above) or a string of the destination directory.
 * @return boolean Success
 * @link http://book.cakephp.org/2.0/en/core-utility-libraries/file-folder.html#Folder::copy
 */
	public function copy($options) {
		if (!$this->pwd()) {
			return false;
		}
		$to = null;
		if (is_string($options)) {
			$to = $options;
			$options = array();
		}
		$options += array('to' => $to, 'from' => $this->path, 'mode' => $this->mode, 'skip' => array(), 'scheme' => Folder::MERGE);

		$fromDir = $options['from'];
		$toDir = $options['to'];
		$mode = $options['mode'];

		if (!$this->cd($fromDir)) {
			$this->_errors[] = __d('cake_dev', '%s not found', $fromDir);
			return false;
		}

		if (!is_dir($toDir)) {
			$this->create($toDir, $mode);
		}

		if (!is_writable($toDir)) {
			$this->_errors[] = __d('cake_dev', '%s not writable', $toDir);
			return false;
		}

		$exceptions = array_merge(array('.', '..', '.svn'), $options['skip']);
		//@codingStandardsIgnoreStart
		if ($handle = @opendir($fromDir)) {
			//@codingStandardsIgnoreEnd
			while (($item = readdir($handle)) !== false) {
				$to = Folder::addPathElement($toDir, $item);
				if (($options['scheme'] != Folder::SKIP || !is_dir($to)) && !in_array($item, $exceptions)) {
					$from = Folder::addPathElement($fromDir, $item);
					if (is_file($from)) {
						if (copy($from, $to)) {
							chmod($to, intval($mode, 8));
							touch($to, filemtime($from));
							$this->_messages[] = __d('cake_dev', '%s copied to %s', $from, $to);
						} else {
							$this->_errors[] = __d('cake_dev', '%s NOT copied to %s', $from, $to);
						}
					}

					if (is_dir($from) && file_exists($to) && $options['scheme'] === Folder::OVERWRITE) {
						$this->delete($to);
					}

					if (is_dir($from) && !file_exists($to)) {
						$old = umask(0);
						if (mkdir($to, $mode)) {
							umask($old);
							$old = umask(0);
							chmod($to, $mode);
							umask($old);
							$this->_messages[] = __d('cake_dev', '%s created', $to);
							$options = array('to' => $to, 'from' => $from) + $options;
							$this->copy($options);
						} else {
							$this->_errors[] = __d('cake_dev', '%s not created', $to);
						}
<<<<<<< HEAD
					} elseif (is_dir($from) && $options['scheme'] == Folder::MERGE) {
						$options = array('to' => $to, 'from' => $from) + $options;
=======
					} elseif (is_dir($from) && $options['scheme'] === Folder::MERGE) {
						$options = array_merge($options, array('to' => $to, 'from' => $from));
>>>>>>> 2f0a9be0
						$this->copy($options);
					}
				}
			}
			closedir($handle);
		} else {
			return false;
		}

		if (!empty($this->_errors)) {
			return false;
		}
		return true;
	}

/**
 * Recursive directory move.
 *
 * ### Options
 *
 * - `to` The directory to copy to.
 * - `from` The directory to copy from, this will cause a cd() to occur, changing the results of pwd().
 * - `chmod` The mode to copy the files/directories with.
 * - `skip` Files/directories to skip.
 * - `scheme` Folder::MERGE, Folder::OVERWRITE, Folder::SKIP
 *
 * @param array $options (to, from, chmod, skip, scheme)
 * @return boolean Success
 * @link http://book.cakephp.org/2.0/en/core-utility-libraries/file-folder.html#Folder::move
 */
	public function move($options) {
		$to = null;
		if (is_string($options)) {
			$to = $options;
			$options = (array)$options;
		}
		$options += array('to' => $to, 'from' => $this->path, 'mode' => $this->mode, 'skip' => array());

		if ($this->copy($options)) {
			if ($this->delete($options['from'])) {
				return (bool)$this->cd($options['to']);
			}
		}
		return false;
	}

/**
 * get messages from latest method
 *
 * @param boolean $reset Reset message stack after reading
 * @return array
 * @link http://book.cakephp.org/2.0/en/core-utility-libraries/file-folder.html#Folder::messages
 */
	public function messages($reset = true) {
		$messages = $this->_messages;
		if ($reset) {
			$this->_messages = array();
		}
		return $messages;
	}

/**
 * get error from latest method
 *
 * @param boolean $reset Reset error stack after reading
 * @return array
 * @link http://book.cakephp.org/2.0/en/core-utility-libraries/file-folder.html#Folder::errors
 */
	public function errors($reset = true) {
		$errors = $this->_errors;
		if ($reset) {
			$this->_errors = array();
		}
		return $errors;
	}

/**
 * Get the real path (taking ".." and such into account)
 *
 * @param string $path Path to resolve
 * @return string The resolved path
 * @link http://book.cakephp.org/2.0/en/core-utility-libraries/file-folder.html#Folder::realpath
 */
	public function realpath($path) {
		$path = str_replace('/', DS, trim($path));
		if (strpos($path, '..') === false) {
			if (!Folder::isAbsolute($path)) {
				$path = Folder::addPathElement($this->path, $path);
			}
			return $path;
		}
		$parts = explode(DS, $path);
		$newparts = array();
		$newpath = '';
		if ($path[0] === DS) {
			$newpath = DS;
		}

		while (($part = array_shift($parts)) !== null) {
			if ($part === '.' || $part === '') {
				continue;
			}
			if ($part === '..') {
				if (!empty($newparts)) {
					array_pop($newparts);
					continue;
				}
				return false;
			}
			$newparts[] = $part;
		}
		$newpath .= implode(DS, $newparts);

		return Folder::slashTerm($newpath);
	}

/**
 * Returns true if given $path ends in a slash (i.e. is slash-terminated).
 *
 * @param string $path Path to check
 * @return boolean true if path ends with slash, false otherwise
 * @link http://book.cakephp.org/2.0/en/core-utility-libraries/file-folder.html#Folder::isSlashTerm
 */
	public static function isSlashTerm($path) {
		$lastChar = $path[strlen($path) - 1];
		return $lastChar === '/' || $lastChar === '\\';
	}

}<|MERGE_RESOLUTION|>--- conflicted
+++ resolved
@@ -700,13 +700,8 @@
 						} else {
 							$this->_errors[] = __d('cake_dev', '%s not created', $to);
 						}
-<<<<<<< HEAD
-					} elseif (is_dir($from) && $options['scheme'] == Folder::MERGE) {
+					} elseif (is_dir($from) && $options['scheme'] === Folder::MERGE) {
 						$options = array('to' => $to, 'from' => $from) + $options;
-=======
-					} elseif (is_dir($from) && $options['scheme'] === Folder::MERGE) {
-						$options = array_merge($options, array('to' => $to, 'from' => $from));
->>>>>>> 2f0a9be0
 						$this->copy($options);
 					}
 				}
