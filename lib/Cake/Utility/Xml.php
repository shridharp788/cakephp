<?php
/**
 * XML handling for Cake.
 *
 * The methods in these classes enable the datasources that use XML to work.
 *
 * PHP 5
 *
 * CakePHP(tm) : Rapid Development Framework (http://cakephp.org)
 * Copyright (c) Cake Software Foundation, Inc. (http://cakefoundation.org)
 *
 * Licensed under The MIT License
 * For full copyright and license information, please see the LICENSE.txt
 * Redistributions of files must retain the above copyright notice.
 *
 * @copyright     Copyright (c) Cake Software Foundation, Inc. (http://cakefoundation.org)
 * @link          http://cakephp.org CakePHP(tm) Project
 * @package       Cake.Utility
 * @since         CakePHP v .0.10.3.1400
 * @license       MIT License (http://www.opensource.org/licenses/mit-license.php)
 */
namespace Cake\Utility;

use Cake\Core\Configure;
use Cake\Error;
use Cake\Network\Http\Client;

/**
 * XML handling for Cake.
 *
 * The methods in these classes enable the datasources that use XML to work.
 *
 * @package       Cake.Utility
 */
class Xml {

/**
 * Initialize SimpleXMLElement or DOMDocument from a given XML string, file path, URL or array.
 *
 * ### Usage:
 *
 * Building XML from a string:
 *
 * `$xml = Xml::build('<example>text</example>');`
 *
 * Building XML from string (output DOMDocument):
 *
 * `$xml = Xml::build('<example>text</example>', array('return' => 'domdocument'));`
 *
 * Building XML from a file path:
 *
 * `$xml = Xml::build('/path/to/an/xml/file.xml');`
 *
 * Building from a remote URL:
 *
 * `$xml = Xml::build('http://example.com/example.xml');`
 *
 * Building from an array:
 *
 * {{{
 * 	$value = array(
 * 		'tags' => array(
 * 			'tag' => array(
 * 				array(
 * 					'id' => '1',
 * 					'name' => 'defect'
 * 				),
 * 				array(
 * 					'id' => '2',
 * 					'name' => 'enhancement'
 *				)
 * 			)
 * 		)
 * 	);
 * $xml = Xml::build($value);
 * }}}
 *
 * When building XML from an array ensure that there is only one top level element.
 *
 * ### Options
 *
 * - `return` Can be 'simplexml' to return object of SimpleXMLElement or 'domdocument' to return DOMDocument.
 * - `loadEntities` Defaults to false. Set to true to enable loading of `<!ENTITY` definitions. This
 *   is disabled by default for security reasons.
 * - If using array as input, you can pass `options` from Xml::fromArray.
 *
 * @param string|array $input XML string, a path to a file, an URL or an array
 * @param array $options The options to use
 * @return SimpleXMLElement|DOMDocument SimpleXMLElement or DOMDocument
 * @throws Cake\Error\XmlException
 */
	public static function build($input, $options = array()) {
		if (!is_array($options)) {
			$options = array('return' => (string)$options);
		}
		$defaults = array(
			'return' => 'simplexml',
			'loadEntities' => false,
		);
		$options = array_merge($defaults, $options);

		if (is_array($input) || is_object($input)) {
			return static::fromArray((array)$input, $options);
		} elseif (strpos($input, '<') !== false) {
			return static::_loadXml($input, $options);
		} elseif (file_exists($input)) {
			return static::_loadXml(file_get_contents($input), $options);
		} elseif (strpos($input, 'http://') === 0 || strpos($input, 'https://') === 0) {
<<<<<<< HEAD
			$socket = new Client(['redirect' => 10]);
			$response = $socket->get($input);
			if (!$response->isOk()) {
				throw new Error\XmlException(__d('cake_dev', 'XML cannot be read.'));
			}
			return static::_loadXml($response->body, $options);
=======
			try {
				$socket = new HttpSocket(array('request' => array('redirect' => 10)));
				$response = $socket->get($input);
				if (!$response->isOk()) {
					throw new XmlException(__d('cake_dev', 'XML cannot be read.'));
				}
				return self::_loadXml($response->body, $options);
			} catch (SocketException $e) {
				throw new XmlException(__d('cake_dev', 'XML cannot be read.'));
			}
>>>>>>> d1c88ebf
		} elseif (!is_string($input)) {
			throw new Error\XmlException(__d('cake_dev', 'Invalid input.'));
		}
		throw new Error\XmlException(__d('cake_dev', 'XML cannot be read.'));
	}

/**
 * Parse the input data and create either a SimpleXmlElement object or a DOMDocument.
 *
 * @param string $input The input to load.
 * @param array $options The options to use. See Xml::build()
 * @return SimpleXmlElement|DOMDocument
 */
	protected static function _loadXml($input, $options) {
		$hasDisable = function_exists('libxml_disable_entity_loader');
		$internalErrors = libxml_use_internal_errors(true);
		if ($hasDisable && !$options['loadEntities']) {
			libxml_disable_entity_loader(true);
		}
		if ($options['return'] === 'simplexml' || $options['return'] === 'simplexmlelement') {
			$xml = new \SimpleXMLElement($input, LIBXML_NOCDATA);
		} else {
			$xml = new \DOMDocument();
			$xml->loadXML($input);
		}
		if ($hasDisable && !$options['loadEntities']) {
			libxml_disable_entity_loader(false);
		}
		libxml_use_internal_errors($internalErrors);
		return $xml;
	}

/**
 * Transform an array into a SimpleXMLElement
 *
 * ### Options
 *
 * - `format` If create childs ('tags') or attributes ('attribute').
 * - `version` Version of XML document. Default is 1.0.
 * - `encoding` Encoding of XML document. If null remove from XML header. Default is the some of application.
 * - `return` If return object of SimpleXMLElement ('simplexml') or DOMDocument ('domdocument'). Default is SimpleXMLElement.
 *
 * Using the following data:
 *
 * {{{
 * $value = array(
 *    'root' => array(
 *        'tag' => array(
 *            'id' => 1,
 *            'value' => 'defect',
 *            '@' => 'description'
 *         )
 *     )
 * );
 * }}}
 *
 * Calling `Xml::fromArray($value, 'tags');`  Will generate:
 *
 * `<root><tag><id>1</id><value>defect</value>description</tag></root>`
 *
 * And calling `Xml::fromArray($value, 'attribute');` Will generate:
 *
 * `<root><tag id="1" value="defect">description</tag></root>`
 *
 * @param array $input Array with data
 * @param array $options The options to use
 * @return SimpleXMLElement|DOMDocument SimpleXMLElement or DOMDocument
 * @throws Cake\Error\XmlException
 */
	public static function fromArray($input, $options = array()) {
		if (!is_array($input) || count($input) !== 1) {
			throw new Error\XmlException(__d('cake_dev', 'Invalid input.'));
		}
		$key = key($input);
		if (is_int($key)) {
			throw new Error\XmlException(__d('cake_dev', 'The key of input must be alphanumeric'));
		}

		if (!is_array($options)) {
			$options = array('format' => (string)$options);
		}
		$defaults = array(
			'format' => 'tags',
			'version' => '1.0',
			'encoding' => Configure::read('App.encoding'),
			'return' => 'simplexml'
		);
		$options = array_merge($defaults, $options);

		$dom = new \DOMDocument($options['version'], $options['encoding']);
		static::_fromArray($dom, $dom, $input, $options['format']);

		$options['return'] = strtolower($options['return']);
		if ($options['return'] === 'simplexml' || $options['return'] === 'simplexmlelement') {
			return new \SimpleXMLElement($dom->saveXML());
		}
		return $dom;
	}

/**
 * Recursive method to create childs from array
 *
 * @param DOMDocument $dom Handler to DOMDocument
 * @param DOMElement $node Handler to DOMElement (child)
 * @param array $data Array of data to append to the $node.
 * @param string $format Either 'attribute' or 'tags'. This determines where nested keys go.
 * @return void
 * @throws Cake\Error\XmlException
 */
	protected static function _fromArray($dom, $node, &$data, $format) {
		if (empty($data) || !is_array($data)) {
			return;
		}
		foreach ($data as $key => $value) {
			if (is_string($key)) {
				if (!is_array($value)) {
					if (is_bool($value)) {
						$value = (int)$value;
					} elseif ($value === null) {
						$value = '';
					}
					$isNamespace = strpos($key, 'xmlns:');
					if ($isNamespace !== false) {
						$node->setAttributeNS('http://www.w3.org/2000/xmlns/', $key, $value);
						continue;
					}
					if ($key[0] !== '@' && $format === 'tags') {
						$child = null;
						if (!is_numeric($value)) {
							// Escape special characters
							// http://www.w3.org/TR/REC-xml/#syntax
							// https://bugs.php.net/bug.php?id=36795
							$child = $dom->createElement($key, '');
							$child->appendChild(new \DOMText($value));
						} else {
							$child = $dom->createElement($key, $value);
						}
						$node->appendChild($child);
					} else {
						if ($key[0] === '@') {
							$key = substr($key, 1);
						}
						$attribute = $dom->createAttribute($key);
						$attribute->appendChild($dom->createTextNode($value));
						$node->appendChild($attribute);
					}
				} else {
					if ($key[0] === '@') {
						throw new Error\XmlException(__d('cake_dev', 'Invalid array'));
					}
					if (is_numeric(implode('', array_keys($value)))) { // List
						foreach ($value as $item) {
							$itemData = compact('dom', 'node', 'key', 'format');
							$itemData['value'] = $item;
							static::_createChild($itemData);
						}
					} else { // Struct
						static::_createChild(compact('dom', 'node', 'key', 'value', 'format'));
					}
				}
			} else {
				throw new Error\XmlException(__d('cake_dev', 'Invalid array'));
			}
		}
	}

/**
 * Helper to _fromArray(). It will create childs of arrays
 *
 * @param array $data Array with informations to create childs
 * @return void
 */
	protected static function _createChild($data) {
		extract($data);
		$childNS = $childValue = null;
		if (is_array($value)) {
			if (isset($value['@'])) {
				$childValue = (string)$value['@'];
				unset($value['@']);
			}
			if (isset($value['xmlns:'])) {
				$childNS = $value['xmlns:'];
				unset($value['xmlns:']);
			}
		} elseif (!empty($value) || $value === 0) {
			$childValue = (string)$value;
		}

		if ($childValue) {
			$child = $dom->createElement($key, $childValue);
		} else {
			$child = $dom->createElement($key);
		}
		if ($childNS) {
			$child->setAttribute('xmlns', $childNS);
		}

		static::_fromArray($dom, $child, $value, $format);
		$node->appendChild($child);
	}

/**
 * Returns this XML structure as a array.
 *
 * @param SimpleXMLElement|DOMDocument|DOMNode $obj SimpleXMLElement, DOMDocument or DOMNode instance
 * @return array Array representation of the XML structure.
 * @throws Cake\Error\XmlException
 */
	public static function toArray($obj) {
		if ($obj instanceof \DOMNode) {
			$obj = simplexml_import_dom($obj);
		}
		if (!($obj instanceof \SimpleXMLElement)) {
			throw new Error\XmlException(__d('cake_dev', 'The input is not instance of SimpleXMLElement, DOMDocument or DOMNode.'));
		}
		$result = array();
		$namespaces = array_merge(array('' => ''), $obj->getNamespaces(true));
		static::_toArray($obj, $result, '', array_keys($namespaces));
		return $result;
	}

/**
 * Recursive method to toArray
 *
 * @param SimpleXMLElement $xml SimpleXMLElement object
 * @param array $parentData Parent array with data
 * @param string $ns Namespace of current child
 * @param array $namespaces List of namespaces in XML
 * @return void
 */
	protected static function _toArray($xml, &$parentData, $ns, $namespaces) {
		$data = array();

		foreach ($namespaces as $namespace) {
			foreach ($xml->attributes($namespace, true) as $key => $value) {
				if (!empty($namespace)) {
					$key = $namespace . ':' . $key;
				}
				$data['@' . $key] = (string)$value;
			}

			foreach ($xml->children($namespace, true) as $child) {
				static::_toArray($child, $data, $namespace, $namespaces);
			}
		}

		$asString = trim((string)$xml);
		if (empty($data)) {
			$data = $asString;
		} elseif (!empty($asString)) {
			$data['@'] = $asString;
		}

		if (!empty($ns)) {
			$ns .= ':';
		}
		$name = $ns . $xml->getName();
		if (isset($parentData[$name])) {
			if (!is_array($parentData[$name]) || !isset($parentData[$name][0])) {
				$parentData[$name] = array($parentData[$name]);
			}
			$parentData[$name][] = $data;
		} else {
			$parentData[$name] = $data;
		}
	}

}<|MERGE_RESOLUTION|>--- conflicted
+++ resolved
@@ -106,25 +106,16 @@
 		} elseif (file_exists($input)) {
 			return static::_loadXml(file_get_contents($input), $options);
 		} elseif (strpos($input, 'http://') === 0 || strpos($input, 'https://') === 0) {
-<<<<<<< HEAD
-			$socket = new Client(['redirect' => 10]);
-			$response = $socket->get($input);
-			if (!$response->isOk()) {
-				throw new Error\XmlException(__d('cake_dev', 'XML cannot be read.'));
-			}
-			return static::_loadXml($response->body, $options);
-=======
 			try {
-				$socket = new HttpSocket(array('request' => array('redirect' => 10)));
+				$socket = new Client(['redirect' => 10]);
 				$response = $socket->get($input);
 				if (!$response->isOk()) {
-					throw new XmlException(__d('cake_dev', 'XML cannot be read.'));
+					throw new Error\XmlException(__d('cake_dev', 'XML cannot be read.'));
 				}
-				return self::_loadXml($response->body, $options);
-			} catch (SocketException $e) {
+				return static::_loadXml($response->body, $options);
+			} catch (Error\SocketException $e) {
 				throw new XmlException(__d('cake_dev', 'XML cannot be read.'));
 			}
->>>>>>> d1c88ebf
 		} elseif (!is_string($input)) {
 			throw new Error\XmlException(__d('cake_dev', 'Invalid input.'));
 		}
