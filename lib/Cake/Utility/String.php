--- conflicted
+++ resolved
@@ -444,7 +444,7 @@
 		extract($options);
 
 		if (!function_exists('mb_strlen')) {
-			class_exists('Multibyte');
+			class_exists('Cake\I18n\Multibyte');
 		}
 
 		if (mb_strlen($text) <= $length) {
@@ -599,11 +599,7 @@
  */
 	public static function excerpt($text, $phrase, $radius = 100, $ellipsis = '...') {
 		if (empty($text) || empty($phrase)) {
-<<<<<<< HEAD
-			return static::truncate($text, $radius * 2, array('ending' => $ending));
-=======
-			return self::truncate($text, $radius * 2, array('ellipsis' => $ellipsis));
->>>>>>> 973670ca
+			return static::truncate($text, $radius * 2, array('ellipsis' => $ellipsis));
 		}
 
 		$append = $prepend = $ellipsis;
