<?php
/**
 * CakePHP(tm) : Rapid Development Framework (http://cakephp.org)
 * Copyright (c) Cake Software Foundation, Inc. (http://cakefoundation.org)
 *
 * Licensed under The MIT License
 * For full copyright and license information, please see the LICENSE.txt
 * Redistributions of files must retain the above copyright notice.
 *
 * @copyright     Copyright (c) Cake Software Foundation, Inc. (http://cakefoundation.org)
 * @link          http://cakephp.org CakePHP(tm) Project
 * @since         CakePHP(tm) v 0.2.9
 * @license       http://www.opensource.org/licenses/mit-license.php MIT License
 */
namespace Cake\Controller;

use Cake\Core\App;
use Cake\Core\Configure;
use Cake\Core\Object;
use Cake\Core\Plugin;
use Cake\Error;
use Cake\Event\Event;
use Cake\Event\EventListener;
use Cake\Event\EventManager;
use Cake\Network\Request;
use Cake\Network\Response;
use Cake\Routing\RequestActionTrait;
use Cake\Routing\Router;
use Cake\Utility\ClassRegistry;
use Cake\Utility\Inflector;
use Cake\Utility\MergeVariablesTrait;
use Cake\Utility\ViewVarsTrait;
use Cake\View\View;

/**
 * Application controller class for organization of business logic.
 * Provides basic functionality, such as rendering views inside layouts,
 * automatic model availability, redirection, callbacks, and more.
 *
 * Controllers should provide a number of 'action' methods. These are public methods on the controller
 * that are not prefixed with a '_' and not part of Controller. Each action serves as an endpoint for
 * performing a specific action on a resource or collection of resources. For example adding or editing a new
 * object, or listing a set of objects.
 *
 * You can access request parameters, using `$this->request`. The request object contains all the POST, GET and FILES
 * that were part of the request.
 *
 * After performing the required actions, controllers are responsible for creating a response. This usually
 * takes the form of a generated View, or possibly a redirection to another controller action. In either case
 * `$this->response` allows you to manipulate all aspects of the response.
 *
 * Controllers are created by Dispatcher based on request parameters and routing. By default controllers and actions
 * use conventional names. For example `/posts/index` maps to `PostsController::index()`. You can re-map URLs
 * using Router::connect().
 *
 * ### Life cycle callbacks
 *
 * CakePHP fires a number of life cycle callbacks during each request. By implementing a method
 * you can receive the related events. The available callbacks are:
 *
 * - `beforeFilter(Event $event)` - Called before the before each action. This is a good place to
 *   do general logic that applies to all actions.
 * - `beforeRender(Event $event)` - Called before the view is rendered.
 * - `beforeRedirect(Cake\Event\Event $event $url, Cake\Network\Response $response)` - Called before
 *   a redirect is done.
 * - `afterFilter(Event $event)` - Called after each action is complete and after the view is rendered.
 *
 * @package       Cake.Controller
 * @property      AclComponent $Acl
 * @property      AuthComponent $Auth
 * @property      CookieComponent $Cookie
 * @property      EmailComponent $Email
 * @property      PaginatorComponent $Paginator
 * @property      RequestHandlerComponent $RequestHandler
 * @property      SecurityComponent $Security
 * @property      SessionComponent $Session
 * @link          http://book.cakephp.org/2.0/en/controllers.html
 */
class Controller extends Object implements EventListener {

	use MergeVariablesTrait;
	use RequestActionTrait;
	use ViewVarsTrait;

/**
 * The name of this controller. Controller names are plural, named after the model they manipulate.
 *
 * @var string
 * @link http://book.cakephp.org/2.0/en/controllers.html#controller-attributes
 */
	public $name = null;

/**
 * An array containing the class names of models this controller uses.
 *
 * Example: `public $uses = array('Product', 'Post', 'Comment');`
 *
 * Can be set to several values to express different options:
 *
 * - `true` Use the default inflected model name.
 * - `array()` Use only models defined in the parent class.
 * - `false` Use no models at all, do not merge with parent class either.
 * - `array('Post', 'Comment')` Use only the Post and Comment models. Models
 *   Will also be merged with the parent class.
 *
 * The default value is `true`.
 *
 * @var mixed A single name as a string or a list of names as an array.
 * @link http://book.cakephp.org/2.0/en/controllers.html#components-helpers-and-uses
 */
	public $uses = true;

/**
 * An array containing the names of helpers this controller uses. The array elements should
 * not contain the "Helper" part of the classname.
 *
 * Example: `public $helpers = array('Html', 'Javascript', 'Time', 'Ajax');`
 *
 * @var mixed A single name as a string or a list of names as an array.
 * @link http://book.cakephp.org/2.0/en/controllers.html#components-helpers-and-uses
 */
	public $helpers = array();

/**
 * An instance of a Cake\Network\Request object that contains information about the current request.
 * This object contains all the information about a request and several methods for reading
 * additional information about the request.
 *
 * @var Cake\Network\Request
 * @link http://book.cakephp.org/2.0/en/controllers/request-response.html#Request
 */
	public $request;

/**
 * An instance of a Response object that contains information about the impending response
 *
 * @var Cake\Network\Response
 * @link http://book.cakephp.org/2.0/en/controllers/request-response.html#cakeresponse
 */
	public $response;

/**
 * The classname to use for creating the response object.
 *
 * @var string
 */
	protected $_responseClass = 'Cake\Network\Response';

/**
 * The name of the views subfolder containing views for this controller.
 *
 * @var string
 */
	public $viewPath = null;

/**
 * The name of the layouts subfolder containing layouts for this controller.
 *
 * @var string
 */
	public $layoutPath = null;

/**
 * The name of the view file to render. The name specified
 * is the filename in /app/View/<SubFolder> without the .ctp extension.
 *
 * @var string
 */
	public $view = null;

/**
 * The name of the layout file to render the view inside of. The name specified
 * is the filename of the layout in /app/View/Layouts without the .ctp
 * extension.
 *
 * @var string
 */
	public $layout = 'default';

/**
 * Set to true to automatically render the view
 * after action logic.
 *
 * @var boolean
 */
	public $autoRender = true;

/**
 * Set to true to automatically render the layout around views.
 *
 * @var boolean
 */
	public $autoLayout = true;

/**
 * Instance of ComponentRegistry used to create Components
 *
 * @var ComponentRegistry
 */
	public $Components = null;

/**
 * Array containing the names of components this controller uses. Component names
 * should not contain the "Component" portion of the classname.
 *
 * Example: `public $components = array('Session', 'RequestHandler', 'Acl');`
 *
 * @var array
 * @link http://book.cakephp.org/2.0/en/controllers/components.html
 */
	public $components = array('Session');

/**
 * The name of the View class this controller sends output to.
 *
 * @var string
 */
	public $viewClass = 'Cake\View\View';

/**
 * Instance of the View created during rendering. Won't be set until after
 * Controller::render() is called.
 *
 * @var Cake\View\View
 */
	public $View;

/**
 * File extension for view templates. Defaults to Cake's conventional ".ctp".
 *
 * @var string
 */
	public $ext = '.ctp';

/**
 * Automatically set to the name of a plugin.
 *
 * @var string
 */
	public $plugin = null;

/**
 * Used to define methods a controller that will be cached. To cache a
 * single action, the value is set to an array containing keys that match
 * action names and values that denote cache expiration times (in seconds).
 *
 * Example:
 *
 * {{{
 * public $cacheAction = array(
 *		'view/23/' => 21600,
 *		'recalled/' => 86400
 *	);
 * }}}
 *
 * $cacheAction can also be set to a strtotime() compatible string. This
 * marks all the actions in the controller for view caching.
 *
 * @var mixed
 * @link http://book.cakephp.org/2.0/en/core-libraries/helpers/cache.html#additional-configuration-options
 */
	public $cacheAction = false;

/**
 * Holds all passed params.
 *
 * @var mixed
 */
	public $passedArgs = array();

/**
 * Triggers Scaffolding
 *
 * @var mixed
 * @link http://book.cakephp.org/2.0/en/controllers/scaffolding.html
 */
	public $scaffold = false;

/**
 * Holds current methods of the controller. This is a list of all the methods reachable
 * via URL. Modifying this array, will allow you to change which methods can be reached.
 *
 * @var array
 */
	public $methods = array();

/**
 * This controller's primary model class name, the Inflector::singularize()'ed version of
 * the controller's $name property.
 *
 * Example: For a controller named 'Comments', the modelClass would be 'Comment'
 *
 * @var string
 */
	public $modelClass = null;

/**
 * This controller's model key name, an underscored version of the controller's $modelClass property.
 *
 * Example: For a controller named 'ArticleComments', the modelKey would be 'article_comment'
 *
 * @var string
 */
	public $modelKey = null;

/**
 * Holds any validation errors produced by the last call of the validateErrors() method/
 *
 * @var array Validation errors, or false if none
 */
	public $validationErrors = null;

/**
 * Instance of the Cake\Event\EventManager this controller is using
 * to dispatch inner events.
 *
 * @var Cake\Event\EventManager
 */
	protected $_eventManager = null;

/**
 * Constructor.
 *
 * @param Cake\Network\Request $request Request object for this controller. Can be null for testing,
 *  but expect that features that use the request parameters will not work.
 * @param Cake\Network\Response $response Response object for this controller.
 */
	public function __construct($request = null, $response = null) {
		if ($this->name === null) {
			list(, $this->name) = namespaceSplit(get_class($this));
			$this->name = substr($this->name, 0, -10);
		}

		if (!$this->viewPath) {
			$viewPath = $this->name;
			if (isset($request->params['prefix'])) {
				$viewPath = Inflector::camelize($request->params['prefix']) . DS . $viewPath;
			}
			$this->viewPath = $viewPath;
		}

		$this->modelClass = Inflector::singularize($this->name);
		$this->modelKey = Inflector::underscore($this->modelClass);

		$childMethods = get_class_methods($this);
		$parentMethods = get_class_methods('Cake\Controller\Controller');

		$this->methods = array_diff($childMethods, $parentMethods);

		if ($request instanceof Request) {
			$this->setRequest($request);
		}
		if ($response instanceof Response) {
			$this->response = $response;
		}
		$this->Components = new ComponentRegistry($this);
	}

/**
 * Provides backwards compatibility to avoid problems with empty and isset to alias properties.
 * Lazy loads models using the loadModel() method if declared in $uses
 *
 * @param string $name
 * @return boolean
 */
	public function __isset($name) {
		switch ($name) {
			case 'base':
			case 'here':
			case 'webroot':
			case 'data':
			case 'action':
			case 'params':
				return true;
		}

		if (is_array($this->uses)) {
			foreach ($this->uses as $modelClass) {
				list($plugin, $class) = pluginSplit($modelClass, true);
				if ($name === $class) {
					return $this->loadModel($modelClass);
				}
			}
		}

		if ($name === $this->modelClass) {
			list($plugin, $class) = pluginSplit($name, true);
			if (!$plugin) {
				$plugin = $this->plugin ? $this->plugin . '.' : null;
			}
			return $this->loadModel($plugin . $this->modelClass);
		}

		return false;
	}

/**
 * Provides backwards compatibility access to the request object properties.
 * Also provides the params alias.
 *
 * @param string $name The name of the requested value
 * @return mixed The requested value for valid variables/aliases else null
 */
	public function __get($name) {
		switch ($name) {
			case 'paginate':
				return $this->Components->load('Paginator')->settings;
		}

		if (isset($this->{$name})) {
			return $this->{$name};
		}

		return null;
	}

/**
 * Provides backwards compatibility access for setting values to the request object.
 *
 * @param string $name
 * @param mixed $value
 * @return void
 */
	public function __set($name, $value) {
		switch ($name) {
<<<<<<< HEAD
=======
			case 'base':
			case 'here':
			case 'webroot':
			case 'data':
				$this->request->{$name} = $value;
				return;
			case 'action':
				$this->request->params['action'] = $value;
				return;
			case 'params':
				$this->request->params = $value;
				return;
>>>>>>> 38b050a7
			case 'paginate':
				$this->Components->load('Paginator')->settings = $value;
				return;
		}
		$this->{$name} = $value;
	}

/**
 * Sets the request objects and configures a number of controller properties
 * based on the contents of the request. The properties that get set are
 *
 * - $this->request - To the $request parameter
 * - $this->plugin - To the $request->params['plugin']
 * - $this->view - To the $request->params['action']
 * - $this->autoLayout - To the false if $request->params['bare']; is set.
 * - $this->autoRender - To false if $request->params['return'] == 1
 * - $this->passedArgs - The the combined results of params['named'] and params['pass]
 *
 * @param Cake\Network\Request $request
 * @return void
 */
	public function setRequest(Request $request) {
		$this->request = $request;
		$this->plugin = isset($request->params['plugin']) ? Inflector::camelize($request->params['plugin']) : null;
		$this->view = isset($request->params['action']) ? $request->params['action'] : null;
		if (isset($request->params['pass'])) {
			$this->passedArgs = $request->params['pass'];
		}

		if (!empty($request->params['return']) && $request->params['return'] == 1) {
			$this->autoRender = false;
		}
		if (!empty($request->params['bare'])) {
			$this->autoLayout = false;
		}
	}

/**
 * Dispatches the controller action. Checks that the action
 * exists and isn't private.
 *
 * @param Cake\Network\Request $request
 * @return mixed The resulting response.
 * @throws Cake\Error\PrivateActionException When actions are not public or prefixed by _
 * @throws Cake\Error\MissingActionException When actions are not defined and scaffolding is
 *    not enabled.
 */
	public function invokeAction(Request $request) {
		try {
			$method = new \ReflectionMethod($this, $request->params['action']);

			if ($this->_isPrivateAction($method, $request)) {
				throw new Error\PrivateActionException(array(
					'controller' => $this->name . "Controller",
					'action' => $request->params['action'],
					'prefix' => isset($request->params['prefix']) ? $request->params['prefix'] : '',
					'plugin' => $request->params['plugin'],
				));
			}
			return $method->invokeArgs($this, $request->params['pass']);

		} catch (\ReflectionException $e) {
			if ($this->scaffold !== false) {
				return $this->_getScaffold($request);
			}
			throw new Error\MissingActionException(array(
				'controller' => $this->name . "Controller",
				'action' => $request->params['action'],
				'prefix' => isset($request->params['prefix']) ? $request->params['prefix'] : '',
				'plugin' => $request->params['plugin'],
			));
		}
	}

/**
 * Check if the request's action is marked as private, with an underscore,
 * or if the request is attempting to directly accessing a prefixed action.
 *
 * @param \ReflectionMethod $method The method to be invoked.
 * @param Cake\Network\Request $request The request to check.
 * @return boolean
 */
	protected function _isPrivateAction(\ReflectionMethod $method, Request $request) {
		$privateAction = (
			$method->name[0] === '_' ||
			!$method->isPublic() ||
			!in_array($method->name, $this->methods)
		);
		$prefixes = Router::prefixes();

		if (!$privateAction && !empty($prefixes)) {
			if (empty($request->params['prefix']) && strpos($request->params['action'], '_') > 0) {
				list($prefix) = explode('_', $request->params['action']);
				$privateAction = in_array($prefix, $prefixes);
			}
		}
		return $privateAction;
	}

/**
 * Returns a scaffold object to use for dynamically scaffolded controllers.
 *
 * @param Cake\Network\Request $request
 * @return Scaffold
 */
	protected function _getScaffold(Request $request) {
		return new Scaffold($this, $request);
	}

/**
 * Merge components, helpers, and uses vars from
 * parent classes.
 *
 * @return void
 */
	protected function _mergeControllerVars() {
		$pluginDot = null;
		if (!empty($this->plugin)) {
			$pluginDot = $this->plugin . '.';
		}
		if ($this->uses === null) {
			$this->uses = false;
		}
		if ($this->uses === false) {
			$this->uses = [];
			$this->modelClass = '';
		}
		if ($this->uses === true) {
			$this->uses = [$pluginDot . $this->modelClass];
		}
		$this->_mergeVars(
			['components', 'helpers', 'uses'],
			[
				'associative' => ['components', 'helpers'],
				'reverse' => ['uses']
			]
		);
		$usesProperty = new \ReflectionProperty($this, 'uses');
		if ($this->uses && $usesProperty->getDeclaringClass()->getName() !== get_class($this)) {
			array_unshift($this->uses, $pluginDot . $this->modelClass);
		}
		$this->uses = array_unique($this->uses);
	}

/**
 * Returns a list of all events that will fire in the controller during it's lifecycle.
 * You can override this function to add you own listener callbacks
 *
 * @return array
 */
	public function implementedEvents() {
		return array(
			'Controller.initialize' => 'beforeFilter',
			'Controller.beforeRender' => 'beforeRender',
			'Controller.beforeRedirect' => 'beforeRedirect',
			'Controller.shutdown' => 'afterFilter',
		);
	}

/**
 * Loads Model and Component classes.
 *
 * Using the $uses and $components properties, classes are loaded
 * and components have their callbacks attached to the EventManager.
 * It is also at this time that Controller callbacks are bound.
 *
 * See Controller::loadModel(); for more information on how models are loaded.
 *
 * @return mixed true if models found and instance created.
 * @see Controller::loadModel()
 * @link http://book.cakephp.org/2.0/en/controllers.html#Controller::constructClasses
 * @throws MissingModelException
 */
	public function constructClasses() {
		$this->_mergeControllerVars();
		if ($this->uses) {
			$this->uses = (array)$this->uses;
			list(, $this->modelClass) = pluginSplit(reset($this->uses));
		}

		$this->_loadComponents();
		$this->getEventManager()->attach($this);
		return true;
	}

/**
 * Loads the defined components using the Component factory.
 *
 * @return void
 */
	protected function _loadComponents() {
		if (empty($this->components)) {
			return;
		}
		$components = $this->Components->normalizeArray($this->components);
		foreach ($components as $properties) {
			list(, $class) = pluginSplit($properties['class']);
			$this->{$class} = $this->Components->load($properties['class'], $properties['settings']);
		}
	}

/**
 * Returns the Cake\Event\EventManager manager instance for this controller.
 *
 * You can use this instance to register any new listeners or callbacks to the
 * controller events, or create your own events and trigger them at will.
 *
 * @return Cake\Event\EventManager
 */
	public function getEventManager() {
		if (empty($this->_eventManager)) {
			$this->_eventManager = new EventManager();
		}
		return $this->_eventManager;
	}

/**
 * Overwrite the existing EventManager
 *
 * Useful for testing
 *
 * @param Cake\Event\EventManager $eventManager
 * @return void
 */
	public function setEventManager($eventManager) {
		$this->_eventManager = $eventManager;
	}

/**
 * Perform the startup process for this controller.
 * Fire the Components and Controller callbacks in the correct order.
 *
 * - Initializes components, which fires their `initialize` callback
 * - Calls the controller `beforeFilter`.
 * - triggers Component `startup` methods.
 *
 * @return void
 */
	public function startupProcess() {
		$this->getEventManager()->dispatch(new Event('Controller.initialize', $this));
		$this->getEventManager()->dispatch(new Event('Controller.startup', $this));
	}

/**
 * Perform the various shutdown processes for this controller.
 * Fire the Components and Controller callbacks in the correct order.
 *
 * - triggers the component `shutdown` callback.
 * - calls the Controller's `afterFilter` method.
 *
 * @return void
 */
	public function shutdownProcess() {
		$this->getEventManager()->dispatch(new Event('Controller.shutdown', $this));
	}

/**
 * Queries & sets valid HTTP response codes & messages.
 *
 * @param integer|array $code If $code is an integer, then the corresponding code/message is
 *        returned if it exists, null if it does not exist. If $code is an array,
 *        then the 'code' and 'message' keys of each nested array are added to the default
 *        HTTP codes. Example:
 *
 *        httpCodes(404); // returns array(404 => 'Not Found')
 *
 *        httpCodes(array(
 *            701 => 'Unicorn Moved',
 *            800 => 'Unexpected Minotaur'
 *        )); // sets these new values, and returns true
 *
 * @return array Associative array of the HTTP codes as keys, and the message
 *    strings as values, or null of the given $code does not exist.
 * @deprecated Use Cake\Network\Response::httpCodes();
 */
	public function httpCodes($code = null) {
		return $this->response->httpCodes($code);
	}

/**
 * Loads and instantiates models required by this controller.
 * If the model is non existent, it will throw a missing database table error, as Cake generates
 * dynamic models for the time being.
 *
 * @param string $modelClass Name of model class to load
 * @param integer|string $id Initial ID the instanced model class should have
<<<<<<< HEAD
 * @return mixed true when single model found and instance created, error returned if model not found.
 * @throws Cake\Error\MissingModelException if the model class cannot be found.
=======
 * @return bool True if the model was found
 * @throws MissingModelException if the model class cannot be found.
>>>>>>> 38b050a7
 */
	public function loadModel($modelClass = null, $id = null) {
		if ($modelClass === null) {
			$modelClass = $this->modelClass;
		}

		$this->uses = ($this->uses) ? (array)$this->uses : array();
		if (!in_array($modelClass, $this->uses, true)) {
			$this->uses[] = $modelClass;
		}

		list($plugin, $modelClass) = pluginSplit($modelClass, true);

		$this->{$modelClass} = ClassRegistry::init(array(
			'class' => $plugin . $modelClass, 'alias' => $modelClass, 'id' => $id
		));
		if (!$this->{$modelClass}) {
			throw new Error\MissingModelException($modelClass);
		}
		return true;
	}

/**
 * Redirects to given $url, after turning off $this->autoRender.
 * Script execution is halted after the redirect.
 *
 * @param string|array $url A string or array-based URL pointing to another location within the app,
 *     or an absolute URL
 * @param integer $status Optional HTTP status code (eg: 404)
 * @param boolean $exit If true, exit() will be called after the redirect
 * @return void
 * @link http://book.cakephp.org/2.0/en/controllers.html#Controller::redirect
 */
	public function redirect($url, $status = null, $exit = true) {
		$this->autoRender = false;

		$response = $this->response;
		if ($status && $response->statusCode() === 200) {
			$response->statusCode($status);
		}

		$event = new Event('Controller.beforeRedirect', $this, [$response, $url, $status]);
		$this->getEventManager()->dispatch($event);
		if ($event->isStopped()) {
			return;
		}

		if ($url !== null && !$response->location()) {
			$response->location(Router::url($url, true));
		}

		if ($exit) {
			$response->send();
			$this->_stop();
		}
	}

/**
 * Parse beforeRedirect Response
 *
 * @param mixed $response Response from beforeRedirect callback
 * @param string|array $url The same value of beforeRedirect
 * @param integer $status The same value of beforeRedirect
 * @param boolean $exit The same value of beforeRedirect
 * @return array Array with keys url, status and exit
 */
	protected function _parseBeforeRedirect($response, $url, $status, $exit) {
		if (is_array($response) && array_key_exists(0, $response)) {
			foreach ($response as $resp) {
				if (is_array($resp) && isset($resp['url'])) {
					extract($resp, EXTR_OVERWRITE);
				} elseif ($resp !== null) {
					$url = $resp;
				}
			}
		} elseif (is_array($response)) {
			extract($response, EXTR_OVERWRITE);
		}
		return compact('url', 'status', 'exit');
	}

/**
 * Convenience and object wrapper method for Cake\Network\Response::header().
 *
 * @param string $status The header message that is being set.
 * @return void
 * @deprecated Use Cake\Network\Response::header()
 */
	public function header($status) {
		$this->response->header($status);
	}

/**
 * Internally redirects one action to another. Does not perform another HTTP request unlike Controller::redirect()
 *
 * Examples:
 *
 * {{{
 * setAction('another_action');
 * setAction('action_with_parameters', $parameter1);
 * }}}
 *
 * @param string $action The new action to be 'redirected' to.
 *   Any other parameters passed to this method will be passed as parameters to the new action.
 * @return mixed Returns the return value of the called action
 */
	public function setAction($action) {
		$this->request->params['action'] = $action;
		$this->view = $action;
		$args = func_get_args();
		unset($args[0]);
		return call_user_func_array(array(&$this, $action), $args);
	}

/**
 * Returns number of errors in a submitted FORM.
 *
 * @return integer Number of errors
 */
	public function validate() {
		$args = func_get_args();
		$errors = call_user_func_array(array(&$this, 'validateErrors'), $args);

		if ($errors === false) {
			return 0;
		}
		return count($errors);
	}

/**
 * Validates models passed by parameters. Example:
 *
 * `$errors = $this->validateErrors($this->Article, $this->User);`
 *
 * @param mixed A list of models as a variable argument
 * @return array Validation errors, or false if none
 */
	public function validateErrors() {
		$objects = func_get_args();

		if (empty($objects)) {
			return false;
		}

		$errors = array();
		foreach ($objects as $object) {
			if (isset($this->{$object->alias})) {
				$object = $this->{$object->alias};
			}
			$object->set($object->data);
			$errors = array_merge($errors, $object->invalidFields());
		}

		return $this->validationErrors = (!empty($errors) ? $errors : false);
	}

/**
 * Instantiates the correct view class, hands it its data, and uses it to render the view output.
 *
 * @param string $view View to use for rendering
 * @param string $layout Layout to use
 * @return Cake\Network\Response A response object containing the rendered view.
 * @link http://book.cakephp.org/2.0/en/controllers.html#Controller::render
 */
	public function render($view = null, $layout = null) {
		$event = new Event('Controller.beforeRender', $this);
		$this->getEventManager()->dispatch($event);
		if ($event->isStopped()) {
			$this->autoRender = false;
			return $this->response;
		}

		if (!empty($this->uses) && is_array($this->uses)) {
			foreach ($this->uses as $model) {
				list(, $name) = pluginSplit($model);
				$className = App::classname($model, 'Model');
				$this->request->params['models'][$name] = compact('className');
			}
		}

		$this->View = $this->_getViewObject();

		$models = ClassRegistry::keys();
		foreach ($models as $currentModel) {
			$currentObject = ClassRegistry::getObject($currentModel);
			if ($currentObject instanceof \Cake\Model\Model) {
				$className = get_class($currentObject);
				$this->request->params['models'][$currentObject->alias] = compact('className');
				$this->View->validationErrors[$currentObject->alias] =& $currentObject->validationErrors;
			}
		}

		$this->autoRender = false;
		$this->response->body($this->View->render($view, $layout));
		return $this->response;
	}

/**
 * Returns the referring URL for this request.
 *
 * @param string $default Default URL to use if HTTP_REFERER cannot be read from headers
 * @param boolean $local If true, restrict referring URLs to local server
 * @return string Referring URL
 * @link http://book.cakephp.org/2.0/en/controllers.html#Controller::referer
 */
	public function referer($default = null, $local = false) {
		if (!$this->request) {
			return '/';
		}

		$referer = $this->request->referer($local);
		if ($referer === '/' && $default) {
			return Router::url($default, true);
		}
		return $referer;
	}

/**
 * Forces the user's browser not to cache the results of the current request.
 *
 * @return void
 * @link http://book.cakephp.org/2.0/en/controllers.html#Controller::disableCache
 * @deprecated Use Cake\Network\Response::disableCache()
 */
	public function disableCache() {
		$this->response->disableCache();
	}

/**
 * Shows a message to the user for $pause seconds, then redirects to $url.
 * Uses flash.ctp as the default layout for the message.
 * Does not work if the current debug level is higher than 0.
 *
 * @param string $message Message to display to the user
 * @param string|array $url Relative string or array-based URL to redirect to after the time expires
 * @param integer $pause Time to show the message
 * @param string $layout Layout you want to use, defaults to 'flash'
 * @return void
 * @link http://book.cakephp.org/2.0/en/controllers.html#Controller::flash
 */
	public function flash($message, $url, $pause = 1, $layout = 'flash') {
		$this->autoRender = false;
		$this->set('url', Router::url($url));
		$this->set('message', $message);
		$this->set('pause', $pause);
		$this->set('page_title', $message);
		$this->render(false, $layout);
	}

/**
 * Handles automatic pagination of model records.
 *
 * @param Model|string $object Model to paginate (e.g: model instance, or 'Model', or 'Model.InnerModel')
 * @param string|array $scope Conditions to use while paginating
 * @param array $whitelist List of allowed options for paging
 * @return array Model query results
 * @link http://book.cakephp.org/2.0/en/controllers.html#Controller::paginate
 * @deprecated Use PaginatorComponent instead
 */
	public function paginate($object = null, $scope = array(), $whitelist = array()) {
		return $this->Components->load('Paginator', $this->paginate)->paginate($object, $scope, $whitelist);
	}

/**
 * Called before the controller action. You can use this method to configure and customize components
 * or perform logic that needs to happen before each controller action.
 *
 * @param Event $event An Event instance
 * @return void
 * @link http://book.cakephp.org/2.0/en/controllers.html#request-life-cycle-callbacks
 */
	public function beforeFilter(Event $event) {
	}

/**
 * Called after the controller action is run, but before the view is rendered. You can use this method
 * to perform logic or set view variables that are required on every request.
 *
 * @param Event $event An Event instance
 * @return void
 * @link http://book.cakephp.org/2.0/en/controllers.html#request-life-cycle-callbacks
 */
	public function beforeRender(Event $event) {
	}

/**
 * The beforeRedirect method is invoked when the controller's redirect method is called but before any
 * further action.
 *
 * If this method returns false the controller will not continue on to redirect the request.
 * The $url, $status and $exit variables have same meaning as for the controller's method. You can also
 * return a string which will be interpreted as the url to redirect to or return associative array with
 * key 'url' and optionally 'status' and 'exit'.
 *
 * @param Event $event An Event instance
 * @param string|array $url A string or array-based URL pointing to another location within the app,
 *     or an absolute URL
 * @param integer $status Optional HTTP status code (eg: 404)
 * @param boolean $exit If true, exit() will be called after the redirect
 * @return mixed
 *   false to stop redirection event,
 *   string controllers a new redirection url or
 *   array with the keys url, status and exit to be used by the redirect method.
 * @link http://book.cakephp.org/2.0/en/controllers.html#request-life-cycle-callbacks
 */
	public function beforeRedirect(Event $event, $url, $status = null, $exit = true) {
	}

/**
 * Called after the controller action is run and rendered.
 *
 * @param Event $event An Event instance
 * @return void
 * @link http://book.cakephp.org/2.0/en/controllers.html#request-life-cycle-callbacks
 */
	public function afterFilter(Event $event) {
	}

/**
 * This method should be overridden in child classes.
 *
 * @param string $method name of method called example index, edit, etc.
 * @return boolean Success
 * @link http://book.cakephp.org/2.0/en/controllers.html#callbacks
 */
	public function beforeScaffold($method) {
		return true;
	}

/**
 * Alias to beforeScaffold()
 *
 * @param string $method
 * @return boolean
 * @see Controller::beforeScaffold()
 * @deprecated
 */
	protected function _beforeScaffold($method) {
		return $this->beforeScaffold($method);
	}

/**
 * This method should be overridden in child classes.
 *
 * @param string $method name of method called either edit or update.
 * @return boolean Success
 * @link http://book.cakephp.org/2.0/en/controllers.html#callbacks
 */
	public function afterScaffoldSave($method) {
		return true;
	}

/**
 * Alias to afterScaffoldSave()
 *
 * @param string $method
 * @return boolean
 * @see Controller::afterScaffoldSave()
 * @deprecated
 */
	protected function _afterScaffoldSave($method) {
		return $this->afterScaffoldSave($method);
	}

/**
 * This method should be overridden in child classes.
 *
 * @param string $method name of method called either edit or update.
 * @return boolean Success
 * @link http://book.cakephp.org/2.0/en/controllers.html#callbacks
 */
	public function afterScaffoldSaveError($method) {
		return true;
	}

/**
 * Alias to afterScaffoldSaveError()
 *
 * @param string $method
 * @return boolean
 * @see Controller::afterScaffoldSaveError()
 * @deprecated
 */
	protected function _afterScaffoldSaveError($method) {
		return $this->afterScaffoldSaveError($method);
	}

/**
 * This method should be overridden in child classes.
 * If not it will render a scaffold error.
 * Method MUST return true in child classes
 *
 * @param string $method name of method called example index, edit, etc.
 * @return boolean Success
 * @link http://book.cakephp.org/2.0/en/controllers.html#callbacks
 */
	public function scaffoldError($method) {
		return false;
	}

/**
 * Alias to scaffoldError()
 *
 * @param string $method
 * @return boolean
 * @see Controller::scaffoldError()
 * @deprecated
 */
	protected function _scaffoldError($method) {
		return $this->scaffoldError($method);
	}

/**
 * Constructs the view class instance based on the controller property
 *
 * @return View
 */
	protected function _getViewObject() {
		$viewClass = $this->viewClass;
		if ($this->viewClass !== 'View') {
			list($plugin, $viewClass) = pluginSplit($viewClass, true);
			$viewClass = App::classname($viewClass, 'View', 'View');
		}
		return new $viewClass($this);
	}

}<|MERGE_RESOLUTION|>--- conflicted
+++ resolved
@@ -423,21 +423,6 @@
  */
 	public function __set($name, $value) {
 		switch ($name) {
-<<<<<<< HEAD
-=======
-			case 'base':
-			case 'here':
-			case 'webroot':
-			case 'data':
-				$this->request->{$name} = $value;
-				return;
-			case 'action':
-				$this->request->params['action'] = $value;
-				return;
-			case 'params':
-				$this->request->params = $value;
-				return;
->>>>>>> 38b050a7
 			case 'paginate':
 				$this->Components->load('Paginator')->settings = $value;
 				return;
@@ -724,13 +709,8 @@
  *
  * @param string $modelClass Name of model class to load
  * @param integer|string $id Initial ID the instanced model class should have
-<<<<<<< HEAD
  * @return mixed true when single model found and instance created, error returned if model not found.
  * @throws Cake\Error\MissingModelException if the model class cannot be found.
-=======
- * @return bool True if the model was found
- * @throws MissingModelException if the model class cannot be found.
->>>>>>> 38b050a7
  */
 	public function loadModel($modelClass = null, $id = null) {
 		if ($modelClass === null) {
