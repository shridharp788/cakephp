<?php
/**
 * Paginator Component
 *
 * PHP 5
 *
 * CakePHP(tm) : Rapid Development Framework (http://cakephp.org)
 * Copyright 2005-2012, Cake Software Foundation, Inc. (http://cakefoundation.org)
 *
 * Licensed under The MIT License
 * Redistributions of files must retain the above copyright notice.
 *
 * @copyright     Copyright 2005-2012, Cake Software Foundation, Inc. (http://cakefoundation.org)
 * @link          http://cakephp.org CakePHP(tm) Project
 * @package       Cake.Controller.Component
 * @since         CakePHP(tm) v 2.0
 * @license       MIT License (http://www.opensource.org/licenses/mit-license.php)
 */
namespace Cake\Controller\Component;

use Cake\Controller\Component;
use Cake\Controller\ComponentCollection;
use Cake\Error;
use Cake\Model\Model;
use Cake\Utility\Hash;

/**
 * This component is used to handle automatic model data pagination. The primary way to use this
 * component is to call the paginate() method. There is a convenience wrapper on Controller as well.
 *
 * ### Configuring pagination
 *
 * You configure pagination using the PaginatorComponent::$settings. This allows you to configure
 * the default pagination behavior in general or for a specific model. General settings are used when there
 * are no specific model configuration, or the model you are paginating does not have specific settings.
 *
 * {{{
 *	$this->Paginator->settings = array(
 *		'limit' => 20,
 *		'maxLimit' => 100
 *	);
 * }}}
 *
 * The above settings will be used to paginate any model. You can configure model specific settings by
 * keying the settings with the model name.
 *
 * {{{
 *	$this->Paginator->settings = array(
 *		'Post' => array(
 *			'limit' => 20,
 *			'maxLimit' => 100
 *		),
 *		'Comment' => array( ... )
 *	);
 * }}}
 *
 * This would allow you to have different pagination settings for `Comment` and `Post` models.
 *
 * #### Paginating with custom finders
 *
 * You can paginate with any find type defined on your model using the `findType` option.
 *
 * {{{
 * $this->Paginator->settings = array(
 *		'Post' => array(
 *			'findType' => 'popular'
 *		)
 * );
 * }}}
 *
 * Would paginate using the `find('popular')` method.
 *
 * @package       Cake.Controller.Component
 * @link http://book.cakephp.org/2.0/en/core-libraries/components/pagination.html
 */
class PaginatorComponent extends Component {

/**
 * Pagination settings. These settings control pagination at a general level.
 * You can also define sub arrays for pagination settings for specific models.
 *
 * - `maxLimit` The maximum limit users can choose to view. Defaults to 100
 * - `limit` The initial number of items per page. Defaults to 20.
 * - `page` The starting page, defaults to 1.
 *
 * @var array
 */
	public $settings = array(
		'page' => 1,
		'limit' => 20,
		'maxLimit' => 100,
	);

/**
 * A list of parameters users are allowed to set using request parameters. Modifying
 * this list will allow users to have more influence over pagination,
 * be careful with what you permit.
 *
 * @var array
 */
	public $whitelist = array(
		'limit', 'sort', 'page', 'direction'
	);

/**
 * Constructor
 *
 * @param ComponentCollection $collection A ComponentCollection this component can use to lazy load its components
 * @param array $settings Array of configuration settings.
 */
	public function __construct(ComponentCollection $collection, $settings = array()) {
		$settings = array_merge($this->settings, (array)$settings);
		$this->Controller = $collection->getController();
		parent::__construct($collection, $settings);
	}

/**
 * Handles automatic pagination of model records.
 *
 * @param Model|string $object Model to paginate (e.g: model instance, or 'Model', or 'Model.InnerModel')
 * @param string|array $scope Additional find conditions to use while paginating
 * @param array $whitelist List of allowed fields for ordering. This allows you to prevent ordering
 *   on non-indexed, or undesirable columns.
 * @return array Model query results
<<<<<<< HEAD
 * @throws Cake\Error\MissingModelException
=======
 * @throws MissingModelException
 * @throws NotFoundException
>>>>>>> 9c29fab4
 */
	public function paginate($object = null, $scope = array(), $whitelist = array()) {
		if (is_array($object)) {
			$whitelist = $scope;
			$scope = $object;
			$object = null;
		}

		$object = $this->_getObject($object);

		if (!is_object($object)) {
			throw new Error\MissingModelException($object);
		}

		$options = $this->mergeOptions($object->alias);
		$options = $this->validateSort($object, $options, $whitelist);
		$options = $this->checkLimit($options);

		$conditions = $fields = $order = $limit = $page = $recursive = null;

		if (!isset($options['conditions'])) {
			$options['conditions'] = array();
		}

		$type = 'all';

		if (isset($options[0])) {
			$type = $options[0];
			unset($options[0]);
		}

		extract($options);

		if (is_array($scope) && !empty($scope)) {
			$conditions = array_merge($conditions, $scope);
		} elseif (is_string($scope)) {
			$conditions = array($conditions, $scope);
		}
		if ($recursive === null) {
			$recursive = $object->recursive;
		}

		$extra = array_diff_key($options, compact(
			'conditions', 'fields', 'order', 'limit', 'page', 'recursive'
		));

		if (!empty($extra['findType'])) {
			$type = $extra['findType'];
			unset($extra['findType']);
		}

		if ($type !== 'all') {
			$extra['type'] = $type;
		}

		if (intval($page) < 1) {
			$page = 1;
		}
		$page = $options['page'] = (int)$page;

		if ($object->hasMethod('paginate')) {
			$results = $object->paginate(
				$conditions, $fields, $order, $limit, $page, $recursive, $extra
			);
		} else {
			$parameters = compact('conditions', 'fields', 'order', 'limit', 'page');
			if ($recursive != $object->recursive) {
				$parameters['recursive'] = $recursive;
			}
			$results = $object->find($type, array_merge($parameters, $extra));
		}
		$defaults = $this->getDefaults($object->alias);
		unset($defaults[0]);

		if (!$results) {
			$count = 0;
		} elseif ($object->hasMethod('paginateCount')) {
			$count = $object->paginateCount($conditions, $recursive, $extra);
		} else {
			$parameters = compact('conditions');
			if ($recursive != $object->recursive) {
				$parameters['recursive'] = $recursive;
			}
			$count = $object->find('count', array_merge($parameters, $extra));
		}
		$pageCount = intval(ceil($count / $limit));
		$requestedPage = $page;
		$page = max(min($page, $pageCount), 1);

		$paging = array(
			'page' => $page,
			'current' => count($results),
			'count' => $count,
			'prevPage' => ($page > 1),
			'nextPage' => ($count > ($page * $limit)),
			'pageCount' => $pageCount,
			'order' => $order,
			'limit' => $limit,
			'options' => Hash::diff($options, $defaults),
		);

		if (!isset($this->Controller->request['paging'])) {
			$this->Controller->request['paging'] = array();
		}
		$this->Controller->request['paging'] = array_merge(
			(array)$this->Controller->request['paging'],
			array($object->alias => $paging)
		);

		if ($requestedPage > $page) {
			throw new NotFoundException();
		}

		if (
			!in_array('Paginator', $this->Controller->helpers) &&
			!array_key_exists('Paginator', $this->Controller->helpers)
		) {
			$this->Controller->helpers[] = 'Paginator';
		}
		return $results;
	}

/**
 * Get the object pagination will occur on.
 *
 * @param string|Model $object The object you are looking for.
 * @return mixed The model object to paginate on.
 */
	protected function _getObject($object) {
		if (is_string($object)) {
			$assoc = null;
			if (strpos($object, '.') !== false) {
				list($object, $assoc) = pluginSplit($object);
			}
			if ($assoc && isset($this->Controller->{$object}->{$assoc})) {
				return $this->Controller->{$object}->{$assoc};
			}
			if ($assoc && isset($this->Controller->{$this->Controller->modelClass}->{$assoc})) {
				return $this->Controller->{$this->Controller->modelClass}->{$assoc};
			}
			if (isset($this->Controller->{$object})) {
				return $this->Controller->{$object};
			}
			if (isset($this->Controller->{$this->Controller->modelClass}->{$object})) {
				return $this->Controller->{$this->Controller->modelClass}->{$object};
			}
		}
		if (empty($object) || $object === null) {
			if (isset($this->Controller->{$this->Controller->modelClass})) {
				return $this->Controller->{$this->Controller->modelClass};
			}

			$className = null;
			$name = $this->Controller->uses[0];
			if (strpos($this->Controller->uses[0], '.') !== false) {
				list($name, $className) = explode('.', $this->Controller->uses[0]);
			}
			if ($className) {
				return $this->Controller->{$className};
			}

			return $this->Controller->{$name};
		}
		return $object;
	}

/**
 * Merges the various options that Pagination uses.
 * Pulls settings together from the following places:
 *
 * - General pagination settings
 * - Model specific settings.
 * - Request parameters
 *
 * The result of this method is the aggregate of all the option sets combined together. You can change
 * PaginatorComponent::$whitelist to modify which options/values can be set using request parameters.
 *
 * @param string $alias Model alias being paginated, if the general settings has a key with this value
 *   that key's settings will be used for pagination instead of the general ones.
 * @return array Array of merged options.
 */
	public function mergeOptions($alias) {
		$defaults = $this->getDefaults($alias);
		$request = $this->Controller->request->query;
		$request = array_intersect_key($request, array_flip($this->whitelist));
		return array_merge($defaults, $request);
	}

/**
 * Get the default settings for a $model. If there are no settings for a specific model, the general settings
 * will be used.
 *
 * @param string $alias Model name to get default settings for.
 * @return array An array of pagination defaults for a model, or the general settings.
 */
	public function getDefaults($alias) {
		$defaults = $this->settings;
		if (isset($this->settings[$alias])) {
			$defaults = $this->settings[$alias];
		}
		if (isset($defaults['limit']) &&
			(empty($defaults['maxLimit']) || $defaults['limit'] > $defaults['maxLimit'])
		) {
			$defaults['maxLimit'] = $defaults['limit'];
		}
		return array_merge(
			array('page' => 1, 'limit' => 20, 'maxLimit' => 100),
			$defaults
		);
	}

/**
 * Validate that the desired sorting can be performed on the $object. Only fields or
 * virtualFields can be sorted on. The direction param will also be sanitized. Lastly
 * sort + direction keys will be converted into the model friendly order key.
 *
 * You can use the whitelist parameter to control which columns/fields are available for sorting.
 * This helps prevent users from ordering large result sets on un-indexed values.
 *
 * @param Model $object The model being paginated.
 * @param array $options The pagination options being used for this request.
 * @param array $whitelist The list of columns that can be used for sorting. If empty all keys are allowed.
 * @return array An array of options with sort + direction removed and replaced with order if possible.
 */
	public function validateSort(Model $object, array $options, array $whitelist = array()) {
		if (isset($options['sort'])) {
			$direction = null;
			if (isset($options['direction'])) {
				$direction = strtolower($options['direction']);
			}
			if (!in_array($direction, array('asc', 'desc'))) {
				$direction = 'asc';
			}
			$options['order'] = array($options['sort'] => $direction);
		}

		if (!empty($whitelist) && isset($options['order']) && is_array($options['order'])) {
			$field = key($options['order']);
			if (!in_array($field, $whitelist)) {
				$options['order'] = null;
			}
		}

		if (!empty($options['order']) && is_array($options['order'])) {
			$order = array();
			foreach ($options['order'] as $key => $value) {
				$field = $key;
				$alias = $object->alias;
				if (strpos($key, '.') !== false) {
					list($alias, $field) = explode('.', $key);
				}

				if ($object->hasField($field)) {
					$order[$alias . '.' . $field] = $value;
				} elseif ($object->hasField($key, true)) {
					$order[$field] = $value;
				} elseif (isset($object->{$alias}) && $object->{$alias}->hasField($field, true)) {
					$order[$alias . '.' . $field] = $value;
				}
			}
			$options['order'] = $order;
		}

		return $options;
	}

/**
 * Check the limit parameter and ensure its within the maxLimit bounds.
 *
 * @param array $options An array of options with a limit key to be checked.
 * @return array An array of options for pagination
 */
	public function checkLimit(array $options) {
		$options['limit'] = (int)$options['limit'];
		if (empty($options['limit']) || $options['limit'] < 1) {
			$options['limit'] = 1;
		}
		$options['limit'] = min($options['limit'], $options['maxLimit']);
		return $options;
	}

}<|MERGE_RESOLUTION|>--- conflicted
+++ resolved
@@ -122,12 +122,8 @@
  * @param array $whitelist List of allowed fields for ordering. This allows you to prevent ordering
  *   on non-indexed, or undesirable columns.
  * @return array Model query results
-<<<<<<< HEAD
  * @throws Cake\Error\MissingModelException
-=======
- * @throws MissingModelException
- * @throws NotFoundException
->>>>>>> 9c29fab4
+ * @throws Cake\Error\NotFoundException
  */
 	public function paginate($object = null, $scope = array(), $whitelist = array()) {
 		if (is_array($object)) {
