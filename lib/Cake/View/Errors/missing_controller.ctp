--- conflicted
+++ resolved
@@ -32,40 +32,28 @@
 	$namespace = $plugin;
 }
 if (empty($plugin)) {
-	$path = APP_DIR . DS . 'Controller' . DS . $prefixPath . $class . 'Controller.php' ;
+	$path = APP_DIR . DS . 'Controller' . DS . $prefixPath . h($class) . 'Controller.php' ;
 } else {
-	$path = Plugin::path($plugin) . 'Controller' . DS . $prefixPath . $class . 'Controller.php';
+	$path = Plugin::path($plugin) . 'Controller' . DS . $prefixPath . h($class) . 'Controller.php';
 }
 
 ?>
 <h2><?php echo __d('cake_dev', 'Missing Controller'); ?></h2>
 <p class="error">
 	<strong><?php echo __d('cake_dev', 'Error'); ?>: </strong>
-<<<<<<< HEAD
-	<?php echo __d('cake_dev', '%s could not be found.', '<em>' . $pluginDot . $class . 'Controller</em>'); ?>
+	<?php echo __d('cake_dev', '%s could not be found.', '<em>' . h($pluginDot . $class) . 'Controller</em>'); ?>
 </p>
 <p class="error">
 	<strong><?php echo __d('cake_dev', 'Error'); ?>: </strong>
-	<?php echo __d('cake_dev', 'Create the class %s below in file: %s', '<em>' . $class . 'Controller</em>', $path); ?>
+	<?php echo __d('cake_dev', 'Create the class %s below in file: %s', '<em>' . h($class) . 'Controller</em>', $path); ?>
 </p>
 <pre>
 &lt;?php
-namespace <?= $namespace; ?>\Controller<?= $prefixNs; ?>;
+namespace <?= h($namespace); ?>\Controller<?= h($prefixNs); ?>;
 
-use <?= $namespace; ?>\Controller\AppController;
+use <?= h($namespace); ?>\Controller\AppController;
 
-class <?php echo $class . 'Controller extends ' . $plugin; ?>AppController {
-=======
-	<?php echo __d('cake_dev', '%s could not be found.', '<em>' . h($pluginDot . $class) . '</em>'); ?>
-</p>
-<p class="error">
-	<strong><?php echo __d('cake_dev', 'Error'); ?>: </strong>
-	<?php echo __d('cake_dev', 'Create the class %s below in file: %s', '<em>' . h($class) . '</em>', (empty($plugin) ? APP_DIR . DS : CakePlugin::path($plugin)) . 'Controller' . DS . h($class) . '.php'); ?>
-</p>
-<pre>
-&lt;?php
-class <?php echo h($class . ' extends ' . $plugin); ?>AppController {
->>>>>>> df872dde
+class <?php echo h($class) . 'Controller extends ' . h($plugin); ?>AppController {
 
 }
 </pre>
