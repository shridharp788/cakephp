--- conflicted
+++ resolved
@@ -478,12 +478,6 @@
 		}
 
 		if ($this->{$check}($model)) {
-<<<<<<< HEAD
-			return $this->Html->tag($tag, $this->link($title, $url, array_merge($options, compact('escape'))), compact('class'));
-		} else {
-			unset($options['rel']);
-			return $this->Html->tag($tag, '<a>'.h($title).'</a>', array_merge($options, compact('class')));
-=======
 			$url = array_merge(
 				array('page' => $paging['page'] + ($which === 'Prev' ? $step * -1 : $step)),
 				$url
@@ -512,7 +506,6 @@
 				return $this->Html->tag($tag, $title, compact('class'));
 			}
 			return $this->Html->tag($tag, $title, compact('escape', 'class') + $options);
->>>>>>> 0d486bda
 		}
 	}
 
@@ -749,21 +742,11 @@
 			if ($class) {
 				$currentClass .= ' ' . $class;
 			}
-<<<<<<< HEAD
-<<<<<<< HEAD
-=======
->>>>>>> 0d486bda
 			if ($currentTag) {
 				$out .= $this->Html->tag($tag, $this->Html->tag($currentTag, $params['page']), array('class' => $currentClass));
 			} else {
 				$out .= $this->Html->tag($tag, $params['page'], array('class' => $currentClass));
 			}
-<<<<<<< HEAD
-=======
-			$out .= $this->Html->tag($tag, '<a>'.$params['page'].'</a>', array('class' => $currentClass));
->>>>>>> 77886a9c5b62529e9af5368d40978bc1bf852e4f
-=======
->>>>>>> 0d486bda
 			if ($i != $params['pageCount']) {
 				$out .= $separator;
 			}
@@ -796,21 +779,11 @@
 					if ($class) {
 						$currentClass .= ' ' . $class;
 					}
-<<<<<<< HEAD
-<<<<<<< HEAD
-=======
->>>>>>> 0d486bda
 					if ($currentTag) {
 						$out .= $this->Html->tag($tag, $this->Html->tag($currentTag, $i), array('class' => $currentClass));
 					} else {
 						$out .= $this->Html->tag($tag, $i, array('class' => $currentClass));
 					}
-<<<<<<< HEAD
-=======
-					$out .= $this->Html->tag($tag, "<a>$i</a>", array('class' => $currentClass));
->>>>>>> 77886a9c5b62529e9af5368d40978bc1bf852e4f
-=======
->>>>>>> 0d486bda
 				} else {
 					$out .= $this->Html->tag($tag, $this->link($i, array('page' => $i), $options), compact('class'));
 				}
