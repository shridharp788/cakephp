<?php
/**
 * Html Helper class file.
 *
 * Simplifies the construction of HTML elements.
 *
 * CakePHP(tm) : Rapid Development Framework (http://cakephp.org)
 * Copyright 2005-2012, Cake Software Foundation, Inc. (http://cakefoundation.org)
 *
 * Licensed under The MIT License
 * Redistributions of files must retain the above copyright notice.
 *
 * @copyright     Copyright 2005-2012, Cake Software Foundation, Inc. (http://cakefoundation.org)
 * @link          http://cakephp.org CakePHP(tm) Project
 * @package       Cake.View.Helper
 * @since         CakePHP(tm) v 0.9.1
 * @license       MIT License (http://www.opensource.org/licenses/mit-license.php)
 */
namespace Cake\View\Helper;

use Cake\Core\App;
use Cake\Core\Configure;
use Cake\Error;
use Cake\Network\Response;
use Cake\Utility\Inflector;
use Cake\View\Helper;
use Cake\View\View;

/**
 * Html Helper class for easy use of HTML widgets.
 *
 * HtmlHelper encloses all methods needed while working with HTML pages.
 *
 * @package       Cake.View.Helper
 * @link http://book.cakephp.org/2.0/en/core-libraries/helpers/html.html
 */
class HtmlHelper extends Helper {

/**
 * Reference to the Response object
 *
 * @var Cake\Network\Response
 */
	public $response;

/**
 * html tags used by this helper.
 *
 * @var array
 */
	protected $_tags = array(
		'meta' => '<meta%s/>',
		'metalink' => '<link href="%s"%s/>',
		'link' => '<a href="%s"%s>%s</a>',
		'mailto' => '<a href="mailto:%s" %s>%s</a>',
		'form' => '<form action="%s"%s>',
		'formend' => '</form>',
		'input' => '<input name="%s"%s/>',
		'textarea' => '<textarea name="%s"%s>%s</textarea>',
		'hidden' => '<input type="hidden" name="%s"%s/>',
		'checkbox' => '<input type="checkbox" name="%s" %s/>',
		'checkboxmultiple' => '<input type="checkbox" name="%s[]"%s />',
		'radio' => '<input type="radio" name="%s" id="%s"%s />%s',
		'selectstart' => '<select name="%s"%s>',
		'selectmultiplestart' => '<select name="%s[]"%s>',
		'selectempty' => '<option value=""%s>&nbsp;</option>',
		'selectoption' => '<option value="%s"%s>%s</option>',
		'selectend' => '</select>',
		'optiongroup' => '<optgroup label="%s"%s>',
		'optiongroupend' => '</optgroup>',
		'checkboxmultiplestart' => '',
		'checkboxmultipleend' => '',
		'password' => '<input type="password" name="%s" %s/>',
		'file' => '<input type="file" name="%s" %s/>',
		'file_no_model' => '<input type="file" name="%s" %s/>',
		'submit' => '<input %s/>',
		'submitimage' => '<input type="image" src="%s" %s/>',
		'button' => '<button%s>%s</button>',
		'image' => '<img src="%s" %s/>',
		'tableheader' => '<th%s>%s</th>',
		'tableheaderrow' => '<tr%s>%s</tr>',
		'tablecell' => '<td%s>%s</td>',
		'tablerow' => '<tr%s>%s</tr>',
		'block' => '<div%s>%s</div>',
		'blockstart' => '<div%s>',
		'blockend' => '</div>',
		'hiddenblock' => '<div style="display:none;">%s</div>',
		'tag' => '<%s%s>%s</%s>',
		'tagstart' => '<%s%s>',
		'tagend' => '</%s>',
		'tagselfclosing' => '<%s%s/>',
		'para' => '<p%s>%s</p>',
		'parastart' => '<p%s>',
		'label' => '<label for="%s"%s>%s</label>',
		'fieldset' => '<fieldset%s>%s</fieldset>',
		'fieldsetstart' => '<fieldset><legend>%s</legend>',
		'fieldsetend' => '</fieldset>',
		'legend' => '<legend>%s</legend>',
		'css' => '<link rel="%s" type="text/css" href="%s" %s/>',
		'style' => '<style type="text/css"%s>%s</style>',
		'charset' => '<meta http-equiv="Content-Type" content="text/html; charset=%s" />',
		'ul' => '<ul%s>%s</ul>',
		'ol' => '<ol%s>%s</ol>',
		'li' => '<li%s>%s</li>',
		'error' => '<div%s>%s</div>',
		'javascriptblock' => '<script type="text/javascript"%s>%s</script>',
		'javascriptstart' => '<script type="text/javascript">',
		'javascriptlink' => '<script type="text/javascript" src="%s"%s></script>',
		'javascriptend' => '</script>'
	);

/**
 * Breadcrumbs.
 *
 * @var array
 */
	protected $_crumbs = array();

/**
 * Names of script files that have been included once
 *
 * @var array
 */
	protected $_includedScripts = array();

/**
 * Options for the currently opened script block buffer if any.
 *
 * @var array
 */
	protected $_scriptBlockOptions = array();

/**
 * Document type definitions
 *
 * @var array
 */
	protected $_docTypes = array(
		'html4-strict' => '<!DOCTYPE HTML PUBLIC "-//W3C//DTD HTML 4.01//EN" "http://www.w3.org/TR/html4/strict.dtd">',
		'html4-trans' => '<!DOCTYPE HTML PUBLIC "-//W3C//DTD HTML 4.01 Transitional//EN" "http://www.w3.org/TR/html4/loose.dtd">',
		'html4-frame' => '<!DOCTYPE HTML PUBLIC "-//W3C//DTD HTML 4.01 Frameset//EN" "http://www.w3.org/TR/html4/frameset.dtd">',
		'html5' => '<!DOCTYPE html>',
		'xhtml-strict' => '<!DOCTYPE html PUBLIC "-//W3C//DTD XHTML 1.0 Strict//EN" "http://www.w3.org/TR/xhtml1/DTD/xhtml1-strict.dtd">',
		'xhtml-trans' => '<!DOCTYPE html PUBLIC "-//W3C//DTD XHTML 1.0 Transitional//EN" "http://www.w3.org/TR/xhtml1/DTD/xhtml1-transitional.dtd">',
		'xhtml-frame' => '<!DOCTYPE html PUBLIC "-//W3C//DTD XHTML 1.0 Frameset//EN" "http://www.w3.org/TR/xhtml1/DTD/xhtml1-frameset.dtd">',
		'xhtml11' => '<!DOCTYPE html PUBLIC "-//W3C//DTD XHTML 1.1//EN" "http://www.w3.org/TR/xhtml11/DTD/xhtml11.dtd">'
	);

/**
 * Constructor
 *
 * ### Settings
 *
 * - `configFile` A file containing an array of tags you wish to redefine.
 *
 * ### Customizing tag sets
 *
 * Using the `configFile` option you can redefine the tag HtmlHelper will use.
 * The file named should be compatible with HtmlHelper::loadConfig().
 *
 * @param View $View The View this helper is being attached to.
 * @param array $settings Configuration settings for the helper.
 */
	public function __construct(View $View, $settings = array()) {
		parent::__construct($View, $settings);
		if (is_object($this->_View->response)) {
			$this->response = $this->_View->response;
		} else {
<<<<<<< HEAD
			$this->response = new Response(array('charset' => Configure::read('App.encoding')));
=======
			$this->response = new CakeResponse();
>>>>>>> fa6defea
		}
		if (!empty($settings['configFile'])) {
			$this->loadConfig($settings['configFile']);
		}
	}

/**
 * Adds a link to the breadcrumbs array.
 *
 * @param string $name Text for link
 * @param string $link URL for link (if empty it won't be a link)
 * @param string|array $options Link attributes e.g. array('id' => 'selected')
 * @return void
 * @see HtmlHelper::link() for details on $options that can be used.
 * @link http://book.cakephp.org/2.0/en/core-libraries/helpers/html.html#creating-breadcrumb-trails-with-htmlhelper
 */
	public function addCrumb($name, $link = null, $options = null) {
		$this->_crumbs[] = array($name, $link, $options);
	}

/**
 * Returns a doctype string.
 *
 * Possible doctypes:
 *
 *  - html4-strict:  HTML4 Strict.
 *  - html4-trans:  HTML4 Transitional.
 *  - html4-frame:  HTML4 Frameset.
 *  - html5: HTML5. Default value.
 *  - xhtml-strict: XHTML1 Strict.
 *  - xhtml-trans: XHTML1 Transitional.
 *  - xhtml-frame: XHTML1 Frameset.
 *  - xhtml11: XHTML1.1.
 *
 * @param string $type Doctype to use.
 * @return string Doctype string
 * @link http://book.cakephp.org/2.0/en/core-libraries/helpers/html.html#HtmlHelper::docType
 */
	public function docType($type = 'html5') {
		if (isset($this->_docTypes[$type])) {
			return $this->_docTypes[$type];
		}
		return null;
	}

/**
 * Creates a link to an external resource and handles basic meta tags
 *
 * Create a meta tag that is output inline:
 *
 * `$this->Html->meta('icon', 'favicon.ico');
 *
 * Append the meta tag to `$scripts_for_layout`:
 *
 * `$this->Html->meta('description', 'A great page', array('inline' => false));`
 *
 * Append the meta tag to custom view block:
 *
 * `$this->Html->meta('description', 'A great page', array('block' => 'metaTags'));`
 *
 * ### Options
 *
 * - `inline` Whether or not the link element should be output inline. Set to false to
 *   have the meta tag included in `$scripts_for_layout`, and appended to the 'meta' view block.
 * - `block` Choose a custom block to append the meta tag to.  Using this option
 *   will override the inline option.
 *
 * @param string $type The title of the external resource
 * @param string|array $url The address of the external resource or string for content attribute
 * @param array $options Other attributes for the generated tag. If the type attribute is html,
 *    rss, atom, or icon, the mime-type is returned.
 * @return string A completed `<link />` element.
 * @link http://book.cakephp.org/2.0/en/core-libraries/helpers/html.html#HtmlHelper::meta
 */
	public function meta($type, $url = null, $options = array()) {
		$options += array('inline' => true, 'block' => null);
		if (!$options['inline'] && empty($options['block'])) {
			$options['block'] = __FUNCTION__;
		}
		unset($options['inline']);

		if (!is_array($type)) {
			$types = array(
				'rss' => array('type' => 'application/rss+xml', 'rel' => 'alternate', 'title' => $type, 'link' => $url),
				'atom' => array('type' => 'application/atom+xml', 'title' => $type, 'link' => $url),
				'icon' => array('type' => 'image/x-icon', 'rel' => 'icon', 'link' => $url),
				'keywords' => array('name' => 'keywords', 'content' => $url),
				'description' => array('name' => 'description', 'content' => $url),
			);

			if ($type === 'icon' && $url === null) {
				$types['icon']['link'] = $this->webroot('favicon.ico');
			}

			if (isset($types[$type])) {
				$type = $types[$type];
			} elseif (!isset($options['type']) && $url !== null) {
				if (is_array($url) && isset($url['ext'])) {
					$type = $types[$url['ext']];
				} else {
					$type = $types['rss'];
				}
			} elseif (isset($options['type']) && isset($types[$options['type']])) {
				$type = $types[$options['type']];
				unset($options['type']);
			} else {
				$type = array();
			}
		} elseif ($url !== null) {
			$inline = $url;
		}
		$options = array_merge($type, $options);
		$out = null;

		if (isset($options['link'])) {
			if (isset($options['rel']) && $options['rel'] === 'icon') {
				$out = sprintf($this->_tags['metalink'], $options['link'], $this->_parseAttributes($options, array('block', 'link'), ' ', ' '));
				$options['rel'] = 'shortcut icon';
			} else {
				$options['link'] = $this->url($options['link'], true);
			}
			$out .= sprintf($this->_tags['metalink'], $options['link'], $this->_parseAttributes($options, array('block', 'link'), ' ', ' '));
		} else {
			$out = sprintf($this->_tags['meta'], $this->_parseAttributes($options, array('block', 'type'), ' ', ' '));
		}

		if (empty($options['block'])) {
			return $out;
		} else {
			$this->_View->append($options['block'], $out);
		}
	}

/**
 * Returns a charset META-tag.
 *
 * @param string $charset The character set to be used in the meta tag. If empty,
 *  The App.encoding value will be used. Example: "utf-8".
 * @return string A meta tag containing the specified character set.
 * @link http://book.cakephp.org/2.0/en/core-libraries/helpers/html.html#HtmlHelper::charset
 */
	public function charset($charset = null) {
		if (empty($charset)) {
			$charset = strtolower(Configure::read('App.encoding'));
		}
		return sprintf($this->_tags['charset'], (!empty($charset) ? $charset : 'utf-8'));
	}

/**
 * Creates an HTML link.
 *
 * If $url starts with "http://" this is treated as an external link. Else,
 * it is treated as a path to controller/action and parsed with the
 * HtmlHelper::url() method.
 *
 * If the $url is empty, $title is used instead.
 *
 * ### Options
 *
 * - `escape` Set to false to disable escaping of title and attributes.
 * - `confirm` JavaScript confirmation message.
 *
 * @param string $title The content to be wrapped by <a> tags.
 * @param string|array $url Cake-relative URL or array of URL parameters, or external URL (starts with http://)
 * @param array $options Array of HTML attributes.
 * @param string $confirmMessage JavaScript confirmation message.
 * @return string An `<a />` element.
 * @link http://book.cakephp.org/2.0/en/core-libraries/helpers/html.html#HtmlHelper::link
 */
	public function link($title, $url = null, $options = array(), $confirmMessage = false) {
		$escapeTitle = true;
		if ($url !== null) {
			$url = $this->url($url);
		} else {
			$url = $this->url($title);
			$title = htmlspecialchars_decode($url, ENT_QUOTES);
			$title = h(urldecode($title));
			$escapeTitle = false;
		}

		if (isset($options['escape'])) {
			$escapeTitle = $options['escape'];
		}

		if ($escapeTitle === true) {
			$title = h($title);
		} elseif (is_string($escapeTitle)) {
			$title = htmlentities($title, ENT_QUOTES, $escapeTitle);
		}

		if (!empty($options['confirm'])) {
			$confirmMessage = $options['confirm'];
			unset($options['confirm']);
		}
		if ($confirmMessage) {
			$confirmMessage = str_replace("'", "\'", $confirmMessage);
			$confirmMessage = str_replace('"', '\"', $confirmMessage);
			$options['onclick'] = "return confirm('{$confirmMessage}');";
		} elseif (isset($options['default']) && $options['default'] == false) {
			if (isset($options['onclick'])) {
				$options['onclick'] .= ' event.returnValue = false; return false;';
			} else {
				$options['onclick'] = 'event.returnValue = false; return false;';
			}
			unset($options['default']);
		}
		return sprintf($this->_tags['link'], $url, $this->_parseAttributes($options), $title);
	}

/**
 * Creates a link element for CSS stylesheets.
 *
 * ### Usage
 *
 * Include one CSS file:
 *
 * `echo $this->Html->css('styles.css');`
 *
 * Include multiple CSS files:
 *
 * `echo $this->Html->css(array('one.css', 'two.css'));`
 *
 * Add the stylesheet to the `$scripts_for_layout` layout var:
 *
 * `$this->Html->css('styles.css', null, array('inline' => false));`
 *
 * Add the stylesheet to a custom block:
 *
 * `$this->Html->css('styles.css', null, array('block' => 'layoutCss'));`
 *
 * ### Options
 *
 * - `inline` If set to false, the generated tag will be appended to the 'css' block,
 *   and included in the `$scripts_for_layout` layout variable. Defaults to true.
 * - `block` Set the name of the block link/style tag will be appended to.  This overrides the `inline`
 *   option.
 * - `plugin` False value will prevent parsing path as a plugin
 *
 * @param string|array $path The name of a CSS style sheet or an array containing names of
 *   CSS stylesheets. If `$path` is prefixed with '/', the path will be relative to the webroot
 *   of your application. Otherwise, the path will be relative to your CSS path, usually webroot/css.
 * @param string $rel Rel attribute. Defaults to "stylesheet". If equal to 'import' the stylesheet will be imported.
 * @param array $options Array of HTML attributes.
 * @return string CSS <link /> or <style /> tag, depending on the type of link.
 * @link http://book.cakephp.org/2.0/en/core-libraries/helpers/html.html#HtmlHelper::css
 */
	public function css($path, $rel = null, $options = array()) {
		$options += array('block' => null, 'inline' => true);
		if (!$options['inline'] && empty($options['block'])) {
			$options['block'] = __FUNCTION__;
		}
		unset($options['inline']);

		if (is_array($path)) {
			$out = '';
			foreach ($path as $i) {
				$out .= "\n\t" . $this->css($i, $rel, $options);
			}
			if (empty($options['block'])) {
				return $out . "\n";
			}
			return;
		}

		if (strpos($path, '//') !== false) {
			$url = $path;
		} else {
			$url = $this->assetUrl($path, $options + array('pathPrefix' => CSS_URL, 'ext' => '.css'));

			if (Configure::read('Asset.filter.css')) {
				$pos = strpos($url, CSS_URL);
				if ($pos !== false) {
					$url = substr($url, 0, $pos) . 'ccss/' . substr($url, $pos + strlen(CSS_URL));
				}
			}
		}

		if ($rel == 'import') {
			$out = sprintf($this->_tags['style'], $this->_parseAttributes($options, array('inline', 'block'), '', ' '), '@import url(' . $url . ');');
		} else {
			if ($rel == null) {
				$rel = 'stylesheet';
			}
			$out = sprintf($this->_tags['css'], $rel, $url, $this->_parseAttributes($options, array('inline', 'block'), '', ' '));
		}

		if (empty($options['block'])) {
			return $out;
		} else {
			$this->_View->append($options['block'], $out);
		}
	}

/**
 * Returns one or many `<script>` tags depending on the number of scripts given.
 *
 * If the filename is prefixed with "/", the path will be relative to the base path of your
 * application.  Otherwise, the path will be relative to your JavaScript path, usually webroot/js.
 *
 *
 * ### Usage
 *
 * Include one script file:
 *
 * `echo $this->Html->script('styles.js');`
 *
 * Include multiple script files:
 *
 * `echo $this->Html->script(array('one.js', 'two.js'));`
 *
 * Add the script file to the `$scripts_for_layout` layout var:
 *
 * `$this->Html->script('styles.js', array('inline' => false));`
 *
 * Add the script file to a custom block:
 *
 * `$this->Html->script('styles.js', null, array('block' => 'bodyScript'));`
 *
 * ### Options
 *
 * - `inline` Whether script should be output inline or into `$scripts_for_layout`. When set to false,
 *   the script tag will be appended to the 'script' view block as well as `$scripts_for_layout`.
 * - `block` The name of the block you want the script appended to.  Leave undefined to output inline.
 *   Using this option will override the inline option.
 * - `once` Whether or not the script should be checked for uniqueness. If true scripts will only be
 *   included once, use false to allow the same script to be included more than once per request.
 * - `plugin` False value will prevent parsing path as a plugin
 *
 * @param string|array $url String or array of javascript files to include
 * @param array|boolean $options Array of options, and html attributes see above. If boolean sets $options['inline'] = value
 * @return mixed String of `<script />` tags or null if $inline is false or if $once is true and the file has been
 *   included before.
 * @link http://book.cakephp.org/2.0/en/core-libraries/helpers/html.html#HtmlHelper::script
 */
	public function script($url, $options = array()) {
		if (is_bool($options)) {
			list($inline, $options) = array($options, array());
			$options['inline'] = $inline;
		}
		$options = array_merge(array('block' => null, 'inline' => true, 'once' => true), $options);
		if (!$options['inline'] && empty($options['block'])) {
			$options['block'] = __FUNCTION__;
		}
		unset($options['inline']);

		if (is_array($url)) {
			$out = '';
			foreach ($url as $i) {
				$out .= "\n\t" . $this->script($i, $options);
			}
			if (empty($options['block'])) {
				return $out . "\n";
			}
			return null;
		}
		if ($options['once'] && isset($this->_includedScripts[$url])) {
			return null;
		}
		$this->_includedScripts[$url] = true;

		if (strpos($url, '//') === false) {
			$url = $this->assetUrl($url, $options + array('pathPrefix' => JS_URL, 'ext' => '.js'));

			if (Configure::read('Asset.filter.js')) {
				$url = str_replace(JS_URL, 'cjs/', $url);
			}
		}
		$attributes = $this->_parseAttributes($options, array('block', 'once'), ' ');
		$out = sprintf($this->_tags['javascriptlink'], $url, $attributes);

		if (empty($options['block'])) {
			return $out;
		} else {
			$this->_View->append($options['block'], $out);
		}
	}

/**
 * Wrap $script in a script tag.
 *
 * ### Options
 *
 * - `safe` (boolean) Whether or not the $script should be wrapped in <![CDATA[ ]]>
 * - `inline` (boolean) Whether or not the $script should be added to
 *   `$scripts_for_layout` / `script` block, or output inline. (Deprecated, use `block` instead)
 * - `block` Which block you want this script block appended to.
 *   Defaults to `script`.
 *
 * @param string $script The script to wrap
 * @param array $options The options to use. Options not listed above will be
 *    treated as HTML attributes.
 * @return mixed string or null depending on the value of `$options['block']`
 * @link http://book.cakephp.org/2.0/en/core-libraries/helpers/html.html#HtmlHelper::scriptBlock
 */
	public function scriptBlock($script, $options = array()) {
		$options += array('safe' => true, 'inline' => true);
		if ($options['safe']) {
			$script  = "\n" . '//<![CDATA[' . "\n" . $script . "\n" . '//]]>' . "\n";
		}
		if (!$options['inline'] && empty($options['block'])) {
			$options['block'] = 'script';
		}
		unset($options['inline'], $options['safe']);

		$attributes = $this->_parseAttributes($options, array('block'), ' ');
		$out = sprintf($this->_tags['javascriptblock'], $attributes, $script);

		if (empty($options['block'])) {
			return $out;
		} else {
			$this->_View->append($options['block'], $out);
		}
	}

/**
 * Begin a script block that captures output until HtmlHelper::scriptEnd()
 * is called. This capturing block will capture all output between the methods
 * and create a scriptBlock from it.
 *
 * ### Options
 *
 * - `safe` Whether the code block should contain a CDATA
 * - `inline` Should the generated script tag be output inline or in `$scripts_for_layout`
 *
 * @param array $options Options for the code block.
 * @return void
 * @link http://book.cakephp.org/2.0/en/core-libraries/helpers/html.html#HtmlHelper::scriptStart
 */
	public function scriptStart($options = array()) {
		$options += array('safe' => true, 'inline' => true);
		$this->_scriptBlockOptions = $options;
		ob_start();
		return null;
	}

/**
 * End a Buffered section of Javascript capturing.
 * Generates a script tag inline or in `$scripts_for_layout` depending on the settings
 * used when the scriptBlock was started
 *
 * @return mixed depending on the settings of scriptStart() either a script tag or null
 * @link http://book.cakephp.org/2.0/en/core-libraries/helpers/html.html#HtmlHelper::scriptEnd
 */
	public function scriptEnd() {
		$buffer = ob_get_clean();
		$options = $this->_scriptBlockOptions;
		$this->_scriptBlockOptions = array();
		return $this->scriptBlock($buffer, $options);
	}

/**
 * Builds CSS style data from an array of CSS properties
 *
 * ### Usage:
 *
 * {{{
 * echo $html->style(array('margin' => '10px', 'padding' => '10px'), true);
 *
 * // creates
 * 'margin:10px;padding:10px;'
 * }}}
 *
 * @param array $data Style data array, keys will be used as property names, values as property values.
 * @param boolean $oneline Whether or not the style block should be displayed on one line.
 * @return string CSS styling data
 * @link http://book.cakephp.org/2.0/en/core-libraries/helpers/html.html#HtmlHelper::style
 */
	public function style($data, $oneline = true) {
		if (!is_array($data)) {
			return $data;
		}
		$out = array();
		foreach ($data as $key => $value) {
			$out[] = $key . ':' . $value . ';';
		}
		if ($oneline) {
			return implode(' ', $out);
		}
		return implode("\n", $out);
	}

/**
 * Returns the breadcrumb trail as a sequence of &raquo;-separated links.
 *
 * If `$startText` is an array, the accepted keys are:
 *
 * - `text` Define the text/content for the link.
 * - `url` Define the target of the created link.
 *
 * All other keys will be passed to HtmlHelper::link() as the `$options` parameter.
 *
 * @param string $separator Text to separate crumbs.
 * @param string|array|boolean $startText This will be the first crumb, if false it defaults to first crumb in array. Can
 *   also be an array, see above for details.
 * @return string Composed bread crumbs
 * @link http://book.cakephp.org/2.0/en/core-libraries/helpers/html.html#creating-breadcrumb-trails-with-htmlhelper
 */
	public function getCrumbs($separator = '&raquo;', $startText = false) {
		$crumbs = $this->_prepareCrumbs($startText);
		if (!empty($crumbs)) {
			$out = array();
			foreach ($crumbs as $crumb) {
				if (!empty($crumb[1])) {
					$out[] = $this->link($crumb[0], $crumb[1], $crumb[2]);
				} else {
					$out[] = $crumb[0];
				}
			}
			return implode($separator, $out);
		} else {
			return null;
		}
	}

/**
 * Returns breadcrumbs as a (x)html list
 *
 * This method uses HtmlHelper::tag() to generate list and its elements. Works
 * similar to HtmlHelper::getCrumbs(), so it uses options which every
 * crumb was added with.
 *
 * @param array $options Array of html attributes to apply to the generated list elements.
 * @param string|array|boolean $startText This will be the first crumb, if false it defaults to first crumb in array. Can
 *   also be an array, see `HtmlHelper::getCrumbs` for details.
 * @return string breadcrumbs html list
 * @link http://book.cakephp.org/2.0/en/core-libraries/helpers/html.html#creating-breadcrumb-trails-with-htmlhelper
 */
	public function getCrumbList($options = array(), $startText = false) {
		$crumbs = $this->_prepareCrumbs($startText);
		if (!empty($crumbs)) {
			$result = '';
			$crumbCount = count($crumbs);
			$ulOptions = $options;
			foreach ($crumbs as $which => $crumb) {
				$options = array();
				if (empty($crumb[1])) {
					$elementContent = $crumb[0];
				} else {
					$elementContent = $this->link($crumb[0], $crumb[1], $crumb[2]);
				}
				if ($which == 0) {
					$options['class'] = 'first';
				} elseif ($which == $crumbCount - 1) {
					$options['class'] = 'last';
				}
				$result .= $this->tag('li', $elementContent, $options);
			}
			return $this->tag('ul', $result, $ulOptions);
		} else {
			return null;
		}
	}

/**
 * Prepends startText to crumbs array if set
 *
 * @param $startText
 * @return array Crumb list including startText (if provided)
 */
	protected function _prepareCrumbs($startText) {
		$crumbs = $this->_crumbs;
		if ($startText) {
			if (!is_array($startText)) {
				$startText = array(
					'url' => '/',
					'text' => $startText
				);
			}
			$startText += array('url' => '/', 'text' => __('Home'));
			list($url, $text) = array($startText['url'], $startText['text']);
			unset($startText['url'], $startText['text']);
			array_unshift($crumbs, array($text, $url, $startText));
		}
		return $crumbs;
	}

/**
 * Creates a formatted IMG element.
 *
 * This method will set an empty alt attribute if one is not supplied.
 *
 * ### Usage:
 *
 * Create a regular image:
 *
 * `echo $html->image('cake_icon.png', array('alt' => 'CakePHP'));`
 *
 * Create an image link:
 *
 * `echo $html->image('cake_icon.png', array('alt' => 'CakePHP', 'url' => 'http://cakephp.org'));`
 *
 * ### Options:
 *
 * - `url` If provided an image link will be generated and the link will point at
 *   `$options['url']`.
 * - `fullBase` If true the src attribute will get a full address for the image file.
 * - `plugin` False value will prevent parsing path as a plugin
 *
 * @param string $path Path to the image file, relative to the app/webroot/img/ directory.
 * @param array $options Array of HTML attributes.  See above for special options.
 * @return string completed img tag
 * @link http://book.cakephp.org/2.0/en/core-libraries/helpers/html.html#HtmlHelper::image
 */
	public function image($path, $options = array()) {
		$path = $this->assetUrl($path, $options + array('pathPrefix' => IMAGES_URL));
		$options = array_diff_key($options, array('fullBase' => '', 'pathPrefix' => ''));

		if (!isset($options['alt'])) {
			$options['alt'] = '';
		}

		$url = false;
		if (!empty($options['url'])) {
			$url = $options['url'];
			unset($options['url']);
		}

		$image = sprintf($this->_tags['image'], $path, $this->_parseAttributes($options, null, '', ' '));

		if ($url) {
			return sprintf($this->_tags['link'], $this->url($url), null, $image);
		}
		return $image;
	}

/**
 * Returns a row of formatted and named TABLE headers.
 *
 * @param array $names Array of tablenames. Each tablename also can be a key that points to an array with a set
 *     of attributes to its specific tag
 * @param array $trOptions HTML options for TR elements.
 * @param array $thOptions HTML options for TH elements.
 * @return string Completed table headers
 * @link http://book.cakephp.org/2.0/en/core-libraries/helpers/html.html#HtmlHelper::tableHeaders
 */
	public function tableHeaders($names, $trOptions = null, $thOptions = null) {
		$out = array();
		foreach ($names as $arg) {
			if (!is_array($arg)) {
				$out[] = sprintf($this->_tags['tableheader'], $this->_parseAttributes($thOptions), $arg);
			} else {
				$out[] = sprintf($this->_tags['tableheader'], $this->_parseAttributes(current($arg)), key($arg));
			}
		}
		return sprintf($this->_tags['tablerow'], $this->_parseAttributes($trOptions), implode(' ', $out));
	}

/**
 * Returns a formatted string of table rows (TR's with TD's in them).
 *
 * @param array $data Array of table data
 * @param array $oddTrOptions HTML options for odd TR elements if true useCount is used
 * @param array $evenTrOptions HTML options for even TR elements
 * @param boolean $useCount adds class "column-$i"
 * @param boolean $continueOddEven If false, will use a non-static $count variable,
 *    so that the odd/even count is reset to zero just for that call.
 * @return string Formatted HTML
 * @link http://book.cakephp.org/2.0/en/core-libraries/helpers/html.html#HtmlHelper::tableCells
 */
	public function tableCells($data, $oddTrOptions = null, $evenTrOptions = null, $useCount = false, $continueOddEven = true) {
		if (empty($data[0]) || !is_array($data[0])) {
			$data = array($data);
		}

		if ($oddTrOptions === true) {
			$useCount = true;
			$oddTrOptions = null;
		}

		if ($evenTrOptions === false) {
			$continueOddEven = false;
			$evenTrOptions = null;
		}

		if ($continueOddEven) {
			static $count = 0;
		} else {
			$count = 0;
		}

		foreach ($data as $line) {
			$count++;
			$cellsOut = array();
			$i = 0;
			foreach ($line as $cell) {
				$cellOptions = array();

				if (is_array($cell)) {
					$cellOptions = $cell[1];
					$cell = $cell[0];
				} elseif ($useCount) {
					$cellOptions['class'] = 'column-' . ++$i;
				}
				$cellsOut[] = sprintf($this->_tags['tablecell'], $this->_parseAttributes($cellOptions), $cell);
			}
			$options = $this->_parseAttributes($count % 2 ? $oddTrOptions : $evenTrOptions);
			$out[] = sprintf($this->_tags['tablerow'], $options, implode(' ', $cellsOut));
		}
		return implode("\n", $out);
	}

/**
 * Returns a formatted block tag, i.e DIV, SPAN, P.
 *
 * ### Options
 *
 * - `escape` Whether or not the contents should be html_entity escaped.
 *
 * @param string $name Tag name.
 * @param string $text String content that will appear inside the div element.
 *   If null, only a start tag will be printed
 * @param array $options Additional HTML attributes of the DIV tag, see above.
 * @return string The formatted tag element
 * @link http://book.cakephp.org/2.0/en/core-libraries/helpers/html.html#HtmlHelper::tag
 */
	public function tag($name, $text = null, $options = array()) {
		if (is_array($options) && isset($options['escape']) && $options['escape']) {
			$text = h($text);
			unset($options['escape']);
		}
		if (!is_array($options)) {
			$options = array('class' => $options);
		}
		if ($text === null) {
			$tag = 'tagstart';
		} else {
			$tag = 'tag';
		}
		return sprintf($this->_tags[$tag], $name, $this->_parseAttributes($options, null, ' ', ''), $text, $name);
	}

/**
 * Returns a formatted existent block of $tags
 *
 * @param string $tag Tag name
 * @return string Formatted block
 * @link http://book.cakephp.org/2.0/en/core-libraries/helpers/html.html#HtmlHelper::useTag
 */
	public function useTag($tag) {
		if (!isset($this->_tags[$tag])) {
			return '';
		}
		$args = func_get_args();
		array_shift($args);
		foreach ($args as &$arg) {
			if (is_array($arg)) {
				$arg = $this->_parseAttributes($arg, null, ' ', '');
			}
		}
		return vsprintf($this->_tags[$tag], $args);
	}

/**
 * Returns a formatted DIV tag for HTML FORMs.
 *
 * ### Options
 *
 * - `escape` Whether or not the contents should be html_entity escaped.
 *
 * @param string $class CSS class name of the div element.
 * @param string $text String content that will appear inside the div element.
 *   If null, only a start tag will be printed
 * @param array $options Additional HTML attributes of the DIV tag
 * @return string The formatted DIV element
 * @link http://book.cakephp.org/2.0/en/core-libraries/helpers/html.html#HtmlHelper::div
 */
	public function div($class = null, $text = null, $options = array()) {
		if (!empty($class)) {
			$options['class'] = $class;
		}
		return $this->tag('div', $text, $options);
	}

/**
 * Returns a formatted P tag.
 *
 * ### Options
 *
 * - `escape` Whether or not the contents should be html_entity escaped.
 *
 * @param string $class CSS class name of the p element.
 * @param string $text String content that will appear inside the p element.
 * @param array $options Additional HTML attributes of the P tag
 * @return string The formatted P element
 * @link http://book.cakephp.org/2.0/en/core-libraries/helpers/html.html#HtmlHelper::para
 */
	public function para($class, $text, $options = array()) {
		if (isset($options['escape'])) {
			$text = h($text);
		}
		if ($class != null && !empty($class)) {
			$options['class'] = $class;
		}
		if ($text === null) {
			$tag = 'parastart';
		} else {
			$tag = 'para';
		}
		return sprintf($this->_tags[$tag], $this->_parseAttributes($options, null, ' ', ''), $text);
	}

/**
 * Returns an audio/video element
 *
 * ### Usage
 *
 * Using an audio file:
 *
 * `echo $this->Html->media('audio.mp3', array('fullBase' => true));`
 *
 * Outputs:
 *
 * `<video src="http://www.somehost.com/files/audio.mp3">Fallback text</video>`
 *
 * Using a video file:
 *
 * `echo $this->Html->media('video.mp4', array('text' => 'Fallback text'));`
 *
 * Outputs:
 *
 * `<video src="/files/video.mp4">Fallback text</video>`
 *
 * Using multiple video files:
 *
 * {{{
 * echo $this->Html->media(
 * 		array('video.mp4', array('src' => 'video.ogv', 'type' => "video/ogg; codecs='theora, vorbis'")),
 * 		array('tag' => 'video', 'autoplay')
 * );
 * }}}
 *
 * Outputs:
 *
 * {{{
 * <video autoplay="autoplay">
 * 		<source src="/files/video.mp4" type="video/mp4"/>
 * 		<source src="/files/video.ogv" type="video/ogv; codecs='theora, vorbis'"/>
 * </video>
 * }}}
 *
 * ### Options
 *
 * - `tag` Type of media element to generate, either "audio" or "video".
 * 	If tag is not provided it's guessed based on file's mime type.
 * - `text` Text to include inside the audio/video tag
 * - `pathPrefix` Path prefix to use for relative urls, defaults to 'files/'
 * - `fullBase` If provided the src attribute will get a full address including domain name
 *
 * @param string|array $path Path to the video file, relative to the webroot/{$options['pathPrefix']} directory.
 *  Or an array where each item itself can be a path string or an associate array containing keys `src` and `type`
 * @param array $options Array of HTML attributes, and special options above.
 * @return string Generated media element
 */
	public function media($path, $options = array()) {
		$options += array(
			'tag' => null,
			'pathPrefix' => 'files/',
			'text' => ''
		);

		if (!empty($options['tag'])) {
			$tag = $options['tag'];
		} else {
			$tag = null;
		}

		if (is_array($path)) {
			$sourceTags = '';
			foreach ($path as &$source) {
				if (is_string($source)) {
					$source = array(
						'src' => $source,
					);
				}
				if (!isset($source['type'])) {
					$ext = pathinfo($source['src'], PATHINFO_EXTENSION);
					$source['type'] = $this->response->getMimeType($ext);
				}
				$source['src'] = $this->assetUrl($source['src'], $options);
				$sourceTags .= $this->useTag('tagselfclosing', 'source', $source);
			}
			unset($source);
			$options['text'] = $sourceTags . $options['text'];
			unset($options['fullBase']);
		} else {
			if (empty($path) && !empty($options['src'])) {
				$path = $options['src'];
			}
			$options['src'] = $this->assetUrl($path, $options);
		}

		if ($tag === null) {
			if (is_array($path)) {
				$mimeType = $path[0]['type'];
			} else {
				$mimeType = $this->response->getMimeType(pathinfo($path, PATHINFO_EXTENSION));
			}
			if (preg_match('#^video/#', $mimeType)) {
				$tag = 'video';
			} else {
				$tag = 'audio';
			}
		}

		if (isset($options['poster'])) {
			$options['poster'] = $this->assetUrl($options['poster'], array('pathPrefix' => IMAGES_URL) + $options);
		}
		$text = $options['text'];

		$options = array_diff_key($options, array(
			'tag' => '',
			'fullBase' => '',
			'pathPrefix' => '',
			'text' => ''
		));
		return $this->tag($tag, $text, $options);
	}

/**
 * Build a nested list (UL/OL) out of an associative array.
 *
 * @param array $list Set of elements to list
 * @param array $options Additional HTML attributes of the list (ol/ul) tag or if ul/ol use that as tag
 * @param array $itemOptions Additional HTML attributes of the list item (LI) tag
 * @param string $tag Type of list tag to use (ol/ul)
 * @return string The nested list
 * @link http://book.cakephp.org/2.0/en/core-libraries/helpers/html.html#HtmlHelper::nestedList
 */
	public function nestedList($list, $options = array(), $itemOptions = array(), $tag = 'ul') {
		if (is_string($options)) {
			$tag = $options;
			$options = array();
		}
		$items = $this->_nestedListItem($list, $options, $itemOptions, $tag);
		return sprintf($this->_tags[$tag], $this->_parseAttributes($options, null, ' ', ''), $items);
	}

/**
 * Internal function to build a nested list (UL/OL) out of an associative array.
 *
 * @param array $items Set of elements to list
 * @param array $options Additional HTML attributes of the list (ol/ul) tag
 * @param array $itemOptions Additional HTML attributes of the list item (LI) tag
 * @param string $tag Type of list tag to use (ol/ul)
 * @return string The nested list element
 * @see HtmlHelper::nestedList()
 */
	protected function _nestedListItem($items, $options, $itemOptions, $tag) {
		$out = '';

		$index = 1;
		foreach ($items as $key => $item) {
			if (is_array($item)) {
				$item = $key . $this->nestedList($item, $options, $itemOptions, $tag);
			}
			if (isset($itemOptions['even']) && $index % 2 == 0) {
				$itemOptions['class'] = $itemOptions['even'];
			} elseif (isset($itemOptions['odd']) && $index % 2 != 0) {
				$itemOptions['class'] = $itemOptions['odd'];
			}
			$out .= sprintf($this->_tags['li'], $this->_parseAttributes($itemOptions, array('even', 'odd'), ' ', ''), $item);
			$index++;
		}
		return $out;
	}

/**
 * Load Html tag configuration.
 *
 * Loads a file from APP/Config that contains tag data.  By default the file is expected
 * to be compatible with PhpReader:
 *
 * `$this->Html->loadConfig('tags.php');`
 *
 * tags.php could look like:
 *
 * {{{
 * $tags = array(
 *		'meta' => '<meta %s>'
 * );
 * }}}
 *
 * If you wish to store tag definitions in another format you can give an array
 * containing the file name, and reader class name:
 *
 * `$this->Html->loadConfig(array('tags.ini', 'ini'));`
 *
 * Its expected that the `tags` index will exist from any configuration file that is read.
 * You can also specify the path to read the configuration file from, if APP/Config is not
 * where the file is.
 *
 * `$this->Html->loadConfig('tags.php', APP . 'Lib/');`
 *
 * Configuration files can define the following sections:
 *
 * - `tags` The tags to replace.
 * - `minimizedAttributes` The attributes that are represented like `disabled="disabled"`
 * - `docTypes` Additional doctypes to use.
 * - `attributeFormat` Format for long attributes e.g. `'%s="%s"'`
 * - `minimizedAttributeFormat` Format for minimized attributes e.g. `'%s="%s"'`
 *
 * @param string|array $configFile String with the config file (load using PhpReader) or an array with file and reader name
 * @param string $path Path with config file
 * @return mixed False to error or loaded configs
 * @throws ConfigureException
 * @link http://book.cakephp.org/2.0/en/core-libraries/helpers/html.html#changing-the-tags-output-by-htmlhelper
 */
	public function loadConfig($configFile, $path = null) {
		if (!$path) {
			$path = APP . 'Config/';
		}
		$file = null;
		$reader = 'php';

		if (!is_array($configFile)) {
			$file = $configFile;
		} elseif (isset($configFile[0])) {
			$file = $configFile[0];
			if (isset($configFile[1])) {
				$reader = $configFile[1];
			}
		} else {
			throw new Error\ConfigureException(__d('cake_dev', 'Cannot load the configuration file. Wrong "configFile" configuration.'));
		}

		$readerClass = App::classname(Inflector::camelize($reader), 'Configure', 'Reader');
		if (!$readerClass) {
			throw new Error\ConfigureException(__d('cake_dev', 'Cannot load the configuration file. Unknown reader.'));
		}

		$readerObj = new $readerClass($path);
		$configs = $readerObj->read($file);
		if (isset($configs['tags']) && is_array($configs['tags'])) {
			$this->_tags = array_merge($this->_tags, $configs['tags']);
		}
		if (isset($configs['minimizedAttributes']) && is_array($configs['minimizedAttributes'])) {
			$this->_minimizedAttributes = array_merge($this->_minimizedAttributes, $configs['minimizedAttributes']);
		}
		if (isset($configs['docTypes']) && is_array($configs['docTypes'])) {
			$this->_docTypes = array_merge($this->_docTypes, $configs['docTypes']);
		}
		if (isset($configs['attributeFormat'])) {
			$this->_attributeFormat = $configs['attributeFormat'];
		}
		if (isset($configs['minimizedAttributeFormat'])) {
			$this->_minimizedAttributeFormat = $configs['minimizedAttributeFormat'];
		}
		return $configs;
	}

}<|MERGE_RESOLUTION|>--- conflicted
+++ resolved
@@ -166,11 +166,7 @@
 		if (is_object($this->_View->response)) {
 			$this->response = $this->_View->response;
 		} else {
-<<<<<<< HEAD
-			$this->response = new Response(array('charset' => Configure::read('App.encoding')));
-=======
-			$this->response = new CakeResponse();
->>>>>>> fa6defea
+			$this->response = new Response();
 		}
 		if (!empty($settings['configFile'])) {
 			$this->loadConfig($settings['configFile']);
