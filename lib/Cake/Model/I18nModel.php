--- conflicted
+++ resolved
@@ -13,12 +13,7 @@
  * @since         CakePHP(tm) v 1.2.0.4525
  * @license       http://www.opensource.org/licenses/mit-license.php MIT License
  */
-<<<<<<< HEAD
 namespace Cake\Model;
-=======
-
-App::uses('AppModel', 'Model');
->>>>>>> 3303a2cd
 
 /**
  * A model used by TranslateBehavior to access the translation tables.
