<?php
/**
 * Dbo Source
 *
 * CakePHP(tm) : Rapid Development Framework (http://cakephp.org)
 * Copyright (c) Cake Software Foundation, Inc. (http://cakefoundation.org)
 *
 * Licensed under The MIT License
 * For full copyright and license information, please see the LICENSE.txt
 * Redistributions of files must retain the above copyright notice.
 *
 * @copyright     Copyright (c) Cake Software Foundation, Inc. (http://cakefoundation.org)
 * @link          http://cakephp.org CakePHP(tm) Project
 * @package       Cake.Model.Datasource
 * @since         CakePHP(tm) v 0.10.0.1076
 * @license       http://www.opensource.org/licenses/mit-license.php MIT License
 */

App::uses('DataSource', 'Model/Datasource');
App::uses('String', 'Utility');
App::uses('View', 'View');

/**
 * DboSource
 *
 * Creates DBO-descendant objects from a given db connection configuration
 *
 * @package       Cake.Model.Datasource
 */
class DboSource extends DataSource {

/**
 * Description string for this Database Data Source.
 *
 * @var string
 */
	public $description = "Database Data Source";

/**
 * index definition, standard cake, primary, index, unique
 *
 * @var array
 */
	public $index = array('PRI' => 'primary', 'MUL' => 'index', 'UNI' => 'unique');

/**
 * Database keyword used to assign aliases to identifiers.
 *
 * @var string
 */
	public $alias = 'AS ';

/**
 * Caches result from query parsing operations. Cached results for both DboSource::name() and
 * DboSource::conditions() will be stored here. Method caching uses `md5()`. If you have
 * problems with collisions, set DboSource::$cacheMethods to false.
 *
 * @var array
 */
	public static $methodCache = array();

/**
 * Whether or not to cache the results of DboSource::name() and DboSource::conditions()
 * into the memory cache. Set to false to disable the use of the memory cache.
 *
 * @var boolean
 */
	public $cacheMethods = true;

/**
 * Flag to support nested transactions. If it is set to false, you will be able to use
 * the transaction methods (begin/commit/rollback), but just the global transaction will
 * be executed.
 *
 * @var boolean
 */
	public $useNestedTransactions = false;

/**
 * Print full query debug info?
 *
 * @var boolean
 */
	public $fullDebug = false;

/**
 * String to hold how many rows were affected by the last SQL operation.
 *
 * @var string
 */
	public $affected = null;

/**
 * Number of rows in current resultset
 *
 * @var integer
 */
	public $numRows = null;

/**
 * Time the last query took
 *
 * @var integer
 */
	public $took = null;

/**
 * Result
 *
 * @var array
 */
	protected $_result = null;

/**
 * Queries count.
 *
 * @var integer
 */
	protected $_queriesCnt = 0;

/**
 * Total duration of all queries.
 *
 * @var integer
 */
	protected $_queriesTime = null;

/**
 * Log of queries executed by this DataSource
 *
 * @var array
 */
	protected $_queriesLog = array();

/**
 * Maximum number of items in query log
 *
 * This is to prevent query log taking over too much memory.
 *
 * @var integer Maximum number of queries in the queries log.
 */
	protected $_queriesLogMax = 200;

/**
 * Caches serialized results of executed queries
 *
 * @var array Cache of results from executed sql queries.
 */
	protected $_queryCache = array();

/**
 * A reference to the physical connection of this DataSource
 *
 * @var array
 */
	protected $_connection = null;

/**
 * The DataSource configuration key name
 *
 * @var string
 */
	public $configKeyName = null;

/**
 * The starting character that this DataSource uses for quoted identifiers.
 *
 * @var string
 */
	public $startQuote = null;

/**
 * The ending character that this DataSource uses for quoted identifiers.
 *
 * @var string
 */
	public $endQuote = null;

/**
 * The set of valid SQL operations usable in a WHERE statement
 *
 * @var array
 */
	protected $_sqlOps = array('like', 'ilike', 'or', 'not', 'in', 'between', 'regexp', 'similar to');

/**
 * Indicates the level of nested transactions
 *
 * @var integer
 */
	protected $_transactionNesting = 0;

/**
 * Default fields that are used by the DBO
 *
 * @var array
 */
	protected $_queryDefaults = array(
		'conditions' => array(),
		'fields' => null,
		'table' => null,
		'alias' => null,
		'order' => null,
		'limit' => null,
		'joins' => array(),
		'group' => null,
		'offset' => null
	);

/**
 * Separator string for virtualField composition
 *
 * @var string
 */
	public $virtualFieldSeparator = '__';

/**
 * List of table engine specific parameters used on table creating
 *
 * @var array
 */
	public $tableParameters = array();

/**
 * List of engine specific additional field parameters used on table creating
 *
 * @var array
 */
	public $fieldParameters = array();

/**
 * Indicates whether there was a change on the cached results on the methods of this class
 * This will be used for storing in a more persistent cache
 *
 * @var boolean
 */
	protected $_methodCacheChange = false;

/**
 * Constructor
 *
 * @param array $config Array of configuration information for the Datasource.
 * @param boolean $autoConnect Whether or not the datasource should automatically connect.
 * @throws MissingConnectionException when a connection cannot be made.
 */
	public function __construct($config = null, $autoConnect = true) {
		if (!isset($config['prefix'])) {
			$config['prefix'] = '';
		}
		parent::__construct($config);
		$this->fullDebug = Configure::read('debug') > 1;
		if (!$this->enabled()) {
			throw new MissingConnectionException(array(
				'class' => get_class($this),
				'message' => __d('cake_dev', 'Selected driver is not enabled'),
				'enabled' => false
			));
		}
		if ($autoConnect) {
			$this->connect();
		}
	}

/**
 * Reconnects to database server with optional new settings
 *
 * @param array $config An array defining the new configuration settings
 * @return boolean True on success, false on failure
 */
	public function reconnect($config = array()) {
		$this->disconnect();
		$this->setConfig($config);
		$this->_sources = null;

		return $this->connect();
	}

/**
 * Disconnects from database.
 *
 * @return boolean Always true
 */
	public function disconnect() {
		if ($this->_result instanceof PDOStatement) {
			$this->_result->closeCursor();
		}
		unset($this->_connection);
		$this->connected = false;
		return true;
	}

/**
 * Get the underlying connection object.
 *
 * @return PDO
 */
	public function getConnection() {
		return $this->_connection;
	}

/**
 * Gets the version string of the database server
 *
 * @return string The database version
 */
	public function getVersion() {
		return $this->_connection->getAttribute(PDO::ATTR_SERVER_VERSION);
	}

/**
 * Returns a quoted and escaped string of $data for use in an SQL statement.
 *
 * @param string $data String to be prepared for use in an SQL statement
 * @param string $column The column datatype into which this data will be inserted.
 * @return string Quoted and escaped data
 */
	public function value($data, $column = null) {
		if (is_array($data) && !empty($data)) {
			return array_map(
				array(&$this, 'value'),
				$data, array_fill(0, count($data), $column)
			);
		} elseif (is_object($data) && isset($data->type, $data->value)) {
			if ($data->type === 'identifier') {
				return $this->name($data->value);
			} elseif ($data->type === 'expression') {
				return $data->value;
			}
		} elseif (in_array($data, array('{$__cakeID__$}', '{$__cakeForeignKey__$}'), true)) {
			return $data;
		}

		if ($data === null || (is_array($data) && empty($data))) {
			return 'NULL';
		}

		if (empty($column)) {
			$column = $this->introspectType($data);
		}

		switch ($column) {
			case 'binary':
				return $this->_connection->quote($data, PDO::PARAM_LOB);
			case 'boolean':
				return $this->_connection->quote($this->boolean($data, true), PDO::PARAM_BOOL);
			case 'string':
			case 'text':
				return $this->_connection->quote($data, PDO::PARAM_STR);
			default:
				if ($data === '') {
					return 'NULL';
				}
				if (is_float($data)) {
					return str_replace(',', '.', strval($data));
				}
				if ((is_int($data) || $data === '0') || (
					is_numeric($data) && strpos($data, ',') === false &&
					$data[0] != '0' && strpos($data, 'e') === false)
				) {
					return $data;
				}
				return $this->_connection->quote($data);
		}
	}

/**
 * Returns an object to represent a database identifier in a query. Expression objects
 * are not sanitized or escaped.
 *
 * @param string $identifier A SQL expression to be used as an identifier
 * @return stdClass An object representing a database identifier to be used in a query
 */
	public function identifier($identifier) {
		$obj = new stdClass();
		$obj->type = 'identifier';
		$obj->value = $identifier;
		return $obj;
	}

/**
 * Returns an object to represent a database expression in a query. Expression objects
 * are not sanitized or escaped.
 *
 * @param string $expression An arbitrary SQL expression to be inserted into a query.
 * @return stdClass An object representing a database expression to be used in a query
 */
	public function expression($expression) {
		$obj = new stdClass();
		$obj->type = 'expression';
		$obj->value = $expression;
		return $obj;
	}

/**
 * Executes given SQL statement.
 *
 * @param string $sql SQL statement
 * @param array $params Additional options for the query.
 * @return boolean
 */
	public function rawQuery($sql, $params = array()) {
		$this->took = $this->numRows = false;
		return $this->execute($sql, $params);
	}

/**
 * Queries the database with given SQL statement, and obtains some metadata about the result
 * (rows affected, timing, any errors, number of rows in resultset). The query is also logged.
 * If Configure::read('debug') is set, the log is shown all the time, else it is only shown on errors.
 *
 * ### Options
 *
 * - log - Whether or not the query should be logged to the memory log.
 *
 * @param string $sql SQL statement
 * @param array $options
 * @param array $params values to be bound to the query
 * @return mixed Resource or object representing the result set, or false on failure
 */
	public function execute($sql, $options = array(), $params = array()) {
		$options += array('log' => $this->fullDebug);

		$t = microtime(true);
		$this->_result = $this->_execute($sql, $params);

		if ($options['log']) {
			$this->took = round((microtime(true) - $t) * 1000, 0);
			$this->numRows = $this->affected = $this->lastAffected();
			$this->logQuery($sql, $params);
		}

		return $this->_result;
	}

/**
 * Executes given SQL statement.
 *
 * @param string $sql SQL statement
 * @param array $params list of params to be bound to query
 * @param array $prepareOptions Options to be used in the prepare statement
 * @return mixed PDOStatement if query executes with no problem, true as the result of a successful, false on error
 * query returning no rows, such as a CREATE statement, false otherwise
 * @throws PDOException
 */
	protected function _execute($sql, $params = array(), $prepareOptions = array()) {
		$sql = trim($sql);
		if (preg_match('/^(?:CREATE|ALTER|DROP)\s+(?:TABLE|INDEX)/i', $sql)) {
			$statements = array_filter(explode(';', $sql));
			if (count($statements) > 1) {
				$result = array_map(array($this, '_execute'), $statements);
				return array_search(false, $result) === false;
			}
		}

		try {
			$query = $this->_connection->prepare($sql, $prepareOptions);
			$query->setFetchMode(PDO::FETCH_LAZY);
			if (!$query->execute($params)) {
				$this->_results = $query;
				$query->closeCursor();
				return false;
			}
			if (!$query->columnCount()) {
				$query->closeCursor();
				if (!$query->rowCount()) {
					return true;
				}
			}
			return $query;
		} catch (PDOException $e) {
			if (isset($query->queryString)) {
				$e->queryString = $query->queryString;
			} else {
				$e->queryString = $sql;
			}
			throw $e;
		}
	}

/**
 * Returns a formatted error message from previous database operation.
 *
 * @param PDOStatement $query the query to extract the error from if any
 * @return string Error message with error number
 */
	public function lastError(PDOStatement $query = null) {
		if ($query) {
			$error = $query->errorInfo();
		} else {
			$error = $this->_connection->errorInfo();
		}
		if (empty($error[2])) {
			return null;
		}
		return $error[1] . ': ' . $error[2];
	}

/**
 * Returns number of affected rows in previous database operation. If no previous operation exists,
 * this returns false.
 *
 * @param mixed $source
 * @return integer Number of affected rows
 */
	public function lastAffected($source = null) {
		if ($this->hasResult()) {
			return $this->_result->rowCount();
		}
		return 0;
	}

/**
 * Returns number of rows in previous resultset. If no previous resultset exists,
 * this returns false.
 *
 * @param mixed $source Not used
 * @return integer Number of rows in resultset
 */
	public function lastNumRows($source = null) {
		return $this->lastAffected();
	}

/**
 * DataSource Query abstraction
 *
 * @return resource Result resource identifier.
 */
	public function query() {
		$args = func_get_args();
		$fields = null;
		$order = null;
		$limit = null;
		$page = null;
		$recursive = null;

		if (count($args) === 1) {
			return $this->fetchAll($args[0]);
		} elseif (count($args) > 1 && (strpos($args[0], 'findBy') === 0 || strpos($args[0], 'findAllBy') === 0)) {
			$params = $args[1];

			if (substr($args[0], 0, 6) === 'findBy') {
				$all = false;
				$field = Inflector::underscore(substr($args[0], 6));
			} else {
				$all = true;
				$field = Inflector::underscore(substr($args[0], 9));
			}

			$or = (strpos($field, '_or_') !== false);
			if ($or) {
				$field = explode('_or_', $field);
			} else {
				$field = explode('_and_', $field);
			}
			$off = count($field) - 1;

			if (isset($params[1 + $off])) {
				$fields = $params[1 + $off];
			}

			if (isset($params[2 + $off])) {
				$order = $params[2 + $off];
			}

			if (!array_key_exists(0, $params)) {
				return false;
			}

			$c = 0;
			$conditions = array();

			foreach ($field as $f) {
				$conditions[$args[2]->alias . '.' . $f] = $params[$c++];
			}

			if ($or) {
				$conditions = array('OR' => $conditions);
			}

			if ($all) {
				if (isset($params[3 + $off])) {
					$limit = $params[3 + $off];
				}

				if (isset($params[4 + $off])) {
					$page = $params[4 + $off];
				}

				if (isset($params[5 + $off])) {
					$recursive = $params[5 + $off];
				}
				return $args[2]->find('all', compact('conditions', 'fields', 'order', 'limit', 'page', 'recursive'));
			}
			if (isset($params[3 + $off])) {
				$recursive = $params[3 + $off];
			}
			return $args[2]->find('first', compact('conditions', 'fields', 'order', 'recursive'));
		}
		if (isset($args[1]) && $args[1] === true) {
			return $this->fetchAll($args[0], true);
		} elseif (isset($args[1]) && !is_array($args[1])) {
			return $this->fetchAll($args[0], false);
		} elseif (isset($args[1]) && is_array($args[1])) {
			if (isset($args[2])) {
				$cache = $args[2];
			} else {
				$cache = true;
			}
			return $this->fetchAll($args[0], $args[1], array('cache' => $cache));
		}
	}

/**
 * Returns a row from current resultset as an array
 *
 * @param string $sql Some SQL to be executed.
 * @return array The fetched row as an array
 */
	public function fetchRow($sql = null) {
		if (is_string($sql) && strlen($sql) > 5 && !$this->execute($sql)) {
			return null;
		}

		if ($this->hasResult()) {
			$this->resultSet($this->_result);
			$resultRow = $this->fetchResult();
			if (isset($resultRow[0])) {
				$this->fetchVirtualField($resultRow);
			}
			return $resultRow;
		}
		return null;
	}

/**
 * Returns an array of all result rows for a given SQL query.
 *
 * Returns false if no rows matched.
 *
 * ### Options
 *
 * - `cache` - Returns the cached version of the query, if exists and stores the result in cache.
 *   This is a non-persistent cache, and only lasts for a single request. This option
 *   defaults to true. If you are directly calling this method, you can disable caching
 *   by setting $options to `false`
 *
 * @param string $sql SQL statement
 * @param array|boolean $params Either parameters to be bound as values for the SQL statement,
 *  or a boolean to control query caching.
 * @param array $options additional options for the query.
 * @return boolean|array Array of resultset rows, or false if no rows matched
 */
	public function fetchAll($sql, $params = array(), $options = array()) {
		if (is_string($options)) {
			$options = array('modelName' => $options);
		}
		if (is_bool($params)) {
			$options['cache'] = $params;
			$params = array();
		}
		$options += array('cache' => true);
		$cache = $options['cache'];
		if ($cache && ($cached = $this->getQueryCache($sql, $params)) !== false) {
			return $cached;
		}
		$result = $this->execute($sql, array(), $params);
		if ($result) {
			$out = array();

			if ($this->hasResult()) {
				$first = $this->fetchRow();
				if ($first) {
					$out[] = $first;
				}
				while ($item = $this->fetchResult()) {
					if (isset($item[0])) {
						$this->fetchVirtualField($item);
					}
					$out[] = $item;
				}
			}

			if (!is_bool($result) && $cache) {
				$this->_writeQueryCache($sql, $out, $params);
			}

			if (empty($out) && is_bool($this->_result)) {
				return $this->_result;
			}
			return $out;
		}
		return false;
	}

/**
 * Fetches the next row from the current result set
 *
 * @return boolean
 */
	public function fetchResult() {
		return false;
	}

/**
 * Modifies $result array to place virtual fields in model entry where they belongs to
 *
 * @param array $result Reference to the fetched row
 * @return void
 */
	public function fetchVirtualField(&$result) {
		if (isset($result[0]) && is_array($result[0])) {
			foreach ($result[0] as $field => $value) {
				if (strpos($field, $this->virtualFieldSeparator) === false) {
					continue;
				}

				list($alias, $virtual) = explode($this->virtualFieldSeparator, $field);

				if (!ClassRegistry::isKeySet($alias)) {
					return;
				}

				$Model = ClassRegistry::getObject($alias);

				if ($Model->isVirtualField($virtual)) {
					$result[$alias][$virtual] = $value;
					unset($result[0][$field]);
				}
			}
			if (empty($result[0])) {
				unset($result[0]);
			}
		}
	}

/**
 * Returns a single field of the first of query results for a given SQL query, or false if empty.
 *
 * @param string $name Name of the field
 * @param string $sql SQL query
 * @return mixed Value of field read.
 */
	public function field($name, $sql) {
		$data = $this->fetchRow($sql);
		if (empty($data[$name])) {
			return false;
		}
		return $data[$name];
	}

/**
 * Empties the method caches.
 * These caches are used by DboSource::name() and DboSource::conditions()
 *
 * @return void
 */
	public function flushMethodCache() {
		$this->_methodCacheChange = true;
		self::$methodCache = array();
	}

/**
 * Cache a value into the methodCaches. Will respect the value of DboSource::$cacheMethods.
 * Will retrieve a value from the cache if $value is null.
 *
 * If caching is disabled and a write is attempted, the $value will be returned.
 * A read will either return the value or null.
 *
 * @param string $method Name of the method being cached.
 * @param string $key The key name for the cache operation.
 * @param mixed $value The value to cache into memory.
 * @return mixed Either null on failure, or the value if its set.
 */
	public function cacheMethod($method, $key, $value = null) {
		if ($this->cacheMethods === false) {
			return $value;
		}
		if (!$this->_methodCacheChange && empty(self::$methodCache)) {
			self::$methodCache = Cache::read('method_cache', '_cake_core_');
		}
		if ($value === null) {
			return (isset(self::$methodCache[$method][$key])) ? self::$methodCache[$method][$key] : null;
		}
		$this->_methodCacheChange = true;
		return self::$methodCache[$method][$key] = $value;
	}

/**
 * Returns a quoted name of $data for use in an SQL statement.
 * Strips fields out of SQL functions before quoting.
 *
 * Results of this method are stored in a memory cache. This improves performance, but
 * because the method uses a hashing algorithm it can have collisions.
 * Setting DboSource::$cacheMethods to false will disable the memory cache.
 *
 * @param mixed $data Either a string with a column to quote. An array of columns to quote or an
 *   object from DboSource::expression() or DboSource::identifier()
 * @return string SQL field
 */
	public function name($data) {
		if (is_object($data) && isset($data->type)) {
			return $data->value;
		}
		if ($data === '*') {
			return '*';
		}
		if (is_array($data)) {
			foreach ($data as $i => $dataItem) {
				$data[$i] = $this->name($dataItem);
			}
			return $data;
		}
		$cacheKey = md5($this->startQuote . $data . $this->endQuote);
		if ($return = $this->cacheMethod(__FUNCTION__, $cacheKey)) {
			return $return;
		}
		$data = trim($data);
		if (preg_match('/^[\w-]+(?:\.[^ \*]*)*$/', $data)) { // string, string.string
			if (strpos($data, '.') === false) { // string
				return $this->cacheMethod(__FUNCTION__, $cacheKey, $this->startQuote . $data . $this->endQuote);
			}
			$items = explode('.', $data);
			return $this->cacheMethod(__FUNCTION__, $cacheKey,
				$this->startQuote . implode($this->endQuote . '.' . $this->startQuote, $items) . $this->endQuote
			);
		}
		if (preg_match('/^[\w-]+\.\*$/', $data)) { // string.*
			return $this->cacheMethod(__FUNCTION__, $cacheKey,
				$this->startQuote . str_replace('.*', $this->endQuote . '.*', $data)
			);
		}
		if (preg_match('/^([\w-]+)\((.*)\)$/', $data, $matches)) { // Functions
			return $this->cacheMethod(__FUNCTION__, $cacheKey,
				$matches[1] . '(' . $this->name($matches[2]) . ')'
			);
		}
		if (
			preg_match('/^([\w-]+(\.[\w-]+|\(.*\))*)\s+' . preg_quote($this->alias) . '\s*([\w-]+)$/i', $data, $matches
		)) {
			return $this->cacheMethod(
				__FUNCTION__, $cacheKey,
				preg_replace(
					'/\s{2,}/', ' ', $this->name($matches[1]) . ' ' . $this->alias . ' ' . $this->name($matches[3])
				)
			);
		}
		if (preg_match('/^[\w-_\s]*[\w-_]+/', $data)) {
			return $this->cacheMethod(__FUNCTION__, $cacheKey, $this->startQuote . $data . $this->endQuote);
		}
		return $this->cacheMethod(__FUNCTION__, $cacheKey, $data);
	}

/**
 * Checks if the source is connected to the database.
 *
 * @return boolean True if the database is connected, else false
 */
	public function isConnected() {
		return $this->connected;
	}

/**
 * Checks if the result is valid
 *
 * @return boolean True if the result is valid else false
 */
	public function hasResult() {
		return $this->_result instanceof PDOStatement;
	}

/**
 * Get the query log as an array.
 *
 * @param boolean $sorted Get the queries sorted by time taken, defaults to false.
 * @param boolean $clear If True the existing log will cleared.
 * @return array Array of queries run as an array
 */
	public function getLog($sorted = false, $clear = true) {
		if ($sorted) {
			$log = sortByKey($this->_queriesLog, 'took', 'desc', SORT_NUMERIC);
		} else {
			$log = $this->_queriesLog;
		}
		if ($clear) {
			$this->_queriesLog = array();
		}
		return array('log' => $log, 'count' => $this->_queriesCnt, 'time' => $this->_queriesTime);
	}

/**
 * Outputs the contents of the queries log. If in a non-CLI environment the sql_log element
 * will be rendered and output. If in a CLI environment, a plain text log is generated.
 *
 * @param boolean $sorted Get the queries sorted by time taken, defaults to false.
 * @return void
 */
	public function showLog($sorted = false) {
		$log = $this->getLog($sorted, false);
		if (empty($log['log'])) {
			return;
		}
		if (PHP_SAPI !== 'cli') {
			$controller = null;
			$View = new View($controller, false);
			$View->set('sqlLogs', array($this->configKeyName => $log));
			echo $View->element('sql_dump', array('_forced_from_dbo_' => true));
		} else {
			foreach ($log['log'] as $k => $i) {
				print (($k + 1) . ". {$i['query']}\n");
			}
		}
	}

/**
 * Log given SQL query.
 *
 * @param string $sql SQL statement
 * @param array $params Values binded to the query (prepared statements)
 * @return void
 */
	public function logQuery($sql, $params = array()) {
		$this->_queriesCnt++;
		$this->_queriesTime += $this->took;
		$this->_queriesLog[] = array(
			'query' => $sql,
			'params' => $params,
			'affected' => $this->affected,
			'numRows' => $this->numRows,
			'took' => $this->took
		);
		if (count($this->_queriesLog) > $this->_queriesLogMax) {
			array_shift($this->_queriesLog);
		}
	}

/**
 * Gets full table name including prefix
 *
 * @param Model|string $model Either a Model object or a string table name.
 * @param boolean $quote Whether you want the table name quoted.
 * @param boolean $schema Whether you want the schema name included.
 * @return string Full quoted table name
 */
	public function fullTableName($model, $quote = true, $schema = true) {
		if (is_object($model)) {
			$schemaName = $model->schemaName;
			$table = $model->tablePrefix . $model->table;
		} elseif (!empty($this->config['prefix']) && strpos($model, $this->config['prefix']) !== 0) {
			$table = $this->config['prefix'] . strval($model);
		} else {
			$table = strval($model);
		}

		if ($schema && !isset($schemaName)) {
			$schemaName = $this->getSchemaName();
		}

		if ($quote) {
			if ($schema && !empty($schemaName)) {
				if (strstr($table, '.') === false) {
					return $this->name($schemaName) . '.' . $this->name($table);
				}
			}
			return $this->name($table);
		}

		if ($schema && !empty($schemaName)) {
			if (strstr($table, '.') === false) {
				return $schemaName . '.' . $table;
			}
		}

		return $table;
	}

/**
 * The "C" in CRUD
 *
 * Creates new records in the database.
 *
 * @param Model $Model Model object that the record is for.
 * @param array $fields An array of field names to insert. If null, $Model->data will be
 *   used to generate field names.
 * @param array $values An array of values with keys matching the fields. If null, $Model->data will
 *   be used to generate values.
 * @return boolean Success
 */
	public function create(Model $Model, $fields = null, $values = null) {
		$id = null;

		if (!$fields) {
			unset($fields, $values);
			$fields = array_keys($Model->data);
			$values = array_values($Model->data);
		}
		$count = count($fields);

		for ($i = 0; $i < $count; $i++) {
			$valueInsert[] = $this->value($values[$i], $Model->getColumnType($fields[$i]));
			$fieldInsert[] = $this->name($fields[$i]);
			if ($fields[$i] == $Model->primaryKey) {
				$id = $values[$i];
			}
		}

		$query = array(
			'table' => $this->fullTableName($Model),
			'fields' => implode(', ', $fieldInsert),
			'values' => implode(', ', $valueInsert)
		);

		if ($this->execute($this->renderStatement('create', $query))) {
			if (empty($id)) {
				$id = $this->lastInsertId($this->fullTableName($Model, false, false), $Model->primaryKey);
			}
			$Model->setInsertID($id);
			$Model->id = $id;
			return true;
		}

		$Model->onError();
		return false;
	}

/**
 * The "R" in CRUD
 *
 * Reads record(s) from the database.
 *
 * @param Model $Model A Model object that the query is for.
 * @param array $queryData An array of queryData information containing keys similar to Model::find().
 * @param integer $recursive Number of levels of association
 * @return mixed boolean false on error/failure. An array of results on success.
 */
	public function read(Model $Model, $queryData = array(), $recursive = null) {
		$queryData = $this->_scrubQueryData($queryData);

		$array = array('callbacks' => $queryData['callbacks']);

		if ($recursive === null && isset($queryData['recursive'])) {
			$recursive = $queryData['recursive'];
		}

		if ($recursive !== null) {
			$modelRecursive = $Model->recursive;
			$Model->recursive = $recursive;
		}

		if (!empty($queryData['fields'])) {
			$noAssocFields = true;
			$queryData['fields'] = $this->fields($Model, null, $queryData['fields']);
		} else {
			$noAssocFields = false;
			$queryData['fields'] = $this->fields($Model);
		}

		if ($Model->recursive === -1) {
			// Primary model data only, no joins.
			$associations = array();

		} else {
			$associations = $Model->associations();

			if ($Model->recursive === 0) {
				// Primary model data and its domain.
				unset($associations[2], $associations[3]);
			}
		}

		// Generate hasOne and belongsTo associations inside $queryData
		$linkedModels = array();
		foreach ($associations as $type) {
			if ($type !== 'hasOne' && $type !== 'belongsTo') {
				continue;
			}

			foreach ($Model->{$type} as $assoc => $assocData) {
				$LinkModel = $Model->{$assoc};

				if ($Model->useDbConfig !== $LinkModel->useDbConfig) {
					continue;
				}

				if ($noAssocFields) {
					$assocData['fields'] = false;
				}

				$external = isset($assocData['external']);

				if ($this->generateAssociationQuery($Model, $LinkModel, $type, $assoc, $assocData, $queryData, $external) === true) {
					$linkedModels[$type . '/' . $assoc] = true;
				}
			}
		}

		// Build SQL statement with the primary model, plus hasOne and belongsTo associations
		$query = $this->buildAssociationQuery($Model, $queryData);

		$resultSet = $this->fetchAll($query, $Model->cacheQueries);
		unset($query);

		if ($resultSet === false) {
			$Model->onError();
			return false;
		}

		$filtered = array();

		// Filter hasOne and belongsTo associations
		if ($queryData['callbacks'] === true || $queryData['callbacks'] === 'after') {
			$filtered = $this->_filterResults($resultSet, $Model);
		}

		// Deep associations
		if ($Model->recursive > -1) {
			$joined = array();
			if (isset($queryData['joins'][0]['alias'])) {
				$joined[$Model->alias] = (array)Hash::extract($queryData['joins'], '{n}.alias');
			}

			foreach ($associations as $type) {
				foreach ($Model->{$type} as $assoc => $assocData) {
					$LinkModel = $Model->{$assoc};

					if (!isset($linkedModels[$type . '/' . $assoc])) {
						$db = $Model->useDbConfig === $LinkModel->useDbConfig ? $this : $LinkModel->getDataSource();
					} elseif ($Model->recursive > 1) {
						$db = $this;
					}

					if (isset($db) && method_exists($db, 'queryAssociation')) {
						$stack = array($assoc);
						$stack['_joined'] = $joined;

						$db->queryAssociation($Model, $LinkModel, $type, $assoc, $assocData, $array, true, $resultSet, $Model->recursive - 1, $stack);

						if ($type === 'hasMany' || $type === 'hasAndBelongsToMany') {
							$filtered[] = $assoc;
						}
					}
				}
			}

			if ($queryData['callbacks'] === true || $queryData['callbacks'] === 'after') {
				$this->_filterResults($resultSet, $Model, $filtered);
			}
		}

		if ($recursive !== null) {
			$Model->recursive = $modelRecursive;
		}

		return $resultSet;
	}

/**
 * Passes association results through afterFind filters of the corresponding model.
 *
 * The primary model is always excluded, because the filtering is later done by Model::_filterResults().
 *
 * @param array $resultSet Reference of resultset to be filtered.
 * @param Model $Model Instance of model to operate against.
 * @param array $filtered List of classes already filtered, to be skipped.
 * @return array Array of results that have been filtered through $Model->afterFind.
 */
	protected function _filterResults(&$resultSet, Model $Model, $filtered = array()) {
		if (!is_array($resultSet)) {
			return array();
		}

		$current = reset($resultSet);
		if (!is_array($current)) {
			return array();
		}

		$keys = array_diff(array_keys($current), $filtered, array($Model->alias));
		$filtering = array();

		foreach ($keys as $className) {
			if (!isset($Model->{$className}) || !is_object($Model->{$className})) {
				continue;
			}

			$LinkedModel = $Model->{$className};
			$filtering[] = $className;

			foreach ($resultSet as $key => &$result) {
				$data = $LinkedModel->afterFind(array(array($className => $result[$className])), false);
				if (isset($data[0][$className])) {
					$result[$className] = $data[0][$className];
				} else {
					unset($resultSet[$key]);
				}
			}
		}

		return $filtering;
	}

/**
 * Queries associations.
 *
 * Used to fetch results on recursive models.
 *
 * - 'hasMany' associations with no limit set:
 *    Fetch, filter and merge is done recursively for every level.
 *
 * - 'hasAndBelongsToMany' associations:
 *    Fetch and filter is done unaffected by the (recursive) level set.
 *
 * @param Model $Model Primary Model object.
 * @param Model $LinkModel Linked model object.
 * @param string $type Association type, one of the model association types ie. hasMany.
 * @param string $association Association name.
 * @param array $assocData Association data.
 * @param array $queryData An array of queryData information containing keys similar to Model::find().
 * @param boolean $external Whether or not the association query is on an external datasource.
 * @param array $resultSet Existing results.
 * @param integer $recursive Number of levels of association.
 * @param array $stack
 * @return mixed
 * @throws CakeException when results cannot be created.
 */
	public function queryAssociation(Model $Model, Model $LinkModel, $type, $association, $assocData, &$queryData, $external, &$resultSet, $recursive, $stack) {
		if (isset($stack['_joined'])) {
			$joined = $stack['_joined'];
			unset($stack['_joined']);
		}

		$queryTemplate = $this->generateAssociationQuery($Model, $LinkModel, $type, $association, $assocData, $queryData, $external);
		if (empty($queryTemplate)) {
			return;
		}

		if (!is_array($resultSet)) {
			throw new CakeException(__d('cake_dev', 'Error in Model %s', get_class($Model)));
		}

		if ($type === 'hasMany' && empty($assocData['limit']) && !empty($assocData['foreignKey'])) {
			// 'hasMany' associations with no limit set.

			$assocIds = array();
			foreach ($resultSet as $result) {
				$assocIds[] = $this->insertQueryData('{$__cakeID__$}', $result, $association, $Model, $stack);
			}
			$assocIds = array_filter($assocIds);

			// Fetch
			$assocResultSet = array();
			if (!empty($assocIds)) {
				$assocResultSet = $this->_fetchHasMany($Model, $queryTemplate, $assocIds);
			}

			// Recursively query associations
			if ($recursive > 0 && !empty($assocResultSet) && is_array($assocResultSet)) {
				foreach ($LinkModel->associations() as $type1) {
					foreach ($LinkModel->{$type1} as $assoc1 => $assocData1) {
						$DeepModel = $LinkModel->{$assoc1};
						$tmpStack = $stack;
						$tmpStack[] = $assoc1;

						$db = $LinkModel->useDbConfig === $DeepModel->useDbConfig ? $this : $DeepModel->getDataSource();

						$db->queryAssociation($LinkModel, $DeepModel, $type1, $assoc1, $assocData1, $queryData, true, $assocResultSet, $recursive - 1, $tmpStack);
					}
				}
			}

			// Filter
			if ($queryData['callbacks'] === true || $queryData['callbacks'] === 'after') {
				$this->_filterResults($assocResultSet, $Model);
			}

			// Merge
			return $this->_mergeHasMany($resultSet, $assocResultSet, $association, $Model);

		} elseif ($type === 'hasAndBelongsToMany') {
			// 'hasAndBelongsToMany' associations.

			$assocIds = array();
			foreach ($resultSet as $result) {
				$assocIds[] = $this->insertQueryData('{$__cakeID__$}', $result, $association, $Model, $stack);
			}
			$assocIds = array_filter($assocIds);

			// Fetch
			$assocResultSet = array();
			if (!empty($assocIds)) {
				$assocResultSet = $this->_fetchHasAndBelongsToMany($Model, $queryTemplate, $assocIds, $association);
			}

			$habtmAssocData = $Model->hasAndBelongsToMany[$association];
			$foreignKey = $habtmAssocData['foreignKey'];
			$joinKeys = array($foreignKey, $habtmAssocData['associationForeignKey']);
			list($with, $habtmFields) = $Model->joinModel($habtmAssocData['with'], $joinKeys);
			$habtmFieldsCount = count($habtmFields);

			// Filter
			if ($queryData['callbacks'] === true || $queryData['callbacks'] === 'after') {
				$this->_filterResults($assocResultSet, $Model);
			}
		}

		$modelAlias = $Model->alias;
		$primaryKey = $Model->primaryKey;
		$selfJoin = ($Model->name === $LinkModel->name);

		foreach ($resultSet as &$row) {
			if ($type === 'hasOne' || $type === 'belongsTo' || $type === 'hasMany') {
				$assocResultSet = array();

				if (
					($type === 'hasOne' || $type === 'belongsTo') &&
					isset($row[$LinkModel->alias], $joined[$Model->alias]) &&
					in_array($LinkModel->alias, $joined[$Model->alias])
				) {
					$joinedData = Hash::filter($row[$LinkModel->alias]);
					if (!empty($joinedData)) {
						$assocResultSet[0] = array($LinkModel->alias => $row[$LinkModel->alias]);
					}
				} else {
					$query = $this->insertQueryData($queryTemplate, $row, $association, $Model, $stack);
					if ($query !== false) {
						$assocResultSet = $this->fetchAll($query, $Model->cacheQueries);
					}
				}
			}

			if (!empty($assocResultSet) && is_array($assocResultSet)) {
				if ($recursive > 0) {
					foreach ($LinkModel->associations() as $type1) {
						foreach ($LinkModel->{$type1} as $assoc1 => $assocData1) {
							$DeepModel = $LinkModel->{$assoc1};

							if (
								$type1 === 'belongsTo' ||
								($type === 'belongsTo' && $DeepModel->alias === $modelAlias) ||
								($DeepModel->alias !== $modelAlias)
							) {
								$tmpStack = $stack;
								$tmpStack[] = $assoc1;

								$db = $LinkModel->useDbConfig === $DeepModel->useDbConfig ? $this : $DeepModel->getDataSource();

								$db->queryAssociation($LinkModel, $DeepModel, $type1, $assoc1, $assocData1, $queryData, true, $assocResultSet, $recursive - 1, $tmpStack);
							}
						}
					}
				}

				if ($type === 'hasAndBelongsToMany') {
					$merge = array();
					foreach ($assocResultSet as $data) {
						if (isset($data[$with]) && $data[$with][$foreignKey] === $row[$modelAlias][$primaryKey]) {
							if ($habtmFieldsCount <= 2) {
								unset($data[$with]);
							}
							$merge[] = $data;
						}
					}

					if (empty($merge) && !isset($row[$association])) {
						$row[$association] = $merge;
					} else {
						$this->_mergeAssociation($row, $merge, $association, $type);
					}
				} else {
					$this->_mergeAssociation($row, $assocResultSet, $association, $type, $selfJoin);
				}

				if ($type !== 'hasAndBelongsToMany' && isset($row[$association])) {
					$row[$association] = $LinkModel->afterFind($row[$association], false);
				}

			} else {
				$tempArray[0][$association] = false;
				$this->_mergeAssociation($row, $tempArray, $association, $type, $selfJoin);
			}
		}
	}

/**
 * Fetch 'hasMany' associations.
 *
 * This is just a proxy to maintain BC.
 *
 * @param Model $Model Primary model object.
 * @param string $query Association query template.
 * @param array $ids Array of IDs of associated records.
 * @return array Association results.
 * @see DboSource::_fetchHasMany()
 */
	public function fetchAssociated(Model $Model, $query, $ids) {
		return $this->_fetchHasMany($Model, $query, $ids);
	}

/**
 * Fetch 'hasMany' associations.
 *
 * @param Model $Model Primary model object.
 * @param string $query Association query template.
 * @param array $ids Array of IDs of associated records.
 * @return array Association results.
 */
	protected function _fetchHasMany(Model $Model, $query, $ids) {
		$ids = array_unique($ids);

		$query = str_replace('{$__cakeID__$}', implode(', ', $ids), $query);
		if (count($ids) > 1) {
			$query = str_replace('= (', 'IN (', $query);
		}

		return $this->fetchAll($query, $Model->cacheQueries);
	}

/**
 * Fetch 'hasAndBelongsToMany' associations.
 *
 * @param Model $Model Primary model object.
 * @param string $query Association query.
 * @param array $ids Array of IDs of associated records.
 * @param string $association Association name.
 * @return array Association results.
 */
	protected function _fetchHasAndBelongsToMany(Model $Model, $query, $ids, $association) {
		$ids = array_unique($ids);

		if (count($ids) > 1) {
			$query = str_replace('{$__cakeID__$}', '(' . implode(', ', $ids) . ')', $query);
			$query = str_replace('= (', 'IN (', $query);
		} else {
			$query = str_replace('{$__cakeID__$}', $ids[0], $query);
		}
		$query = str_replace(' WHERE 1 = 1', '', $query);

		return $this->fetchAll($query, $Model->cacheQueries);
	}

/**
 * Merge the results of 'hasMany' associations.
 *
 * Note: this function also deals with the formatting of the data.
 *
 * @param array $resultSet Data to merge into.
 * @param array $assocResultSet Data to merge.
 * @param string $association Name of Model being merged.
 * @param Model $Model Model being merged onto.
 * @return void
 */
	protected function _mergeHasMany(&$resultSet, $assocResultSet, $association, Model $Model) {
		$modelAlias = $Model->alias;
		$primaryKey = $Model->primaryKey;
		$foreignKey = $Model->hasMany[$association]['foreignKey'];

		foreach ($resultSet as &$result) {
			if (!isset($result[$modelAlias])) {
				continue;
			}

			$resultPrimaryKey = $result[$modelAlias][$primaryKey];

			$merged = array();
			foreach ($assocResultSet as $data) {
				if ($resultPrimaryKey !== $data[$association][$foreignKey]) {
					continue;
				}

				if (count($data) > 1) {
					$data = array_merge($data[$association], $data);
					unset($data[$association]);
					foreach ($data as $key => $name) {
						if (is_numeric($key)) {
							$data[$association][] = $name;
							unset($data[$key]);
						}
					}
					$merged[] = $data;
				} else {
					$merged[] = $data[$association];
				}
			}

			$result = Hash::mergeDiff($result, array($association => $merged));
		}
	}

/**
 * Merge association of merge into data
 *
 * @param array $data
 * @param array $merge
 * @param string $association
 * @param string $type
 * @param boolean $selfJoin
 * @return void
 */
	protected function _mergeAssociation(&$data, &$merge, $association, $type, $selfJoin = false) {
		if (isset($merge[0]) && !isset($merge[0][$association])) {
			$association = Inflector::pluralize($association);
		}

		$dataAssociation =& $data[$association];

		if ($type === 'belongsTo' || $type === 'hasOne') {
			if (isset($merge[$association])) {
				$dataAssociation = $merge[$association][0];
			} else {
				if (!empty($merge[0][$association])) {
					foreach ($merge[0] as $assoc => $data2) {
						if ($assoc !== $association) {
							$merge[0][$association][$assoc] = $data2;
						}
					}
				}
				if (!isset($dataAssociation)) {
					$dataAssociation = array();
					if ($merge[0][$association]) {
						$dataAssociation = $merge[0][$association];
					}
				} else {
					if (is_array($merge[0][$association])) {
						foreach ($dataAssociation as $k => $v) {
							if (!is_array($v)) {
								$dataAssocTmp[$k] = $v;
							}
						}

						foreach ($merge[0][$association] as $k => $v) {
							if (!is_array($v)) {
								$mergeAssocTmp[$k] = $v;
							}
						}
						$dataKeys = array_keys($data);
						$mergeKeys = array_keys($merge[0]);

						if ($mergeKeys[0] === $dataKeys[0] || $mergeKeys === $dataKeys) {
							$dataAssociation[$association] = $merge[0][$association];
						} else {
							$diff = Hash::diff($dataAssocTmp, $mergeAssocTmp);
							$dataAssociation = array_merge($merge[0][$association], $diff);
						}
					} elseif ($selfJoin && array_key_exists($association, $merge[0])) {
						$dataAssociation = array_merge($dataAssociation, array($association => array()));
					}
				}
			}
		} else {
			if (isset($merge[0][$association]) && $merge[0][$association] === false) {
				if (!isset($dataAssociation)) {
					$dataAssociation = array();
				}
			} else {
				foreach ($merge as $row) {
					$insert = array();
					if (count($row) === 1) {
						$insert = $row[$association];
					} elseif (isset($row[$association])) {
						$insert = array_merge($row[$association], $row);
						unset($insert[$association]);
					}

					if (empty($dataAssociation) || (isset($dataAssociation) && !in_array($insert, $dataAssociation, true))) {
						$dataAssociation[] = $insert;
					}
				}
			}
		}
	}

/**
 * Prepares fields required by an SQL statement.
 *
 * When no fields are set, all the $Model fields are returned.
 *
 * @param Model $Model
 * @param array $queryData An array of queryData information containing keys similar to Model::find().
 * @return array Array containing SQL fields.
 */
	public function prepareFields(Model $Model, $queryData) {
		if (empty($queryData['fields'])) {
			$queryData['fields'] = $this->fields($Model);

		} elseif (!empty($Model->hasMany) && $Model->recursive > -1) {
			// hasMany relationships need the $Model primary key.
			$assocFields = $this->fields($Model, null, "{$Model->alias}.{$Model->primaryKey}");
			$passedFields = $queryData['fields'];

			if (
				count($passedFields) > 1 ||
				(strpos($passedFields[0], $assocFields[0]) === false && !preg_match('/^[a-z]+\(/i', $passedFields[0]))
			) {
				$queryData['fields'] = array_merge($passedFields, $assocFields);
			}
		}

		return array_unique($queryData['fields']);
	}

/**
 * Builds an SQL statement.
 *
 * This is merely a convenient wrapper to DboSource::buildStatement().
 *
 * @param Model $Model
 * @param array $queryData An array of queryData information containing keys similar to Model::find().
 * @return string String containing an SQL statement.
 * @see DboSource::buildStatement()
 */
	public function buildAssociationQuery(Model $Model, $queryData) {
		$queryData = $this->_scrubQueryData($queryData);

		return $this->buildStatement(
			array(
				'fields' => $this->prepareFields($Model, $queryData),
				'table' => $this->fullTableName($Model),
				'alias' => $Model->alias,
				'limit' => $queryData['limit'],
				'offset' => $queryData['offset'],
				'joins' => $queryData['joins'],
				'conditions' => $queryData['conditions'],
				'order' => $queryData['order'],
				'group' => $queryData['group']
			),
			$Model
		);
	}

/**
 * Generates a query or part of a query from a single model or two associated models.
 *
 * Builds a string containing an SQL statement template.
 *
 * @param Model $Model Primary Model object.
 * @param Model $LinkModel Linked model object.
 * @param string $type Association type, one of the model association types ie. hasMany.
 * @param string $association Association name.
 * @param array $assocData Association data.
 * @param array $queryData An array of queryData information containing keys similar to Model::find().
 * @param boolean $external Whether or not the association query is on an external datasource.
 * @return mixed
 *   String representing a query.
 *   True, when $external is false and association $type is 'hasOne' or 'belongsTo'.
 */
	public function generateAssociationQuery(Model $Model, Model $LinkModel, $type, $association, $assocData, &$queryData, $external) {
		$assocData = $this->_scrubQueryData($assocData);

		if ($external && !empty($assocData['finderQuery'])) {
			return $assocData['finderQuery'];
		}

		if ($type === 'hasMany' || $type === 'hasAndBelongsToMany') {
			if (empty($assocData['offset']) && !empty($assocData['page'])) {
				$assocData['offset'] = ($assocData['page'] - 1) * $assocData['limit'];
			}
		}

		switch ($type) {
			case 'hasOne':
			case 'belongsTo':
				$conditions = $this->_mergeConditions(
					$assocData['conditions'],
					$this->getConstraint($type, $Model, $LinkModel, $association, array_merge($assocData, compact('external')))
				);

				if ($external) {
					// Not self join
					if ($Model->name !== $LinkModel->name) {
						$modelAlias = $Model->alias;
						foreach ($conditions as $key => $condition) {
							if (is_numeric($key) && strpos($condition, $modelAlias . '.') !== false) {
								unset($conditions[$key]);
							}
						}
					}

					$query = array_merge($assocData, array(
						'conditions' => $conditions,
						'table' => $this->fullTableName($LinkModel),
						'fields' => $this->fields($LinkModel, $association, $assocData['fields']),
						'alias' => $association,
						'group' => null
					));
				} else {
					$join = array(
						'table' => $LinkModel,
						'alias' => $association,
						'type' => isset($assocData['type']) ? $assocData['type'] : 'LEFT',
						'conditions' => trim($this->conditions($conditions, true, false, $Model))
					);

					$queryData = $this->_scrubQueryData($queryData);

					$fields = array();
					if ($assocData['fields'] !== false) {
						$fields = $this->fields($LinkModel, $association, $assocData['fields']);
					}

					$queryData['fields'] = array_merge($this->prepareFields($Model, $queryData), $fields);

					if (!empty($assocData['order'])) {
						$queryData['order'][] = $assocData['order'];
					}

					if (!in_array($join, $queryData['joins'])) {
						$queryData['joins'][] = $join;
					}

					return true;
				}
				break;
			case 'hasMany':
				$assocData['fields'] = $this->fields($LinkModel, $association, $assocData['fields']);
				if (!empty($assocData['foreignKey'])) {
					$assocData['fields'] = array_merge($assocData['fields'], $this->fields($LinkModel, $association, array("{$association}.{$assocData['foreignKey']}")));
				}

				$query = array(
					'conditions' => $this->_mergeConditions($this->getConstraint('hasMany', $Model, $LinkModel, $association, $assocData), $assocData['conditions']),
					'fields' => array_unique($assocData['fields']),
					'table' => $this->fullTableName($LinkModel),
					'alias' => $association,
					'order' => $assocData['order'],
					'limit' => $assocData['limit'],
					'offset' => $assocData['offset'],
					'group' => null
				);
				break;
			case 'hasAndBelongsToMany':
				$joinFields = array();
				$joinAssoc = null;

				if (isset($assocData['with']) && !empty($assocData['with'])) {
					$joinKeys = array($assocData['foreignKey'], $assocData['associationForeignKey']);
					list($with, $joinFields) = $Model->joinModel($assocData['with'], $joinKeys);

					$joinTbl = $Model->{$with};
					$joinAlias = $joinTbl;

					if (is_array($joinFields) && !empty($joinFields)) {
						$joinAssoc = $joinAlias = $joinTbl->alias;
						$joinFields = $this->fields($joinTbl, $joinAlias, $joinFields);
					} else {
						$joinFields = array();
					}
				} else {
					$joinTbl = $assocData['joinTable'];
					$joinAlias = $this->fullTableName($assocData['joinTable']);
				}

				$query = array(
					'conditions' => $assocData['conditions'],
					'limit' => $assocData['limit'],
					'offset' => $assocData['offset'],
					'table' => $this->fullTableName($LinkModel),
					'alias' => $association,
					'fields' => array_merge($this->fields($LinkModel, $association, $assocData['fields']), $joinFields),
					'order' => $assocData['order'],
					'group' => null,
					'joins' => array(array(
						'table' => $joinTbl,
						'alias' => $joinAssoc,
						'conditions' => $this->getConstraint('hasAndBelongsToMany', $Model, $LinkModel, $joinAlias, $assocData, $association)
					))
				);
				break;
		}

		if (isset($query)) {
			return $this->buildStatement($query, $Model);
		}

		return null;
	}

/**
 * Returns a conditions array for the constraint between two models.
 *
 * @param string $type Association type.
 * @param Model $Model Primary Model object.
 * @param Model $LinkModel Linked model object.
 * @param string $association Association name.
 * @param array $assocData Association data.
 * @param string $association2 HABTM association name.
 * @return array Conditions array defining the constraint between $Model and $LinkModel.
 */
	public function getConstraint($type, Model $Model, Model $LinkModel, $association, $assocData, $association2 = null) {
		$assocData += array('external' => false);

		if (empty($assocData['foreignKey'])) {
			return array();
		}

		switch ($type) {
			case 'hasOne':
				if ($assocData['external']) {
					return array(
						"{$association}.{$assocData['foreignKey']}" => '{$__cakeID__$}'
					);
				} else {
					return array(
						"{$association}.{$assocData['foreignKey']}" => $this->identifier("{$Model->alias}.{$Model->primaryKey}")
					);
				}
			case 'belongsTo':
				if ($assocData['external']) {
					return array(
						"{$association}.{$LinkModel->primaryKey}" => '{$__cakeForeignKey__$}'
					);
				} else {
					return array(
						"{$Model->alias}.{$assocData['foreignKey']}" => $this->identifier("{$association}.{$LinkModel->primaryKey}")
					);
				}
			case 'hasMany':
				return array("{$association}.{$assocData['foreignKey']}" => array('{$__cakeID__$}'));
			case 'hasAndBelongsToMany':
				return array(
					array(
						"{$association}.{$assocData['foreignKey']}" => '{$__cakeID__$}'
					),
					array(
						"{$association}.{$assocData['associationForeignKey']}" => $this->identifier("{$association2}.{$LinkModel->primaryKey}")
					)
				);
		}

		return array();
	}

/**
 * Builds and generates a JOIN condition from an array. Handles final clean-up before conversion.
 *
 * @param array $join An array defining a JOIN condition in a query.
 * @return string An SQL JOIN condition to be used in a query.
 * @see DboSource::renderJoinStatement()
 * @see DboSource::buildStatement()
 */
	public function buildJoinStatement($join) {
		$data = array_merge(array(
			'type' => null,
			'alias' => null,
			'table' => 'join_table',
			'conditions' => array()
		), $join);

		if (!empty($data['alias'])) {
			$data['alias'] = $this->alias . $this->name($data['alias']);
		}
		if (!empty($data['conditions'])) {
			$data['conditions'] = trim($this->conditions($data['conditions'], true, false));
		}
		if (!empty($data['table']) && (!is_string($data['table']) || strpos($data['table'], '(') !== 0)) {
			$data['table'] = $this->fullTableName($data['table']);
		}
		return $this->renderJoinStatement($data);
	}

/**
 * Builds and generates an SQL statement from an array. Handles final clean-up before conversion.
 *
 * @param array $query An array defining an SQL query.
 * @param Model $Model The model object which initiated the query.
 * @return string An executable SQL statement.
 * @see DboSource::renderStatement()
 */
	public function buildStatement($query, Model $Model) {
		$query = array_merge($this->_queryDefaults, $query);

		if (!empty($query['joins'])) {
			$count = count($query['joins']);
			for ($i = 0; $i < $count; $i++) {
				if (is_array($query['joins'][$i])) {
					$query['joins'][$i] = $this->buildJoinStatement($query['joins'][$i]);
				}
			}
		}

		return $this->renderStatement('select', array(
			'conditions' => $this->conditions($query['conditions'], true, true, $Model),
			'fields' => implode(', ', $query['fields']),
			'table' => $query['table'],
			'alias' => $this->alias . $this->name($query['alias']),
			'order' => $this->order($query['order'], 'ASC', $Model),
			'limit' => $this->limit($query['limit'], $query['offset']),
			'joins' => implode(' ', $query['joins']),
			'group' => $this->group($query['group'], $Model)
		));
	}

/**
 * Renders a final SQL JOIN statement
 *
 * @param array $data
 * @return string
 */
	public function renderJoinStatement($data) {
		if (strtoupper($data['type']) === 'CROSS') {
			return "{$data['type']} JOIN {$data['table']} {$data['alias']}";
		}
		return trim("{$data['type']} JOIN {$data['table']} {$data['alias']} ON ({$data['conditions']})");
	}

/**
 * Renders a final SQL statement by putting together the component parts in the correct order
 *
 * @param string $type type of query being run. e.g select, create, update, delete, schema, alter.
 * @param array $data Array of data to insert into the query.
 * @return string Rendered SQL expression to be run.
 */
	public function renderStatement($type, $data) {
		extract($data);
		$aliases = null;

		switch (strtolower($type)) {
			case 'select':
				return trim("SELECT {$fields} FROM {$table} {$alias} {$joins} {$conditions} {$group} {$order} {$limit}");
			case 'create':
				return "INSERT INTO {$table} ({$fields}) VALUES ({$values})";
			case 'update':
				if (!empty($alias)) {
					$aliases = "{$this->alias}{$alias} {$joins} ";
				}
				return trim("UPDATE {$table} {$aliases}SET {$fields} {$conditions}");
			case 'delete':
				if (!empty($alias)) {
					$aliases = "{$this->alias}{$alias} {$joins} ";
				}
				return trim("DELETE {$alias} FROM {$table} {$aliases}{$conditions}");
			case 'schema':
				foreach (array('columns', 'indexes', 'tableParameters') as $var) {
					if (is_array(${$var})) {
						${$var} = "\t" . implode(",\n\t", array_filter(${$var}));
					} else {
						${$var} = '';
					}
				}
				if (trim($indexes) !== '') {
					$columns .= ',';
				}
				return "CREATE TABLE {$table} (\n{$columns}{$indexes}) {$tableParameters};";
			case 'alter':
				return;
		}
	}

/**
 * Merges a mixed set of string/array conditions.
 *
 * @param mixed $query
 * @param mixed $assoc
 * @return array
 */
	protected function _mergeConditions($query, $assoc) {
		if (empty($assoc)) {
			return $query;
		}

		if (is_array($query)) {
			return array_merge((array)$assoc, $query);
		}

		if (!empty($query)) {
			$query = array($query);
			if (is_array($assoc)) {
				$query = array_merge($query, $assoc);
			} else {
				$query[] = $assoc;
			}
			return $query;
		}

		return $assoc;
	}

/**
 * Generates and executes an SQL UPDATE statement for given model, fields, and values.
 * For databases that do not support aliases in UPDATE queries.
 *
 * @param Model $Model
 * @param array $fields
 * @param array $values
 * @param mixed $conditions
 * @return boolean Success
 */
	public function update(Model $Model, $fields = array(), $values = null, $conditions = null) {
		if (!$values) {
			$combined = $fields;
		} else {
			$combined = array_combine($fields, $values);
		}

		$fields = implode(', ', $this->_prepareUpdateFields($Model, $combined, empty($conditions)));

		$alias = $joins = null;
		$table = $this->fullTableName($Model);
		$conditions = $this->_matchRecords($Model, $conditions);

		if ($conditions === false) {
			return false;
		}
		$query = compact('table', 'alias', 'joins', 'fields', 'conditions');

		if (!$this->execute($this->renderStatement('update', $query))) {
			$Model->onError();
			return false;
		}
		return true;
	}

/**
 * Quotes and prepares fields and values for an SQL UPDATE statement
 *
 * @param Model $Model
 * @param array $fields
 * @param boolean $quoteValues If values should be quoted, or treated as SQL snippets
 * @param boolean $alias Include the model alias in the field name
 * @return array Fields and values, quoted and prepared
 */
	protected function _prepareUpdateFields(Model $Model, $fields, $quoteValues = true, $alias = false) {
		$quotedAlias = $this->startQuote . $Model->alias . $this->endQuote;

		$updates = array();
		foreach ($fields as $field => $value) {
			if ($alias && strpos($field, '.') === false) {
				$quoted = $Model->escapeField($field);
			} elseif (!$alias && strpos($field, '.') !== false) {
				$quoted = $this->name(str_replace($quotedAlias . '.', '', str_replace(
					$Model->alias . '.', '', $field
				)));
			} else {
				$quoted = $this->name($field);
			}

			if ($value === null) {
				$updates[] = $quoted . ' = NULL';
				continue;
			}
			$update = $quoted . ' = ';

			if ($quoteValues) {
				$update .= $this->value($value, $Model->getColumnType($field));
			} elseif ($Model->getColumnType($field) === 'boolean' && (is_int($value) || is_bool($value))) {
				$update .= $this->boolean($value, true);
			} elseif (!$alias) {
				$update .= str_replace($quotedAlias . '.', '', str_replace(
					$Model->alias . '.', '', $value
				));
			} else {
				$update .= $value;
			}
			$updates[] = $update;
		}
		return $updates;
	}

/**
 * Generates and executes an SQL DELETE statement.
 * For databases that do not support aliases in UPDATE queries.
 *
 * @param Model $Model
 * @param mixed $conditions
 * @return boolean Success
 */
	public function delete(Model $Model, $conditions = null) {
		$alias = $joins = null;
		$table = $this->fullTableName($Model);
		$conditions = $this->_matchRecords($Model, $conditions);

		if ($conditions === false) {
			return false;
		}

		if ($this->execute($this->renderStatement('delete', compact('alias', 'table', 'joins', 'conditions'))) === false) {
			$Model->onError();
			return false;
		}
		return true;
	}

/**
 * Gets a list of record IDs for the given conditions. Used for multi-record updates and deletes
 * in databases that do not support aliases in UPDATE/DELETE queries.
 *
 * @param Model $Model
 * @param mixed $conditions
 * @return array List of record IDs
 */
	protected function _matchRecords(Model $Model, $conditions = null) {
		if ($conditions === true) {
			$conditions = $this->conditions(true);
		} elseif ($conditions === null) {
			$conditions = $this->conditions($this->defaultConditions($Model, $conditions, false), true, true, $Model);
		} else {
			$noJoin = true;
			foreach ($conditions as $field => $value) {
				$originalField = $field;
				if (strpos($field, '.') !== false) {
					list(, $field) = explode('.', $field);
					$field = ltrim($field, $this->startQuote);
					$field = rtrim($field, $this->endQuote);
				}
				if (!$Model->hasField($field)) {
					$noJoin = false;
					break;
				}
				if ($field !== $originalField) {
					$conditions[$field] = $value;
					unset($conditions[$originalField]);
				}
			}
			if ($noJoin === true) {
				return $this->conditions($conditions);
			}
			$idList = $Model->find('all', array(
				'fields' => "{$Model->alias}.{$Model->primaryKey}",
				'conditions' => $conditions
			));

			if (empty($idList)) {
				return false;
			}

			$conditions = $this->conditions(array(
				$Model->primaryKey => Hash::extract($idList, "{n}.{$Model->alias}.{$Model->primaryKey}")
			));
		}

		return $conditions;
	}

/**
 * Returns an array of SQL JOIN conditions from a model's associations.
 *
 * @param Model $Model
 * @return array
 */
	protected function _getJoins(Model $Model) {
		$join = array();
		$joins = array_merge($Model->getAssociated('hasOne'), $Model->getAssociated('belongsTo'));

		foreach ($joins as $assoc) {
			if (!isset($Model->{$assoc})) {
				continue;
			}

			$LinkModel = $Model->{$assoc};

			if ($Model->useDbConfig !== $LinkModel->useDbConfig) {
				continue;
			}

			$assocData = $Model->getAssociated($assoc);

			$join[] = $this->buildJoinStatement(array(
				'table' => $LinkModel,
				'alias' => $assoc,
				'type' => isset($assocData['type']) ? $assocData['type'] : 'LEFT',
				'conditions' => trim($this->conditions(
					$this->_mergeConditions($assocData['conditions'], $this->getConstraint($assocData['association'], $Model, $LinkModel, $assoc, $assocData)),
					true,
					false,
					$Model
				))
			));
		}

		return $join;
	}

/**
 * Returns an SQL calculation, i.e. COUNT() or MAX()
 *
 * @param Model $Model
 * @param string $func Lowercase name of SQL function, i.e. 'count' or 'max'
 * @param array $params Function parameters (any values must be quoted manually)
 * @return string An SQL calculation function
 */
	public function calculate(Model $Model, $func, $params = array()) {
		$params = (array)$params;

		switch (strtolower($func)) {
			case 'count':
				if (!isset($params[0])) {
					$params[0] = '*';
				}
				if (!isset($params[1])) {
					$params[1] = 'count';
				}
				if ($Model->isVirtualField($params[0])) {
					$arg = $this->_quoteFields($Model->getVirtualField($params[0]));
				} else {
					$arg = $this->name($params[0]);
				}
				return 'COUNT(' . $arg . ') AS ' . $this->name($params[1]);
			case 'max':
			case 'min':
				if (!isset($params[1])) {
					$params[1] = $params[0];
				}
				if ($Model->isVirtualField($params[0])) {
					$arg = $this->_quoteFields($Model->getVirtualField($params[0]));
				} else {
					$arg = $this->name($params[0]);
				}
				return strtoupper($func) . '(' . $arg . ') AS ' . $this->name($params[1]);
		}
	}

/**
 * Deletes all the records in a table and resets the count of the auto-incrementing
 * primary key, where applicable.
 *
 * @param Model|string $table A string or model class representing the table to be truncated
 * @return boolean SQL TRUNCATE TABLE statement, false if not applicable.
 */
	public function truncate($table) {
		return $this->execute('TRUNCATE TABLE ' . $this->fullTableName($table));
	}

/**
 * Check if the server support nested transactions
 *
 * @return boolean
 */
	public function nestedTransactionSupported() {
		return false;
	}

/**
 * Begin a transaction
 *
 * @return boolean True on success, false on fail
 * (i.e. if the database/model does not support transactions,
 * or a transaction has not started).
 */
	public function begin() {
		if ($this->_transactionStarted) {
			if ($this->nestedTransactionSupported()) {
				return $this->_beginNested();
			}
			$this->_transactionNesting++;
			return $this->_transactionStarted;
		}

		$this->_transactionNesting = 0;
		if ($this->fullDebug) {
			$this->logQuery('BEGIN');
		}
		return $this->_transactionStarted = $this->_connection->beginTransaction();
	}

/**
 * Begin a nested transaction
 *
 * @return boolean
 */
	protected function _beginNested() {
		$query = 'SAVEPOINT LEVEL' . ++$this->_transactionNesting;
		if ($this->fullDebug) {
			$this->logQuery($query);
		}
		$this->_connection->exec($query);
		return true;
	}

/**
 * Commit a transaction
 *
 * @return boolean True on success, false on fail
 * (i.e. if the database/model does not support transactions,
 * or a transaction has not started).
 */
	public function commit() {
		if (!$this->_transactionStarted) {
			return false;
		}

		if ($this->_transactionNesting === 0) {
			if ($this->fullDebug) {
				$this->logQuery('COMMIT');
			}
			$this->_transactionStarted = false;
			return $this->_connection->commit();
		}

		if ($this->nestedTransactionSupported()) {
			return $this->_commitNested();
		}

		$this->_transactionNesting--;
		return true;
	}

/**
 * Commit a nested transaction
 *
 * @return boolean
 */
	protected function _commitNested() {
		$query = 'RELEASE SAVEPOINT LEVEL' . $this->_transactionNesting--;
		if ($this->fullDebug) {
			$this->logQuery($query);
		}
		$this->_connection->exec($query);
		return true;
	}

/**
 * Rollback a transaction
 *
 * @return boolean True on success, false on fail
 * (i.e. if the database/model does not support transactions,
 * or a transaction has not started).
 */
	public function rollback() {
		if (!$this->_transactionStarted) {
			return false;
		}

		if ($this->_transactionNesting === 0) {
			if ($this->fullDebug) {
				$this->logQuery('ROLLBACK');
			}
			$this->_transactionStarted = false;
			return $this->_connection->rollBack();
		}

		if ($this->nestedTransactionSupported()) {
			return $this->_rollbackNested();
		}

		$this->_transactionNesting--;
		return true;
	}

/**
 * Rollback a nested transaction
 *
 * @return boolean
 */
	protected function _rollbackNested() {
		$query = 'ROLLBACK TO SAVEPOINT LEVEL' . $this->_transactionNesting--;
		if ($this->fullDebug) {
			$this->logQuery($query);
		}
		$this->_connection->exec($query);
		return true;
	}

/**
 * Returns the ID generated from the previous INSERT operation.
 *
 * @param mixed $source
 * @return mixed
 */
	public function lastInsertId($source = null) {
		return $this->_connection->lastInsertId();
	}

/**
 * Creates a default set of conditions from the model if $conditions is null/empty.
 * If conditions are supplied then they will be returned. If a model doesn't exist and no conditions
 * were provided either null or false will be returned based on what was input.
 *
 * @param Model $Model
 * @param string|array|boolean $conditions Array of conditions, conditions string, null or false. If an array of conditions,
 *   or string conditions those conditions will be returned. With other values the model's existence will be checked.
 *   If the model doesn't exist a null or false will be returned depending on the input value.
 * @param boolean $useAlias Use model aliases rather than table names when generating conditions
 * @return mixed Either null, false, $conditions or an array of default conditions to use.
 * @see DboSource::update()
 * @see DboSource::conditions()
 */
	public function defaultConditions(Model $Model, $conditions, $useAlias = true) {
		if (!empty($conditions)) {
			return $conditions;
		}
		$exists = $Model->exists();
		if (!$exists && $conditions !== null) {
			return false;
		} elseif (!$exists) {
			return null;
		}
		$alias = $Model->alias;

		if (!$useAlias) {
			$alias = $this->fullTableName($Model, false);
		}
		return array("{$alias}.{$Model->primaryKey}" => $Model->getID());
	}

/**
 * Returns a key formatted like a string Model.fieldname(i.e. Post.title, or Country.name)
 *
 * @param Model $Model
 * @param string $key
 * @param string $assoc
 * @return string
 */
	public function resolveKey(Model $Model, $key, $assoc = null) {
		if (strpos('.', $key) !== false) {
			return $this->name($Model->alias) . '.' . $this->name($key);
		}
		return $key;
	}

/**
 * Private helper method to remove query metadata in given data array.
 *
 * @param array $data
 * @return array
 */
	protected function _scrubQueryData($data) {
		static $base = null;
		if ($base === null) {
			$base = array_fill_keys(array('conditions', 'fields', 'joins', 'order', 'limit', 'offset', 'group'), array());
			$base['callbacks'] = null;
		}
		return (array)$data + $base;
	}

/**
 * Converts model virtual fields into sql expressions to be fetched later
 *
 * @param Model $Model
 * @param string $alias Alias table name
 * @param array $fields virtual fields to be used on query
 * @return array
 */
	protected function _constructVirtualFields(Model $Model, $alias, $fields) {
		$virtual = array();
		foreach ($fields as $field) {
			$virtualField = $this->name($alias . $this->virtualFieldSeparator . $field);
			$expression = $this->_quoteFields($Model->getVirtualField($field));
			$virtual[] = '(' . $expression . ") {$this->alias} {$virtualField}";
		}
		return $virtual;
	}

/**
 * Generates the fields list of an SQL query.
 *
 * @param Model $Model
 * @param string $alias Alias table name
 * @param mixed $fields
 * @param boolean $quote If false, returns fields array unquoted
 * @return array
 */
	public function fields(Model $Model, $alias = null, $fields = array(), $quote = true) {
		if (empty($alias)) {
			$alias = $Model->alias;
		}
		$virtualFields = $Model->getVirtualField();
		$cacheKey = array(
			$alias,
			get_class($Model),
			$Model->alias,
			$virtualFields,
			$fields,
			$quote,
			ConnectionManager::getSourceName($this),
			$Model->schemaName,
			$Model->table
		);
		$cacheKey = md5(serialize($cacheKey));
		if ($return = $this->cacheMethod(__FUNCTION__, $cacheKey)) {
			return $return;
		}
		$allFields = empty($fields);
		if ($allFields) {
			$fields = array_keys($Model->schema());
		} elseif (!is_array($fields)) {
			$fields = String::tokenize($fields);
		}
		$fields = array_values(array_filter($fields));
		$allFields = $allFields || in_array('*', $fields) || in_array($Model->alias . '.*', $fields);

		$virtual = array();
		if (!empty($virtualFields)) {
			$virtualKeys = array_keys($virtualFields);
			foreach ($virtualKeys as $field) {
				$virtualKeys[] = $Model->alias . '.' . $field;
			}
			$virtual = ($allFields) ? $virtualKeys : array_intersect($virtualKeys, $fields);
			foreach ($virtual as $i => $field) {
				if (strpos($field, '.') !== false) {
					$virtual[$i] = str_replace($Model->alias . '.', '', $field);
				}
				$fields = array_diff($fields, array($field));
			}
			$fields = array_values($fields);
		}
		if (!$quote) {
			if (!empty($virtual)) {
				$fields = array_merge($fields, $this->_constructVirtualFields($Model, $alias, $virtual));
			}
			return $fields;
		}
		$count = count($fields);

		if ($count >= 1 && !in_array($fields[0], array('*', 'COUNT(*)'))) {
			for ($i = 0; $i < $count; $i++) {
				if (is_string($fields[$i]) && in_array($fields[$i], $virtual)) {
					unset($fields[$i]);
					continue;
				}
				if (is_object($fields[$i]) && isset($fields[$i]->type) && $fields[$i]->type === 'expression') {
					$fields[$i] = $fields[$i]->value;
				} elseif (preg_match('/^\(.*\)\s' . $this->alias . '.*/i', $fields[$i])) {
					continue;
				} elseif (!preg_match('/^.+\\(.*\\)/', $fields[$i])) {
					$prepend = '';

					if (strpos($fields[$i], 'DISTINCT') !== false) {
						$prepend = 'DISTINCT ';
						$fields[$i] = trim(str_replace('DISTINCT', '', $fields[$i]));
					}
					$dot = strpos($fields[$i], '.');

					if ($dot === false) {
						$prefix = !(
							strpos($fields[$i], ' ') !== false ||
							strpos($fields[$i], '(') !== false
						);
						$fields[$i] = $this->name(($prefix ? $alias . '.' : '') . $fields[$i]);
					} else {
						if (strpos($fields[$i], ',') === false) {
							$build = explode('.', $fields[$i]);
							if (!Hash::numeric($build)) {
								$fields[$i] = $this->name(implode('.', $build));
							}
						}
					}
					$fields[$i] = $prepend . $fields[$i];
				} elseif (preg_match('/\(([\.\w]+)\)/', $fields[$i], $field)) {
					if (isset($field[1])) {
						if (strpos($field[1], '.') === false) {
							$field[1] = $this->name($alias . '.' . $field[1]);
						} else {
							$field[0] = explode('.', $field[1]);
							if (!Hash::numeric($field[0])) {
								$field[0] = implode('.', array_map(array(&$this, 'name'), $field[0]));
								$fields[$i] = preg_replace('/\(' . $field[1] . '\)/', '(' . $field[0] . ')', $fields[$i], 1);
							}
						}
					}
				}
			}
		}
		if (!empty($virtual)) {
			$fields = array_merge($fields, $this->_constructVirtualFields($Model, $alias, $virtual));
		}
		return $this->cacheMethod(__FUNCTION__, $cacheKey, array_unique($fields));
	}

/**
 * Creates a WHERE clause by parsing given conditions data. If an array or string
 * conditions are provided those conditions will be parsed and quoted. If a boolean
 * is given it will be integer cast as condition. Null will return 1 = 1.
 *
 * Results of this method are stored in a memory cache. This improves performance, but
 * because the method uses a hashing algorithm it can have collisions.
 * Setting DboSource::$cacheMethods to false will disable the memory cache.
 *
 * @param mixed $conditions Array or string of conditions, or any value.
 * @param boolean $quoteValues If true, values should be quoted
 * @param boolean $where If true, "WHERE " will be prepended to the return value
 * @param Model $Model A reference to the Model instance making the query
 * @return string SQL fragment
 */
	public function conditions($conditions, $quoteValues = true, $where = true, Model $Model = null) {
		$clause = $out = '';

		if ($where) {
			$clause = ' WHERE ';
		}

		if (is_array($conditions) && !empty($conditions)) {
			$out = $this->conditionKeysToString($conditions, $quoteValues, $Model);

			if (empty($out)) {
				return $clause . ' 1 = 1';
			}
			return $clause . implode(' AND ', $out);
		}

		if (is_bool($conditions)) {
			return $clause . (int)$conditions . ' = 1';
		}

		if (empty($conditions) || trim($conditions) === '') {
			return $clause . '1 = 1';
		}

		$clauses = '/^WHERE\\x20|^GROUP\\x20BY\\x20|^HAVING\\x20|^ORDER\\x20BY\\x20/i';

		if (preg_match($clauses, $conditions)) {
			$clause = '';
		}

		$conditions = $this->_quoteFields($conditions);

		return $clause . $conditions;
	}

/**
 * Creates a WHERE clause by parsing given conditions array. Used by DboSource::conditions().
 *
 * @param array $conditions Array or string of conditions
 * @param boolean $quoteValues If true, values should be quoted
 * @param Model $Model A reference to the Model instance making the query
 * @return string SQL fragment
 */
	public function conditionKeysToString($conditions, $quoteValues = true, Model $Model = null) {
		$out = array();
		$data = $columnType = null;
		$bool = array('and', 'or', 'not', 'and not', 'or not', 'xor', '||', '&&');

		foreach ($conditions as $key => $value) {
			$join = ' AND ';
			$not = null;

			if (is_array($value)) {
				$valueInsert = (
					!empty($value) &&
					(substr_count($key, '?') === count($value) || substr_count($key, ':') === count($value))
				);
			}

			if (is_numeric($key) && empty($value)) {
				continue;
			} elseif (is_numeric($key) && is_string($value)) {
				$out[] = $this->_quoteFields($value);
			} elseif ((is_numeric($key) && is_array($value)) || in_array(strtolower(trim($key)), $bool)) {
				if (in_array(strtolower(trim($key)), $bool)) {
					$join = ' ' . strtoupper($key) . ' ';
				} else {
					$key = $join;
				}
				$value = $this->conditionKeysToString($value, $quoteValues, $Model);

				if (strpos($join, 'NOT') !== false) {
					if (strtoupper(trim($key)) === 'NOT') {
						$key = 'AND ' . trim($key);
					}
					$not = 'NOT ';
				}

				if (empty($value)) {
					continue;
				}

				if (empty($value[1])) {
					if ($not) {
						$out[] = $not . '(' . $value[0] . ')';
					} else {
						$out[] = $value[0];
					}
				} else {
					$out[] = '(' . $not . '(' . implode(') ' . strtoupper($key) . ' (', $value) . '))';
				}
			} else {
				if (is_object($value) && isset($value->type)) {
					if ($value->type === 'identifier') {
						$data .= $this->name($key) . ' = ' . $this->name($value->value);
					} elseif ($value->type === 'expression') {
						if (is_numeric($key)) {
							$data .= $value->value;
						} else {
							$data .= $this->name($key) . ' = ' . $value->value;
						}
					}
				} elseif (is_array($value) && !empty($value) && !$valueInsert) {
					$keys = array_keys($value);
					if ($keys === array_values($keys)) {
						$count = count($value);
						if ($count === 1 && !preg_match('/\s+(?:NOT|\!=)$/', $key)) {
							$data = $this->_quoteFields($key) . ' = (';
							if ($quoteValues) {
								if ($Model !== null) {
									$columnType = $Model->getColumnType($key);
								}
								$data .= implode(', ', $this->value($value, $columnType));
							}
							$data .= ')';
						} else {
							$data = $this->_parseKey($key, $value, $Model);
						}
					} else {
						$ret = $this->conditionKeysToString($value, $quoteValues, $Model);
						if (count($ret) > 1) {
							$data = '(' . implode(') AND (', $ret) . ')';
						} elseif (isset($ret[0])) {
							$data = $ret[0];
						}
					}
				} elseif (is_numeric($key) && !empty($value)) {
					$data = $this->_quoteFields($value);
				} else {
					$data = $this->_parseKey(trim($key), $value, $Model);
				}

				if ($data) {
					$out[] = $data;
					$data = null;
				}
			}
		}
		return $out;
	}

/**
 * Extracts a Model.field identifier and an SQL condition operator from a string, formats
 * and inserts values, and composes them into an SQL snippet.
 *
 * @param string $key An SQL key snippet containing a field and optional SQL operator
 * @param mixed $value The value(s) to be inserted in the string
 * @param Model $Model Model object initiating the query
 * @return string
 */
	protected function _parseKey($key, $value, Model $Model = null) {
		$operatorMatch = '/^(((' . implode(')|(', $this->_sqlOps);
		$operatorMatch .= ')\\x20?)|<[>=]?(?![^>]+>)\\x20?|[>=!]{1,3}(?!<)\\x20?)/is';
		$bound = (strpos($key, '?') !== false || (is_array($value) && strpos($key, ':') !== false));

		if (strpos($key, ' ') === false) {
			$operator = '=';
		} else {
			list($key, $operator) = explode(' ', trim($key), 2);

			if (!preg_match($operatorMatch, trim($operator)) && strpos($operator, ' ') !== false) {
				$key = $key . ' ' . $operator;
				$split = strrpos($key, ' ');
				$operator = substr($key, $split);
				$key = substr($key, 0, $split);
			}
		}

		$virtual = false;
		$type = null;

		if ($Model !== null) {
			if ($Model->isVirtualField($key)) {
				$key = $this->_quoteFields($Model->getVirtualField($key));
				$virtual = true;
			}

			$type = $Model->getColumnType($key);
		}

		$null = $value === null || (is_array($value) && empty($value));

		if (strtolower($operator) === 'not') {
			$data = $this->conditionKeysToString(
				array($operator => array($key => $value)), true, $Model
			);
			return $data[0];
		}

		$value = $this->value($value, $type);

		if (!$virtual && $key !== '?') {
			$isKey = (
				strpos($key, '(') !== false ||
				strpos($key, ')') !== false ||
				strpos($key, '|') !== false
			);
			$key = $isKey ? $this->_quoteFields($key) : $this->name($key);
		}

		if ($bound) {
			return String::insert($key . ' ' . trim($operator), $value);
		}

		if (!preg_match($operatorMatch, trim($operator))) {
			$operator .= is_array($value) ? ' IN' : ' =';
		}
		$operator = trim($operator);

		if (is_array($value)) {
			$value = implode(', ', $value);

			switch ($operator) {
				case '=':
					$operator = 'IN';
					break;
				case '!=':
				case '<>':
					$operator = 'NOT IN';
					break;
			}
			$value = "({$value})";
		} elseif ($null || $value === 'NULL') {
			switch ($operator) {
				case '=':
					$operator = 'IS';
					break;
				case '!=':
				case '<>':
					$operator = 'IS NOT';
					break;
			}
		}
		if ($virtual) {
			return "({$key}) {$operator} {$value}";
		}
		return "{$key} {$operator} {$value}";
	}

/**
 * Quotes Model.fields
 *
 * @param string $conditions
 * @return string or false if no match
 */
	protected function _quoteFields($conditions) {
		$start = $end = null;
		$original = $conditions;

		if (!empty($this->startQuote)) {
			$start = preg_quote($this->startQuote);
		}
		if (!empty($this->endQuote)) {
			$end = preg_quote($this->endQuote);
		}
		$conditions = str_replace(array($start, $end), '', $conditions);
		$conditions = preg_replace_callback(
			'/(?:[\'\"][^\'\"\\\]*(?:\\\.[^\'\"\\\]*)*[\'\"])|([a-z0-9_][a-z0-9\\-_]*\\.[a-z0-9_][a-z0-9_\\-]*)/i',
			array(&$this, '_quoteMatchedField'),
			$conditions
		);
		if ($conditions !== null) {
			return $conditions;
		}
		return $original;
	}

/**
 * Auxiliary function to quote matches `Model.fields` from a preg_replace_callback call
 *
 * @param string $match matched string
 * @return string quoted string
 */
	protected function _quoteMatchedField($match) {
		if (is_numeric($match[0])) {
			return $match[0];
		}
		return $this->name($match[0]);
	}

/**
 * Returns a limit statement in the correct format for the particular database.
 *
 * @param integer $limit Limit of results returned
 * @param integer $offset Offset from which to start results
 * @return string SQL limit/offset statement
 */
	public function limit($limit, $offset = null) {
		if ($limit) {
			$rt = ' LIMIT';

			if ($offset) {
				$rt .= sprintf(' %u,', $offset);
			}

			$rt .= sprintf(' %u', $limit);
			return $rt;
		}
		return null;
	}

/**
 * Returns an ORDER BY clause as a string.
 *
 * @param array|string $keys Field reference, as a key (i.e. Post.title)
 * @param string $direction Direction (ASC or DESC)
 * @param Model $Model Model reference (used to look for virtual field)
 * @return string ORDER BY clause
 */
	public function order($keys, $direction = 'ASC', Model $Model = null) {
		if (!is_array($keys)) {
			$keys = array($keys);
		}

		$keys = array_filter($keys);

		$result = array();
		while (!empty($keys)) {
			list($key, $dir) = each($keys);
			array_shift($keys);

			if (is_numeric($key)) {
				$key = $dir;
				$dir = $direction;
			}

			if (is_string($key) && strpos($key, ',') !== false && !preg_match('/\(.+\,.+\)/', $key)) {
				$key = array_map('trim', explode(',', $key));
			}

			if (is_array($key)) {
				//Flatten the array
				$key = array_reverse($key, true);
				foreach ($key as $k => $v) {
					if (is_numeric($k)) {
						array_unshift($keys, $v);
					} else {
						$keys = array($k => $v) + $keys;
					}
				}
				continue;
			} elseif (is_object($key) && isset($key->type) && $key->type === 'expression') {
				$result[] = $key->value;
				continue;
			}

			if (preg_match('/\\x20(ASC|DESC).*/i', $key, $_dir)) {
				$dir = $_dir[0];
				$key = preg_replace('/\\x20(ASC|DESC).*/i', '', $key);
			}

			$key = trim($key);

<<<<<<< HEAD
			if ($Model !== null) {
				if ($Model->isVirtualField($key)) {
					$key = '(' . $this->_quoteFields($Model->getVirtualField($key)) . ')';
				}

				list($alias, ) = pluginSplit($key);

				if ($alias !== $Model->alias && is_object($Model->{$alias}) && $Model->{$alias}->isVirtualField($key)) {
					$key = '(' . $this->_quoteFields($Model->{$alias}->getVirtualField($key)) . ')';
				}
=======
			if (is_object($model) && $model->isVirtualField($key)) {
				$key = '(' . $this->_quoteFields($model->getVirtualField($key)) . ')';
			}
			list($alias) = pluginSplit($key);
			if (is_object($model) && $alias !== $model->alias && is_object($model->{$alias}) && $model->{$alias}->isVirtualField($key)) {
				$key = '(' . $this->_quoteFields($model->{$alias}->getVirtualField($key)) . ')';
>>>>>>> 4f424007
			}

			if (strpos($key, '.')) {
				$key = preg_replace_callback('/([a-zA-Z0-9_-]{1,})\\.([a-zA-Z0-9_-]{1,})/', array(&$this, '_quoteMatchedField'), $key);
			}

			if (!preg_match('/\s/', $key) && strpos($key, '.') === false) {
				$key = $this->name($key);
			}

			$key .= ' ' . trim($dir);

			$result[] = $key;
		}

		if (!empty($result)) {
			return ' ORDER BY ' . implode(', ', $result);
		}

		return '';
	}

/**
 * Create a GROUP BY SQL clause.
 *
 * @param string|array $fields Group By fields
 * @param Model $Model
 * @return string Group By clause or null.
 */
	public function group($fields, Model $Model = null) {
		if (empty($fields)) {
			return null;
		}

		if (!is_array($fields)) {
			$fields = array($fields);
		}

		if ($Model !== null) {
			foreach ($fields as $index => $key) {
				if ($Model->isVirtualField($key)) {
					$fields[$index] = '(' . $Model->getVirtualField($key) . ')';
				}
			}
		}

		$fields = implode(', ', $fields);

		return ' GROUP BY ' . $this->_quoteFields($fields);
	}

/**
 * Disconnects database, kills the connection and says the connection is closed.
 *
 * @return void
 */
	public function close() {
		$this->disconnect();
	}

/**
 * Checks if the specified table contains any record matching specified SQL
 *
 * @param Model $Model Model to search
 * @param string $sql SQL WHERE clause (condition only, not the "WHERE" part)
 * @return boolean True if the table has a matching record, else false
 */
	public function hasAny(Model $Model, $sql) {
		$sql = $this->conditions($sql);
		$table = $this->fullTableName($Model);
		$alias = $this->alias . $this->name($Model->alias);
		$where = $sql ? "{$sql}" : ' WHERE 1 = 1';
		$id = $Model->escapeField();

		$out = $this->fetchRow("SELECT COUNT({$id}) {$this->alias}count FROM {$table} {$alias}{$where}");

		if (is_array($out)) {
			return $out[0]['count'];
		}
		return false;
	}

/**
 * Gets the length of a database-native column description, or null if no length
 *
 * @param string $real Real database-layer column type (i.e. "varchar(255)")
 * @return mixed An integer or string representing the length of the column, or null for unknown length.
 */
	public function length($real) {
		if (!preg_match_all('/([\w\s]+)(?:\((\d+)(?:,(\d+))?\))?(\sunsigned)?(\szerofill)?/', $real, $result)) {
			$col = str_replace(array(')', 'unsigned'), '', $real);
			$limit = null;

			if (strpos($col, '(') !== false) {
				list($col, $limit) = explode('(', $col);
			}
			if ($limit !== null) {
				return intval($limit);
			}
			return null;
		}

		$types = array(
			'int' => 1, 'tinyint' => 1, 'smallint' => 1, 'mediumint' => 1, 'integer' => 1, 'bigint' => 1
		);

		list($real, $type, $length, $offset, $sign) = $result;
		$typeArr = $type;
		$type = $type[0];
		$length = $length[0];
		$offset = $offset[0];

		$isFloat = in_array($type, array('dec', 'decimal', 'float', 'numeric', 'double'));
		if ($isFloat && $offset) {
			return $length . ',' . $offset;
		}

		if (($real[0] == $type) && (count($real) === 1)) {
			return null;
		}

		if (isset($types[$type])) {
			$length += $types[$type];
			if (!empty($sign)) {
				$length--;
			}
		} elseif (in_array($type, array('enum', 'set'))) {
			$length = 0;
			foreach ($typeArr as $key => $enumValue) {
				if ($key === 0) {
					continue;
				}
				$tmpLength = strlen($enumValue);
				if ($tmpLength > $length) {
					$length = $tmpLength;
				}
			}
		}
		return intval($length);
	}

/**
 * Translates between PHP boolean values and Database (faked) boolean values
 *
 * @param mixed $data Value to be translated
 * @param boolean $quote
 * @return string|boolean Converted boolean value
 */
	public function boolean($data, $quote = false) {
		if ($quote) {
			return !empty($data) ? '1' : '0';
		}
		return !empty($data);
	}

/**
 * Inserts multiple values into a table
 *
 * @param string $table The table being inserted into.
 * @param array $fields The array of field/column names being inserted.
 * @param array $values The array of values to insert. The values should
 *   be an array of rows. Each row should have values keyed by the column name.
 *   Each row must have the values in the same order as $fields.
 * @return boolean
 */
	public function insertMulti($table, $fields, $values) {
		$table = $this->fullTableName($table);
		$holder = implode(',', array_fill(0, count($fields), '?'));
		$fields = implode(', ', array_map(array(&$this, 'name'), $fields));

		$pdoMap = array(
			'integer' => PDO::PARAM_INT,
			'float' => PDO::PARAM_STR,
			'boolean' => PDO::PARAM_BOOL,
			'string' => PDO::PARAM_STR,
			'text' => PDO::PARAM_STR
		);
		$columnMap = array();

		$sql = "INSERT INTO {$table} ({$fields}) VALUES ({$holder})";
		$statement = $this->_connection->prepare($sql);
		$this->begin();

		foreach ($values[key($values)] as $key => $val) {
			$type = $this->introspectType($val);
			$columnMap[$key] = $pdoMap[$type];
		}

		foreach ($values as $value) {
			$i = 1;
			foreach ($value as $col => $val) {
				$statement->bindValue($i, $val, $columnMap[$col]);
				$i += 1;
			}
			$statement->execute();
			$statement->closeCursor();

			if ($this->fullDebug) {
				$this->logQuery($sql, $value);
			}
		}
		return $this->commit();
	}

/**
 * Reset a sequence based on the MAX() value of $column. Useful
 * for resetting sequences after using insertMulti().
 *
 * This method should be implemented by datasources that require sequences to be used.
 *
 * @param string $table The name of the table to update.
 * @param string $column The column to use when resetting the sequence value.
 * @return boolean|void success.
 */
	public function resetSequence($table, $column) {
	}

/**
 * Returns an array of the indexes in given datasource name.
 *
 * @param string $model Name of model to inspect
 * @return array Fields in table. Keys are column and unique
 */
	public function index($model) {
		return array();
	}

/**
 * Generate a database-native schema for the given Schema object
 *
 * @param CakeSchema $schema An instance of a subclass of CakeSchema
 * @param string $tableName Optional. If specified only the table name given will be generated.
 *   Otherwise, all tables defined in the schema are generated.
 * @return string
 */
	public function createSchema($schema, $tableName = null) {
		if (!$schema instanceof CakeSchema) {
			trigger_error(__d('cake_dev', 'Invalid schema object'), E_USER_WARNING);
			return null;
		}
		$out = '';

		foreach ($schema->tables as $curTable => $columns) {
			if (!$tableName || $tableName == $curTable) {
				$cols = $indexes = $tableParameters = array();
				$primary = null;
				$table = $this->fullTableName($curTable);

				$primaryCount = 0;
				foreach ($columns as $col) {
					if (isset($col['key']) && $col['key'] === 'primary') {
						$primaryCount++;
					}
				}

				foreach ($columns as $name => $col) {
					if (is_string($col)) {
						$col = array('type' => $col);
					}
					$isPrimary = isset($col['key']) && $col['key'] === 'primary';
					// Multi-column primary keys are not supported.
					if ($isPrimary && $primaryCount > 1) {
						unset($col['key']);
						$isPrimary = false;
					}
					if ($isPrimary) {
						$primary = $name;
					}
					if ($name !== 'indexes' && $name !== 'tableParameters') {
						$col['name'] = $name;
						if (!isset($col['type'])) {
							$col['type'] = 'string';
						}
						$cols[] = $this->buildColumn($col);
					} elseif ($name === 'indexes') {
						$indexes = array_merge($indexes, $this->buildIndex($col, $table));
					} elseif ($name === 'tableParameters') {
						$tableParameters = array_merge($tableParameters, $this->buildTableParameters($col, $table));
					}
				}
				if (!isset($columns['indexes']['PRIMARY']) && !empty($primary)) {
					$col = array('PRIMARY' => array('column' => $primary, 'unique' => 1));
					$indexes = array_merge($indexes, $this->buildIndex($col, $table));
				}
				$columns = $cols;
				$out .= $this->renderStatement('schema', compact('table', 'columns', 'indexes', 'tableParameters')) . "\n\n";
			}
		}
		return $out;
	}

/**
 * Generate a alter syntax from	CakeSchema::compare()
 *
 * @param mixed $compare
 * @param string $table
 * @return boolean
 */
	public function alterSchema($compare, $table = null) {
		return false;
	}

/**
 * Generate a "drop table" statement for the given Schema object
 *
 * @param CakeSchema $schema An instance of a subclass of CakeSchema
 * @param string $table Optional. If specified only the table name given will be generated.
 *   Otherwise, all tables defined in the schema are generated.
 * @return string
 */
	public function dropSchema(CakeSchema $schema, $table = null) {
		$out = '';

		if ($table && array_key_exists($table, $schema->tables)) {
			return $this->_dropTable($table) . "\n";
		} elseif ($table) {
			return $out;
		}

		foreach (array_keys($schema->tables) as $curTable) {
			$out .= $this->_dropTable($curTable) . "\n";
		}
		return $out;
	}

/**
 * Generate a "drop table" statement for a single table
 *
 * @param type $table Name of the table to drop
 * @return string Drop table SQL statement
 */
	protected function _dropTable($table) {
		return 'DROP TABLE ' . $this->fullTableName($table) . ";";
	}

/**
 * Generate a database-native column schema string
 *
 * @param array $column An array structured like the following: array('name' => 'value', 'type' => 'value'[, options]),
 *   where options can be 'default', 'length', or 'key'.
 * @return string
 */
	public function buildColumn($column) {
		$name = $type = null;
		extract(array_merge(array('null' => true), $column));

		if (empty($name) || empty($type)) {
			trigger_error(__d('cake_dev', 'Column name or type not defined in schema'), E_USER_WARNING);
			return null;
		}

		if (!isset($this->columns[$type])) {
			trigger_error(__d('cake_dev', 'Column type %s does not exist', $type), E_USER_WARNING);
			return null;
		}

		$real = $this->columns[$type];
		$out = $this->name($name) . ' ' . $real['name'];

		if (isset($column['length'])) {
			$length = $column['length'];
		} elseif (isset($column['limit'])) {
			$length = $column['limit'];
		} elseif (isset($real['length'])) {
			$length = $real['length'];
		} elseif (isset($real['limit'])) {
			$length = $real['limit'];
		}
		if (isset($length)) {
			$out .= '(' . $length . ')';
		}

		if (($column['type'] === 'integer' || $column['type'] === 'float') && isset($column['default']) && $column['default'] === '') {
			$column['default'] = null;
		}
		$out = $this->_buildFieldParameters($out, $column, 'beforeDefault');

		if (isset($column['key']) && $column['key'] === 'primary' && ($type === 'integer' || $type === 'biginteger')) {
			$out .= ' ' . $this->columns['primary_key']['name'];
		} elseif (isset($column['key']) && $column['key'] === 'primary') {
			$out .= ' NOT NULL';
		} elseif (isset($column['default']) && isset($column['null']) && $column['null'] === false) {
			$out .= ' DEFAULT ' . $this->value($column['default'], $type) . ' NOT NULL';
		} elseif (isset($column['default'])) {
			$out .= ' DEFAULT ' . $this->value($column['default'], $type);
		} elseif ($type !== 'timestamp' && !empty($column['null'])) {
			$out .= ' DEFAULT NULL';
		} elseif ($type === 'timestamp' && !empty($column['null'])) {
			$out .= ' NULL';
		} elseif (isset($column['null']) && $column['null'] === false) {
			$out .= ' NOT NULL';
		}
		if ($type === 'timestamp' && isset($column['default']) && strtolower($column['default']) === 'current_timestamp') {
			$out = str_replace(array("'CURRENT_TIMESTAMP'", "'current_timestamp'"), 'CURRENT_TIMESTAMP', $out);
		}
		return $this->_buildFieldParameters($out, $column, 'afterDefault');
	}

/**
 * Build the field parameters, in a position
 *
 * @param string $columnString The partially built column string
 * @param array $columnData The array of column data.
 * @param string $position The position type to use. 'beforeDefault' or 'afterDefault' are common
 * @return string a built column with the field parameters added.
 */
	protected function _buildFieldParameters($columnString, $columnData, $position) {
		foreach ($this->fieldParameters as $paramName => $value) {
			if (isset($columnData[$paramName]) && $value['position'] == $position) {
				if (isset($value['options']) && !in_array($columnData[$paramName], $value['options'], true)) {
					continue;
				}
				if (isset($value['types']) && !in_array($columnData['type'], $value['types'], true)) {
					continue;
				}
				$val = $columnData[$paramName];
				if ($value['quote']) {
					$val = $this->value($val);
				}
				$columnString .= ' ' . $value['value'] . (empty($value['noVal']) ? $value['join'] . $val : '');
			}
		}
		return $columnString;
	}

/**
 * Format indexes for create table.
 *
 * @param array $indexes
 * @param string $table
 * @return array
 */
	public function buildIndex($indexes, $table = null) {
		$join = array();
		foreach ($indexes as $name => $value) {
			$out = '';
			if ($name === 'PRIMARY') {
				$out .= 'PRIMARY ';
				$name = null;
			} else {
				if (!empty($value['unique'])) {
					$out .= 'UNIQUE ';
				}
				$name = $this->startQuote . $name . $this->endQuote;
			}
			if (is_array($value['column'])) {
				$out .= 'KEY ' . $name . ' (' . implode(', ', array_map(array(&$this, 'name'), $value['column'])) . ')';
			} else {
				$out .= 'KEY ' . $name . ' (' . $this->name($value['column']) . ')';
			}
			$join[] = $out;
		}
		return $join;
	}

/**
 * Read additional table parameters
 *
 * @param string $name
 * @return array
 */
	public function readTableParameters($name) {
		$parameters = array();
		if (method_exists($this, 'listDetailedSources')) {
			$currentTableDetails = $this->listDetailedSources($name);
			foreach ($this->tableParameters as $paramName => $parameter) {
				if (!empty($parameter['column']) && !empty($currentTableDetails[$parameter['column']])) {
					$parameters[$paramName] = $currentTableDetails[$parameter['column']];
				}
			}
		}
		return $parameters;
	}

/**
 * Format parameters for create table
 *
 * @param array $parameters
 * @param string $table
 * @return array
 */
	public function buildTableParameters($parameters, $table = null) {
		$result = array();
		foreach ($parameters as $name => $value) {
			if (isset($this->tableParameters[$name])) {
				if ($this->tableParameters[$name]['quote']) {
					$value = $this->value($value);
				}
				$result[] = $this->tableParameters[$name]['value'] . $this->tableParameters[$name]['join'] . $value;
			}
		}
		return $result;
	}

/**
 * Guesses the data type of an array
 *
 * @param string $value
 * @return void
 */
	public function introspectType($value) {
		if (!is_array($value)) {
			if (is_bool($value)) {
				return 'boolean';
			}
			if (is_float($value) && floatval($value) === $value) {
				return 'float';
			}
			if (is_int($value) && intval($value) === $value) {
				return 'integer';
			}
			if (is_string($value) && strlen($value) > 255) {
				return 'text';
			}
			return 'string';
		}

		$isAllFloat = $isAllInt = true;
		$containsInt = $containsString = false;
		foreach ($value as $valElement) {
			$valElement = trim($valElement);
			if (!is_float($valElement) && !preg_match('/^[\d]+\.[\d]+$/', $valElement)) {
				$isAllFloat = false;
			} else {
				continue;
			}
			if (!is_int($valElement) && !preg_match('/^[\d]+$/', $valElement)) {
				$isAllInt = false;
			} else {
				$containsInt = true;
				continue;
			}
			$containsString = true;
		}

		if ($isAllFloat) {
			return 'float';
		}
		if ($isAllInt) {
			return 'integer';
		}

		if ($containsInt && !$containsString) {
			return 'integer';
		}
		return 'string';
	}

/**
 * Writes a new key for the in memory sql query cache
 *
 * @param string $sql SQL query
 * @param mixed $data result of $sql query
 * @param array $params query params bound as values
 * @return void
 */
	protected function _writeQueryCache($sql, $data, $params = array()) {
		if (preg_match('/^\s*select/i', $sql)) {
			$this->_queryCache[$sql][serialize($params)] = $data;
		}
	}

/**
 * Returns the result for a sql query if it is already cached
 *
 * @param string $sql SQL query
 * @param array $params query params bound as values
 * @return mixed results for query if it is cached, false otherwise
 */
	public function getQueryCache($sql, $params = array()) {
		if (isset($this->_queryCache[$sql]) && preg_match('/^\s*select/i', $sql)) {
			$serialized = serialize($params);
			if (isset($this->_queryCache[$sql][$serialized])) {
				return $this->_queryCache[$sql][$serialized];
			}
		}
		return false;
	}

/**
 * Used for storing in cache the results of the in-memory methodCache
 */
	public function __destruct() {
		if ($this->_methodCacheChange) {
			Cache::write('method_cache', self::$methodCache, '_cake_core_');
		}
	}

}<|MERGE_RESOLUTION|>--- conflicted
+++ resolved
@@ -2921,25 +2921,16 @@
 
 			$key = trim($key);
 
-<<<<<<< HEAD
 			if ($Model !== null) {
 				if ($Model->isVirtualField($key)) {
 					$key = '(' . $this->_quoteFields($Model->getVirtualField($key)) . ')';
 				}
 
-				list($alias, ) = pluginSplit($key);
+				list($alias) = pluginSplit($key);
 
 				if ($alias !== $Model->alias && is_object($Model->{$alias}) && $Model->{$alias}->isVirtualField($key)) {
 					$key = '(' . $this->_quoteFields($Model->{$alias}->getVirtualField($key)) . ')';
 				}
-=======
-			if (is_object($model) && $model->isVirtualField($key)) {
-				$key = '(' . $this->_quoteFields($model->getVirtualField($key)) . ')';
-			}
-			list($alias) = pluginSplit($key);
-			if (is_object($model) && $alias !== $model->alias && is_object($model->{$alias}) && $model->{$alias}->isVirtualField($key)) {
-				$key = '(' . $this->_quoteFields($model->{$alias}->getVirtualField($key)) . ')';
->>>>>>> 4f424007
 			}
 
 			if (strpos($key, '.')) {
