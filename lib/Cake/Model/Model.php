--- conflicted
+++ resolved
@@ -2812,51 +2812,10 @@
 		if ($state === 'before') {
 			return $query;
 		} elseif ($state === 'after') {
-<<<<<<< HEAD
-			$return = $idMap = array();
-			$ids = Set::extract($results, '{n}.' . $this->alias . '.' . $this->primaryKey);
-
-			if (isset($results[0][$this->alias]) && !array_key_exists('parent_id', $results[0][$this->alias])) {
-				trigger_error(
-					__d('cake_dev', 'You cannot use find("threaded") on models without a "parent_id" field.'),
-					E_USER_WARNING
-				);
-				return $return;
-			}
-
-			foreach ($results as $result) {
-				$result['children'] = array();
-				$id = $result[$this->alias][$this->primaryKey];
-				$parentId = $result[$this->alias]['parent_id'];
-				if (isset($idMap[$id]['children'])) {
-					$idMap[$id] = array_merge($result, (array)$idMap[$id]);
-				} else {
-					$idMap[$id] = array_merge($result, array('children' => array()));
-				}
-				if (!$parentId || !in_array($parentId, $ids)) {
-					$return[] =& $idMap[$id];
-				} else {
-					$idMap[$parentId]['children'][] =& $idMap[$id];
-				}
-			}
-			if (count($return) > 1) {
-				$ids = array_unique(Set::extract('/' . $this->alias . '/parent_id', $return));
-				if (count($ids) > 1) {
-					$root = $return[0][$this->alias]['parent_id'];
-					foreach ($return as $key => $value) {
-						if ($value[$this->alias]['parent_id'] != $root) {
-							unset($return[$key]);
-						}
-					}
-				}
-			}
-			return $return;
-=======
 			return Set::nest($results, array(
 				'idPath' => '/' . $this->alias . '/' . $this->primaryKey,
 				'parentPath' => '/' . $this->alias . '/parent_id'
 			));
->>>>>>> f1f1ce0d
 		}
 	}
 
