<?php
/**
 * Internationalization
 *
 * PHP 5
 *
 * CakePHP(tm) : Rapid Development Framework (http://cakephp.org)
 * Copyright 2005-2012, Cake Software Foundation, Inc. (http://cakefoundation.org)
 *
 * Licensed under The MIT License
 * Redistributions of files must retain the above copyright notice.
 *
 * @copyright     Copyright 2005-2012, Cake Software Foundation, Inc. (http://cakefoundation.org)
 * @link          http://cakephp.org CakePHP(tm) Project
 * @package       Cake.I18n
 * @since         CakePHP(tm) v 1.2.0.4116
 * @license       MIT License (http://www.opensource.org/licenses/mit-license.php)
 */
namespace Cake\I18n;

<<<<<<< HEAD
use Cake\Cache\Cache;
use Cake\Core\App;
use Cake\Core\Configure;
use Cake\Core\Plugin;
use Cake\Utility\Hash;
use Cake\Utility\Inflector;
use Cake\Utility\String;
=======
App::uses('CakePlugin', 'Core');
App::uses('L10n', 'I18n');
App::uses('Multibyte', 'I18n');
App::uses('CakeSession', 'Model/Datasource');
>>>>>>> 77244bea

/**
 * I18n handles translation of Text and time format strings.
 *
 * @package       Cake.I18n
 */
class I18n {

/**
 * Instance of the L10n class for localization
 *
 * @var L10n
 */
	public $l10n = null;

/**
 * Default domain of translation
 *
 * @var string
 */
	public static $defaultDomain = 'default';

/**
 * Current domain of translation
 *
 * @var string
 */
	public $domain = null;

/**
 * Current category of translation
 *
 * @var string
 */
	public $category = 'LC_MESSAGES';

/**
 * Current language used for translations
 *
 * @var string
 */
	protected $_lang = null;

/**
 * Translation strings for a specific domain read from the .mo or .po files
 *
 * @var array
 */
	protected $_domains = array();

/**
 * Set to true when I18N::_bindTextDomain() is called for the first time.
 * If a translation file is found it is set to false again
 *
 * @var boolean
 */
	protected $_noLocale = false;

/**
 * Translation categories
 *
 * @var array
 */
	protected $_categories = array(
		'LC_ALL', 'LC_COLLATE', 'LC_CTYPE', 'LC_MONETARY', 'LC_NUMERIC', 'LC_TIME', 'LC_MESSAGES'
	);

/**
 * Escape string
 *
 * @var string
 */
	protected $_escape = null;

/**
 * Constructor, use I18n::getInstance() to get the i18n translation object.
 *
 * @return void
 */
	public function __construct() {
		$this->l10n = new L10n();
	}

/**
 * Return a static instance of the I18n class
 *
 * @return I18n
 */
	public static function &getInstance() {
		static $instance = array();
		if (!$instance) {
			$instance[0] = new I18n();
		}
		return $instance[0];
	}

/**
 * Used by the translation functions in basics.php
 * Returns a translated string based on current language and translation files stored in locale folder
 *
 * @param string $singular String to translate
 * @param string $plural Plural string (if any)
 * @param string $domain Domain The domain of the translation.  Domains are often used by plugin translations
 * @param string $category Category The integer value of the category to use.
 * @param integer $count Count Count is used with $plural to choose the correct plural form.
 * @param string $language Language to translate string to.
 * 	If null it checks for language in session followed by Config.language configuration variable.
 * @return string translated string.
 */
	public static function translate($singular, $plural = null, $domain = null, $category = 6, $count = null, $language = null) {
		$_this = I18n::getInstance();

		if (strpos($singular, "\r\n") !== false) {
			$singular = str_replace("\r\n", "\n", $singular);
		}
		if ($plural !== null && strpos($plural, "\r\n") !== false) {
			$plural = str_replace("\r\n", "\n", $plural);
		}

		if (is_numeric($category)) {
			$_this->category = $_this->_categories[$category];
		}

		if (empty($language)) {
			if (CakeSession::started()) {
				$language = CakeSession::read('Config.language');
			}
			if (empty($language)) {
				$language = Configure::read('Config.language');
			}
		}

		if (($_this->_lang && $_this->_lang !== $language) || !$_this->_lang) {
			$lang = $_this->l10n->get($language);
			$_this->_lang = $lang;
		}

		if (is_null($domain)) {
			$domain = static::$defaultDomain;
		}

		$_this->domain = $domain . '_' . $_this->l10n->lang;

		if (!isset($_this->_domains[$domain][$_this->_lang])) {
			$_this->_domains[$domain][$_this->_lang] = Cache::read($_this->domain, '_cake_core_');
		}

		if (!isset($_this->_domains[$domain][$_this->_lang][$_this->category])) {
			$_this->_bindTextDomain($domain);
			Cache::write($_this->domain, $_this->_domains[$domain][$_this->_lang], '_cake_core_');
		}

		if ($_this->category == 'LC_TIME') {
			return $_this->_translateTime($singular, $domain);
		}

		if (!isset($count)) {
			$plurals = 0;
		} elseif (!empty($_this->_domains[$domain][$_this->_lang][$_this->category]["%plural-c"]) && $_this->_noLocale === false) {
			$header = $_this->_domains[$domain][$_this->_lang][$_this->category]["%plural-c"];
			$plurals = $_this->_pluralGuess($header, $count);
		} else {
			if ($count != 1) {
				$plurals = 1;
			} else {
				$plurals = 0;
			}
		}

		if (!empty($_this->_domains[$domain][$_this->_lang][$_this->category][$singular])) {
			if (($trans = $_this->_domains[$domain][$_this->_lang][$_this->category][$singular]) || ($plurals) && ($trans = $_this->_domains[$domain][$_this->_lang][$_this->category][$plural])) {
				if (is_array($trans)) {
					if (isset($trans[$plurals])) {
						$trans = $trans[$plurals];
					} else {
						trigger_error(
							__d('cake_dev',
								'Missing plural form translation for "%s" in "%s" domain, "%s" locale. ' .
								' Check your po file for correct plurals and valid Plural-Forms header.',
								$singular,
								$domain,
								$_this->_lang
							),
							E_USER_WARNING
						);
						$trans = $trans[0];
					}
				}
				if (strlen($trans)) {
					return $trans;
				}
			}
		}

		if (!empty($plurals)) {
			return $plural;
		}
		return $singular;
	}

/**
 * Clears the domains internal data array.  Useful for testing i18n.
 *
 * @return void
 */
	public static function clear() {
		$self = I18n::getInstance();
		$self->_domains = array();
	}

/**
 * Get the loaded domains cache.
 *
 * @return array
 */
	public static function domains() {
		$self = I18n::getInstance();
		return $self->_domains;
	}

/**
 * Attempts to find the plural form of a string.
 *
 * @param string $header Type
 * @param integer $n Number
 * @return integer plural match
 */
	protected function _pluralGuess($header, $n) {
		if (!is_string($header) || $header === "nplurals=1;plural=0;" || !isset($header[0])) {
			return 0;
		}

		if ($header === "nplurals=2;plural=n!=1;") {
			return $n != 1 ? 1 : 0;
		} elseif ($header === "nplurals=2;plural=n>1;") {
			return $n > 1 ? 1 : 0;
		}

		if (strpos($header, "plurals=3")) {
			if (strpos($header, "100!=11")) {
				if (strpos($header, "10<=4")) {
					return $n % 10 == 1 && $n % 100 != 11 ? 0 : ($n % 10 >= 2 && $n % 10 <= 4 && ($n % 100 < 10 || $n % 100 >= 20) ? 1 : 2);
				} elseif (strpos($header, "100<10")) {
					return $n % 10 == 1 && $n % 100 != 11 ? 0 : ($n % 10 >= 2 && ($n % 100 < 10 || $n % 100 >= 20) ? 1 : 2);
				}
				return $n % 10 == 1 && $n % 100 != 11 ? 0 : ($n != 0 ? 1 : 2);
			} elseif (strpos($header, "n==2")) {
				return $n == 1 ? 0 : ($n == 2 ? 1 : 2);
			} elseif (strpos($header, "n==0")) {
				return $n == 1 ? 0 : ($n == 0 || ($n % 100 > 0 && $n % 100 < 20) ? 1 : 2);
			} elseif (strpos($header, "n>=2")) {
				return $n == 1 ? 0 : ($n >= 2 && $n <= 4 ? 1 : 2);
			} elseif (strpos($header, "10>=2")) {
				return $n == 1 ? 0 : ($n % 10 >= 2 && $n % 10 <= 4 && ($n % 100 < 10 || $n % 100 >= 20) ? 1 : 2);
			}
			return $n % 10 == 1 ? 0 : ($n % 10 == 2 ? 1 : 2);
		} elseif (strpos($header, "plurals=4")) {
			if (strpos($header, "100==2")) {
				return $n % 100 == 1 ? 0 : ($n % 100 == 2 ? 1 : ($n % 100 == 3 || $n % 100 == 4 ? 2 : 3));
			} elseif (strpos($header, "n>=3")) {
				return $n == 1 ? 0 : ($n == 2 ? 1 : ($n == 0 || ($n >= 3 && $n <= 10) ? 2 : 3));
			} elseif (strpos($header, "100>=1")) {
				return $n == 1 ? 0 : ($n == 0 || ($n % 100 >= 1 && $n % 100 <= 10) ? 1 : ($n % 100 >= 11 && $n % 100 <= 20 ? 2 : 3));
			}
		} elseif (strpos($header, "plurals=5")) {
			return $n == 1 ? 0 : ($n == 2 ? 1 : ($n >= 3 && $n <= 6 ? 2 : ($n >= 7 && $n <= 10 ? 3 : 4)));
		}
	}

/**
 * Binds the given domain to a file in the specified directory.
 *
 * @param string $domain Domain to bind
 * @return string Domain binded
 */
	protected function _bindTextDomain($domain) {
		$this->_noLocale = true;
		$core = true;
		$merge = array();
		$searchPaths = App::path('Locale');
		$plugins = Plugin::loaded();

		if (!empty($plugins)) {
			foreach ($plugins as $plugin) {
				$pluginDomain = Inflector::underscore($plugin);
				if ($pluginDomain === $domain) {
					$searchPaths[] = Plugin::path($plugin) . 'Locale/';
					$searchPaths = array_reverse($searchPaths);
					break;
				}
			}
		}

		foreach ($searchPaths as $directory) {
			foreach ($this->l10n->languagePath as $lang) {
				$localeDef = $directory . $lang . DS . $this->category;
				if (is_file($localeDef)) {
					$definitions = static::loadLocaleDefinition($localeDef);
					if ($definitions !== false) {
						$this->_domains[$domain][$this->_lang][$this->category] = static::loadLocaleDefinition($localeDef);
						$this->_noLocale = false;
						return $domain;
					}
				}

				if ($core) {
					$app = $directory . $lang . DS . $this->category . DS . 'core';
					$translations = false;

					if (is_file($app . '.mo')) {
						$translations = static::loadMo($app . '.mo');
					}
					if ($translations === false && is_file($app . '.po')) {
						$translations = static::loadPo($app . '.po');
					}

					if ($translations !== false) {
						$this->_domains[$domain][$this->_lang][$this->category] = $translations;
						$merge[$domain][$this->_lang][$this->category] = $this->_domains[$domain][$this->_lang][$this->category];
						$this->_noLocale = false;
						$core = null;
					}
				}

				$file = $directory . $lang . DS . $this->category . DS . $domain;
				$translations = false;

				if (is_file($file . '.mo')) {
					$translations = static::loadMo($file . '.mo');
				}
				if ($translations === false && is_file($file . '.po')) {
					$translations = static::loadPo($file . '.po');
				}

				if ($translations !== false) {
					$this->_domains[$domain][$this->_lang][$this->category] = $translations;
					$this->_noLocale = false;
					break 2;
				}
			}
		}

		if (empty($this->_domains[$domain][$this->_lang][$this->category])) {
			$this->_domains[$domain][$this->_lang][$this->category] = array();
			return $domain;
		}

		if (isset($this->_domains[$domain][$this->_lang][$this->category][""])) {
			$head = $this->_domains[$domain][$this->_lang][$this->category][""];

			foreach (explode("\n", $head) as $line) {
				$header = strtok($line,":");
				$line = trim(strtok("\n"));
				$this->_domains[$domain][$this->_lang][$this->category]["%po-header"][strtolower($header)] = $line;
			}

			if (isset($this->_domains[$domain][$this->_lang][$this->category]["%po-header"]["plural-forms"])) {
				$switch = preg_replace("/(?:[() {}\\[\\]^\\s*\\]]+)/", "", $this->_domains[$domain][$this->_lang][$this->category]["%po-header"]["plural-forms"]);
				$this->_domains[$domain][$this->_lang][$this->category]["%plural-c"] = $switch;
				unset($this->_domains[$domain][$this->_lang][$this->category]["%po-header"]);
			}
			$this->_domains = Hash::mergeDiff($this->_domains, $merge);

			if (isset($this->_domains[$domain][$this->_lang][$this->category][null])) {
				unset($this->_domains[$domain][$this->_lang][$this->category][null]);
			}
		}

		return $domain;
	}

/**
 * Loads the binary .mo file and returns array of translations
 *
 * @param string $filename Binary .mo file to load
 * @return mixed Array of translations on success or false on failure
 */
	public static function loadMo($filename) {
		$translations = false;

		// @codingStandardsIgnoreStart
		// Binary files extracted makes non-standard local variables
		if ($data = file_get_contents($filename)) {
			$translations = array();
			$header = substr($data, 0, 20);
			$header = unpack("L1magic/L1version/L1count/L1o_msg/L1o_trn", $header);
			extract($header);

			if ((dechex($magic) == '950412de' || dechex($magic) == 'ffffffff950412de') && !$version) {
				for ($n = 0; $n < $count; $n++) {
					$r = unpack("L1len/L1offs", substr($data, $o_msg + $n * 8, 8));
					$msgid = substr($data, $r["offs"], $r["len"]);
					unset($msgid_plural);

					if (strpos($msgid, "\000")) {
						list($msgid, $msgid_plural) = explode("\000", $msgid);
					}
					$r = unpack("L1len/L1offs", substr($data, $o_trn + $n * 8, 8));
					$msgstr = substr($data, $r["offs"], $r["len"]);

					if (strpos($msgstr, "\000")) {
						$msgstr = explode("\000", $msgstr);
					}
					$translations[$msgid] = $msgstr;

					if (isset($msgid_plural)) {
						$translations[$msgid_plural] =& $translations[$msgid];
					}
				}
			}
		}
		// @codingStandardsIgnoreEnd

		return $translations;
	}

/**
 * Loads the text .po file and returns array of translations
 *
 * @param string $filename Text .po file to load
 * @return mixed Array of translations on success or false on failure
 */
	public static function loadPo($filename) {
		if (!$file = fopen($filename, "r")) {
			return false;
		}

		$type = 0;
		$translations = array();
		$translationKey = "";
		$plural = 0;
		$header = "";

		do {
			$line = trim(fgets($file));
			if ($line == "" || $line[0] == "#") {
				continue;
			}
			if (preg_match("/msgid[[:space:]]+\"(.+)\"$/i", $line, $regs)) {
				$type = 1;
				$translationKey = stripcslashes($regs[1]);
			} elseif (preg_match("/msgid[[:space:]]+\"\"$/i", $line, $regs)) {
				$type = 2;
				$translationKey = "";
			} elseif (preg_match("/^\"(.*)\"$/i", $line, $regs) && ($type == 1 || $type == 2 || $type == 3)) {
				$type = 3;
				$translationKey .= stripcslashes($regs[1]);
			} elseif (preg_match("/msgstr[[:space:]]+\"(.+)\"$/i", $line, $regs) && ($type == 1 || $type == 3) && $translationKey) {
				$translations[$translationKey] = stripcslashes($regs[1]);
				$type = 4;
			} elseif (preg_match("/msgstr[[:space:]]+\"\"$/i", $line, $regs) && ($type == 1 || $type == 3) && $translationKey) {
				$type = 4;
				$translations[$translationKey] = "";
			} elseif (preg_match("/^\"(.*)\"$/i", $line, $regs) && $type == 4 && $translationKey) {
				$translations[$translationKey] .= stripcslashes($regs[1]);
			} elseif (preg_match("/msgid_plural[[:space:]]+\".*\"$/i", $line, $regs)) {
				$type = 6;
			} elseif (preg_match("/^\"(.*)\"$/i", $line, $regs) && $type == 6 && $translationKey) {
				$type = 6;
			} elseif (preg_match("/msgstr\[(\d+)\][[:space:]]+\"(.+)\"$/i", $line, $regs) && ($type == 6 || $type == 7) && $translationKey) {
				$plural = $regs[1];
				$translations[$translationKey][$plural] = stripcslashes($regs[2]);
				$type = 7;
			} elseif (preg_match("/msgstr\[(\d+)\][[:space:]]+\"\"$/i", $line, $regs) && ($type == 6 || $type == 7) && $translationKey) {
				$plural = $regs[1];
				$translations[$translationKey][$plural] = "";
				$type = 7;
			} elseif (preg_match("/^\"(.*)\"$/i", $line, $regs) && $type == 7 && $translationKey) {
				$translations[$translationKey][$plural] .= stripcslashes($regs[1]);
			} elseif (preg_match("/msgstr[[:space:]]+\"(.+)\"$/i", $line, $regs) && $type == 2 && !$translationKey) {
				$header .= stripcslashes($regs[1]);
				$type = 5;
			} elseif (preg_match("/msgstr[[:space:]]+\"\"$/i", $line, $regs) && !$translationKey) {
				$header = "";
				$type = 5;
			} elseif (preg_match("/^\"(.*)\"$/i", $line, $regs) && $type == 5) {
				$header .= stripcslashes($regs[1]);
			} else {
				unset($translations[$translationKey]);
				$type = 0;
				$translationKey = "";
				$plural = 0;
			}
		} while (!feof($file));
		fclose($file);

		$merge[""] = $header;
		return array_merge($merge, $translations);
	}

/**
 * Parses a locale definition file following the POSIX standard
 *
 * @param string $filename Locale definition filename
 * @return mixed Array of definitions on success or false on failure
 */
	public static function loadLocaleDefinition($filename) {
		if (!$file = fopen($filename, "r")) {
			return false;
		}

		$definitions = array();
		$comment = '#';
		$escape = '\\';
		$currentToken = false;
		$value = '';
		$_this = I18n::getInstance();
		while ($line = fgets($file)) {
			$line = trim($line);
			if (empty($line) || $line[0] === $comment) {
				continue;
			}
			$parts = preg_split("/[[:space:]]+/", $line);
			if ($parts[0] === 'comment_char') {
				$comment = $parts[1];
				continue;
			}
			if ($parts[0] === 'escape_char') {
				$escape = $parts[1];
				continue;
			}
			$count = count($parts);
			if ($count == 2) {
				$currentToken = $parts[0];
				$value = $parts[1];
			} elseif ($count == 1) {
				$value .= $parts[0];
			} else {
				continue;
			}

			$len = strlen($value) - 1;
			if ($value[$len] === $escape) {
				$value = substr($value, 0, $len);
				continue;
			}

			$mustEscape = array($escape . ',', $escape . ';', $escape . '<', $escape . '>', $escape . $escape);
			$replacements = array_map('crc32', $mustEscape);
			$value = str_replace($mustEscape, $replacements, $value);
			$value = explode(';', $value);
			$_this->_escape = $escape;
			foreach ($value as $i => $val) {
				$val = trim($val, '"');
				$val = preg_replace_callback('/(?:<)?(.[^>]*)(?:>)?/', array(&$_this, '_parseLiteralValue'), $val);
				$val = str_replace($replacements, $mustEscape, $val);
				$value[$i] = $val;
			}
			if (count($value) == 1) {
				$definitions[$currentToken] = array_pop($value);
			} else {
				$definitions[$currentToken] = $value;
			}
		}

		return $definitions;
	}

/**
 * Auxiliary function to parse a symbol from a locale definition file
 *
 * @param string $string Symbol to be parsed
 * @return string parsed symbol
 */
	protected function _parseLiteralValue($string) {
		$string = $string[1];
		if (substr($string, 0, 2) === $this->_escape . 'x') {
			$delimiter = $this->_escape . 'x';
			return implode('', array_map('chr', array_map('hexdec',array_filter(explode($delimiter, $string)))));
		}
		if (substr($string, 0, 2) === $this->_escape . 'd') {
			$delimiter = $this->_escape . 'd';
			return implode('', array_map('chr', array_filter(explode($delimiter, $string))));
		}
		if ($string[0] === $this->_escape && isset($string[1]) && is_numeric($string[1])) {
			$delimiter = $this->_escape;
			return implode('', array_map('chr', array_filter(explode($delimiter, $string))));
		}
		if (substr($string, 0, 3) === 'U00') {
			$delimiter = 'U00';
			return implode('', array_map('chr', array_map('hexdec', array_filter(explode($delimiter, $string)))));
		}
		if (preg_match('/U([0-9a-fA-F]{4})/', $string, $match)) {
			return String::ascii(array(hexdec($match[1])));
		}
		return $string;
	}

/**
 * Returns a Time format definition from corresponding domain
 *
 * @param string $format Format to be translated
 * @param string $domain Domain where format is stored
 * @return mixed translated format string if only value or array of translated strings for corresponding format.
 */
	protected function _translateTime($format, $domain) {
		if (!empty($this->_domains[$domain][$this->_lang]['LC_TIME'][$format])) {
			if (($trans = $this->_domains[$domain][$this->_lang][$this->category][$format])) {
				return $trans;
			}
		}
		return $format;
	}

}<|MERGE_RESOLUTION|>--- conflicted
+++ resolved
@@ -18,7 +18,6 @@
  */
 namespace Cake\I18n;
 
-<<<<<<< HEAD
 use Cake\Cache\Cache;
 use Cake\Core\App;
 use Cake\Core\Configure;
@@ -26,12 +25,7 @@
 use Cake\Utility\Hash;
 use Cake\Utility\Inflector;
 use Cake\Utility\String;
-=======
-App::uses('CakePlugin', 'Core');
-App::uses('L10n', 'I18n');
-App::uses('Multibyte', 'I18n');
-App::uses('CakeSession', 'Model/Datasource');
->>>>>>> 77244bea
+use Cake\Model\Datasource\Session;
 
 /**
  * I18n handles translation of Text and time format strings.
@@ -156,8 +150,8 @@
 		}
 
 		if (empty($language)) {
-			if (CakeSession::started()) {
-				$language = CakeSession::read('Config.language');
+			if (Session::started()) {
+				$language = Session::read('Config.language');
 			}
 			if (empty($language)) {
 				$language = Configure::read('Config.language');
