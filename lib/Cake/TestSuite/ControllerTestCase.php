<?php
/**
 * ControllerTestCase file
 *
 * PHP 5
 *
 * CakePHP(tm) Tests <http://book.cakephp.org/2.0/en/development/testing.html>
 * Copyright (c) Cake Software Foundation, Inc. (http://cakefoundation.org)
 *
 * Licensed under The MIT License
 * For full copyright and license information, please see the LICENSE.txt
 * Redistributions of files must retain the above copyright notice
 *
 * @copyright     Copyright (c) Cake Software Foundation, Inc. (http://cakefoundation.org)
 * @link          http://book.cakephp.org/2.0/en/development/testing.html CakePHP(tm) Tests
 * @package       Cake.TestSuite
 * @since         CakePHP(tm) v 2.0
 * @license       MIT License (http://www.opensource.org/licenses/mit-license.php)
 */
namespace Cake\TestSuite;

use Cake\Core\App;
use Cake\Error;
use Cake\Event\Event;
use Cake\Routing\Dispatcher;
use Cake\Routing\Router;
use Cake\Utility\ClassRegistry;
use Cake\Utility\Inflector;
use Cake\View\Helper;

/**
 * ControllerTestDispatcher class
 *
 * @package       Cake.TestSuite
 */
class ControllerTestDispatcher extends Dispatcher {

/**
 * The controller to use in the dispatch process
 *
 * @var Controller
 */
	public $testController = null;

/**
 * Use custom routes during tests
 *
 * @var boolean
 */
	public $loadRoutes = true;

/**
 * Returns the test controller
 *
 * @return Controller
 */
	protected function _getController($request, $response) {
		if ($this->testController === null) {
			$this->testController = parent::_getController($request, $response);
		}
		$default = array('InterceptContent' => array('className' => 'Cake\TestSuite\InterceptContentHelper'));
		$this->testController->helpers = array_merge($default, $this->testController->helpers);
		$this->testController->setRequest($request);
		$this->testController->response = $this->response;
		foreach ($this->testController->Components->loaded() as $component) {
			$object = $this->testController->Components->{$component};
			if (isset($object->response)) {
				$object->response = $response;
			}
			if (isset($object->request)) {
				$object->request = $request;
			}
		}
		return $this->testController;
	}

/**
 * Loads routes and resets if the test case dictates it should
 *
 * @return void
 */
	protected function _loadRoutes() {
		parent::_loadRoutes();
		if (!$this->loadRoutes) {
			Router::reload();
		}
	}

}

/**
 * InterceptContentHelper class
 *
 * @package       Cake.TestSuite
 */
class InterceptContentHelper extends Helper {

/**
 * Intercepts and stores the contents of the view before the layout is rendered
 *
 * @param string $viewFile The view file
 */
	public function afterRender($viewFile) {
		$this->_View->assign('__view_no_layout__', $this->_View->fetch('content'));
		$this->_View->Helpers->unload('InterceptContent');
	}

}

/**
 * ControllerTestCase class
 *
 * @package       Cake.TestSuite
 */
abstract class ControllerTestCase extends TestCase {

/**
 * The controller to test in testAction
 *
 * @var Controller
 */
	public $controller = null;

/**
 * Automatically mock controllers that aren't mocked
 *
 * @var boolean
 */
	public $autoMock = true;

/**
 * Use custom routes during tests
 *
 * @var boolean
 */
	public $loadRoutes = true;

/**
 * The resulting view vars of the last testAction call
 *
 * @var array
 */
	public $vars = null;

/**
 * The resulting rendered view of the last testAction call
 *
 * @var string
 */
	public $view = null;

/**
 * The resulting rendered layout+view of the last testAction call
 *
 * @var string
 */
	public $contents = null;

/**
 * The returned result of the dispatch (requestAction), if any
 *
 * @var string
 */
	public $result = null;

/**
 * The headers that would have been sent by the action
 *
 * @var string
 */
	public $headers = null;

/**
 * Flag for checking if the controller instance is dirty.
 * Once a test has been run on a controller it should be rebuilt
 * to clean up properties.
 *
 * @var boolean
 */
	protected $_dirtyController = false;

/**
 * Used to enable calling ControllerTestCase::testAction() without the testing
 * framework thinking that it's a test case
 *
 * @param string $name The name of the function
 * @param array $arguments Array of arguments
 * @return the return of _testAction
 * @throws Cake\Error\BadMethodCallException when you call methods that don't exist.
 */
	public function __call($name, $arguments) {
		if ($name === 'testAction') {
			return call_user_func_array(array($this, '_testAction'), $arguments);
		}
		throw new Error\BadMethodCallException("Method '{$name}' does not exist.");
	}

/**
 * Lets you do functional tests of a controller action.
 *
 * ### Options:
 *
 * - `data` The data to use for POST or PUT requests. If `method` is GET
 *   and `query` is empty, the data key will be used as GET parameters. By setting
 *   `data to a string you can simulate XML or JSON payloads allowing you to test
 *   REST webservices.
 * - `query` The query string parameters to set.
 * - `cookies` The cookie data to use for the request.
 * - `method` POST or GET. Defaults to POST.
 * - `return` Specify the return type you want. Choose from:
 *     - `vars` Get the set view variables.
 *     - `view` Get the rendered view, without a layout.
 *     - `contents` Get the rendered view including the layout.
 *     - `result` Get the return value of the controller action. Useful
 *       for testing requestAction methods.
 *
 * @param string $url The url to test
 * @param array $options See options
 * @return mixed
 */
	protected function _testAction($url = '', $options = array()) {
		$this->vars = $this->result = $this->view = $this->contents = $this->headers = null;

		$options = array_merge(array(
			'query' => array(),
			'data' => array(),
			'cookies' => array(),
			'method' => 'POST',
			'return' => 'result'
		), $options);

		$method = strtoupper($options['method']);
		$_SERVER['REQUEST_METHOD'] = $method;

		if ($method === 'GET' && is_array($options['data']) && empty($options['query'])) {
			$options['query'] = $options['data'];
			$options['data'] = array();
		}
		$requestData = array(
			'url' => $url,
			'cookies' => $options['cookies'],
			'query' => $options['query'],
		);
		if (is_array($options['data'])) {
<<<<<<< HEAD
			$requestData['post'] = $options['data'];
=======
			if (strtoupper($options['method']) === 'GET') {
				$_GET = $options['data'];
				$_POST = array();
			} else {
				$_POST = $options['data'];
				$_GET = array();
			}
>>>>>>> d1c88ebf
		}

		$request = $this->getMock(
			'Cake\Network\Request',
			array('_readInput'),
			array($requestData)
		);

		if (is_string($options['data'])) {
			$request->expects($this->any())
				->method('_readInput')
				->will($this->returnValue($options['data']));
		}

		$Dispatch = new ControllerTestDispatcher();
		$Dispatch->loadRoutes = $this->loadRoutes;
		$Dispatch->parseParams(new Event('ControllerTestCase', $Dispatch, array('request' => $request)));
		if (!isset($request->params['controller']) && Router::getRequest()) {
			$this->headers = Router::getRequest()->response->header();
			return;
		}
		if ($this->_dirtyController) {
			$this->controller = null;
		}

		$plugin = empty($request->params['plugin']) ? '' : Inflector::camelize($request->params['plugin']) . '.';
		if ($this->controller === null && $this->autoMock) {
			$this->generate($plugin . Inflector::camelize($request->params['controller']));
		}
		$params = array();
		if ($options['return'] === 'result') {
			$params['return'] = 1;
			$params['bare'] = 1;
			$params['requested'] = 1;
		}
		$Dispatch->testController = $this->controller;
		$Dispatch->response = $this->getMock('Cake\Network\Response', array('send'));
		$this->result = $Dispatch->dispatch($request, $Dispatch->response, $params);
		$this->controller = $Dispatch->testController;
		$this->vars = $this->controller->viewVars;
		$this->contents = $this->controller->response->body();
		if (isset($this->controller->View)) {
			$this->view = $this->controller->View->fetch('__view_no_layout__');
		}
		$this->_dirtyController = true;
		$this->headers = $Dispatch->response->header();

		return $this->{$options['return']};
	}

/**
 * Generates a mocked controller and mocks any classes passed to `$mocks`. By
 * default, `_stop()` is stubbed as is sending the response headers, so to not
 * interfere with testing.
 *
 * ### Mocks:
 *
 * - `methods` Methods to mock on the controller. `_stop()` is mocked by default
 * - `models` Models to mock. Models are added to the ClassRegistry so they any
 *   time they are instantiated the mock will be created. Pass as key value pairs
 *   with the value being specific methods on the model to mock. If `true` or
 *   no value is passed, the entire model will be mocked.
 * - `components` Components to mock. Components are only mocked on this controller
 *   and not within each other (i.e., components on components)
 *
 * @param string $controller Controller name
 * @param array $mocks List of classes and methods to mock
 * @return Controller Mocked controller
 * @throws Cake\Error\MissingControllerException When controllers could not be created.
 * @throws Cake\Error\MissingComponentException When components could not be created.
 */
	public function generate($controller, $mocks = array()) {
		$classname = App::classname($controller, 'Controller', 'Controller');
		if (!$classname) {
			list($plugin, $controller) = pluginSplit($controller);
			throw new Error\MissingControllerException(array(
				'class' => $controller . 'Controller',
				'plugin' => $plugin
			));
		}
		ClassRegistry::flush();

		$mocks = array_merge_recursive(array(
			'methods' => array('_stop'),
			'models' => array(),
			'components' => array()
		), (array)$mocks);

		$request = $this->getMock('Cake\Network\Request');
		$response = $this->getMock('Cake\Network\Response', array('_sendHeader'));
		$controller = $this->getMock(
			$classname,
			$mocks['methods'],
			array($request, $response)
		);
		list(, $controllerName) = namespaceSplit($classname);
		$controller->name = substr($controllerName, 0, -10);

		$config = ClassRegistry::config('Model');
		foreach ($mocks['models'] as $model => $methods) {
			if (is_string($methods)) {
				$model = $methods;
				$methods = true;
			}
			if ($methods === true) {
				$methods = array();
			}
			$this->getMockForModel($model, $methods, $config);
		}

		foreach ($mocks['components'] as $component => $methods) {
			if (is_string($methods)) {
				$component = $methods;
				$methods = true;
			}
			if ($methods === true) {
				$methods = array();
			}
			$componentClass = App::classname($component, 'Controller/Component', 'Component');
			list(, $name) = pluginSplit($component, true);
			if (!$componentClass) {
				throw new Error\MissingComponentException(array(
					'class' => $name . 'Component'
				));
			}
			$component = $this->getMock($componentClass, $methods, array(), '', false);
			$controller->Components->set($name, $component);
		}

		$controller->constructClasses();
		$this->_dirtyController = false;

		$this->controller = $controller;
		return $this->controller;
	}

}<|MERGE_RESOLUTION|>--- conflicted
+++ resolved
@@ -242,17 +242,7 @@
 			'query' => $options['query'],
 		);
 		if (is_array($options['data'])) {
-<<<<<<< HEAD
 			$requestData['post'] = $options['data'];
-=======
-			if (strtoupper($options['method']) === 'GET') {
-				$_GET = $options['data'];
-				$_POST = array();
-			} else {
-				$_POST = $options['data'];
-				$_GET = array();
-			}
->>>>>>> d1c88ebf
 		}
 
 		$request = $this->getMock(
