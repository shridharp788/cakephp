<?php
/**
 * Send mail using SMTP protocol
 *
 * PHP 5
 *
 * CakePHP(tm) : Rapid Development Framework (http://cakephp.org)
 * Copyright 2005-2012, Cake Software Foundation, Inc. (http://cakefoundation.org)
 *
 * Licensed under The MIT License
 * Redistributions of files must retain the above copyright notice.
 *
 * @copyright     Copyright 2005-2012, Cake Software Foundation, Inc. (http://cakefoundation.org)
 * @link          http://cakephp.org CakePHP(tm) Project
 * @package       Cake.Network.Email
 * @since         CakePHP(tm) v 2.0.0
 * @license       MIT License (http://www.opensource.org/licenses/mit-license.php)
 */
namespace Cake\Network\Email;
use Cake\Error;
use Cake\Network\Socket;

/**
 * Send mail using SMTP protocol
 *
 * @package       Cake.Network.Email
 */
class SmtpTransport extends AbstractTransport {

/**
 * Socket to SMTP server
 *
 * @var Cake\Network\Socket
 */
	protected $_socket;

/**
 * Email Instance
 *
 * @var Cake\Network\Email\Email
 */
	protected $_cakeEmail;

/**
 * Content of email to return
 *
 * @var string
 */
	protected $_content;

/**
 * Send mail
 *
 * @param Cake\Network\Email\Email $email Cake Email
 * @return array
 * @throws SocketException
 */
	public function send(Email $email) {
		$this->_cakeEmail = $email;

		$this->_connect();
		$this->_auth();
		$this->_sendRcpt();
		$this->_sendData();
		$this->_disconnect();

		return $this->_content;
	}

/**
 * Set the configuration
 *
 * @param array $config
 * @return void
 */
	public function config($config = array()) {
		$default = array(
			'host' => 'localhost',
			'port' => 25,
			'timeout' => 30,
			'username' => null,
			'password' => null,
			'client' => null,
			'tls' => false
		);
		$this->_config = $config + $default;
	}

/**
 * Connect to SMTP Server
 *
 * @return void
 * @throws SocketException
 */
	protected function _connect() {
		$this->_generateSocket();
		if (!$this->_socket->connect()) {
			throw new Error\SocketException(__d('cake_dev', 'Unable to connect to SMTP server.'));
		}
		$this->_smtpSend(null, '220');

		if (isset($this->_config['client'])) {
			$host = $this->_config['client'];
		} elseif ($httpHost = env('HTTP_HOST')) {
			list($host) = explode(':', $httpHost);
		} else {
			$host = 'localhost';
		}

		try {
			$this->_smtpSend("EHLO {$host}", '250');
<<<<<<< HEAD
		} catch (Error\SocketException $e) {
=======
			if ($this->_config['tls']) {
				$this->_smtpSend("STARTTLS", '220');
				$this->_socket->enableCrypto('tls');
				$this->_smtpSend("EHLO {$host}", '250');
			}
		} catch (SocketException $e) {
			if ($this->_config['tls']) {
				throw new SocketException(__d('cake_dev', 'SMTP server did not accept the connection or trying to connect to non TLS SMTP server using TLS.'));
			}
>>>>>>> 973670ca
			try {
				$this->_smtpSend("HELO {$host}", '250');
			} catch (Error\SocketException $e2) {
				throw new Error\SocketException(__d('cake_dev', 'SMTP server did not accept the connection.'));
			}
		}
	}

/**
 * Send authentication
 *
 * @return void
 * @throws SocketException
 */
	protected function _auth() {
		if (isset($this->_config['username']) && isset($this->_config['password'])) {
			$authRequired = $this->_smtpSend('AUTH LOGIN', '334|503');
			if ($authRequired == '334') {
				if (!$this->_smtpSend(base64_encode($this->_config['username']), '334')) {
					throw new Error\SocketException(__d('cake_dev', 'SMTP server did not accept the username.'));
				}
				if (!$this->_smtpSend(base64_encode($this->_config['password']), '235')) {
					throw new Error\SocketException(__d('cake_dev', 'SMTP server did not accept the password.'));
				}
			} elseif ($authRequired == '504') {
				throw new SocketException(__d('cake_dev', 'SMTP authentication method not allowed, check if SMTP server requires TLS'));
			} elseif ($authRequired != '503') {
				throw new Error\SocketException(__d('cake_dev', 'SMTP does not require authentication.'));
			}
		}
	}

/**
 * Send emails
 *
 * @return void
 * @throws SocketException
 */
	protected function _sendRcpt() {
		$from = $this->_cakeEmail->from();
		$this->_smtpSend('MAIL FROM:<' . key($from) . '>');

		$to = $this->_cakeEmail->to();
		$cc = $this->_cakeEmail->cc();
		$bcc = $this->_cakeEmail->bcc();
		$emails = array_merge(array_keys($to), array_keys($cc), array_keys($bcc));
		foreach ($emails as $email) {
			$this->_smtpSend('RCPT TO:<' . $email . '>');
		}
	}

/**
 * Send Data
 *
 * @return void
 * @throws SocketException
 */
	protected function _sendData() {
		$this->_smtpSend('DATA', '354');

		$headers = $this->_cakeEmail->getHeaders(array('from', 'sender', 'replyTo', 'readReceipt', 'returnPath', 'to', 'cc', 'subject'));
		$headers = $this->_headersToString($headers);
		$lines = $this->_cakeEmail->message();
		$messages = array();
		foreach ($lines as $line) {
			if ((!empty($line)) && ($line[0] === '.')) {
				$messages[] = '.' . $line;
			} else {
				$messages[] = $line;
			}
		}
		$message = implode("\r\n", $messages);
		$this->_smtpSend($headers . "\r\n\r\n" . $message . "\r\n\r\n\r\n.");
		$this->_content = array('headers' => $headers, 'message' => $message);
	}

/**
 * Disconnect
 *
 * @return void
 * @throws SocketException
 */
	protected function _disconnect() {
		$this->_smtpSend('QUIT', false);
		$this->_socket->disconnect();
	}

/**
 * Helper method to generate socket
 *
 * @return void
 * @throws SocketException
 */
	protected function _generateSocket() {
		$this->_socket = new Socket($this->_config);
	}

/**
 * Protected method for sending data to SMTP connection
 *
 * @param string $data data to be sent to SMTP server
 * @param string|boolean $checkCode code to check for in server response, false to skip
 * @return void
 * @throws SocketException
 */
	protected function _smtpSend($data, $checkCode = '250') {
		if (!is_null($data)) {
			$this->_socket->write($data . "\r\n");
		}
		while ($checkCode !== false) {
			$response = '';
			$startTime = time();
			while (substr($response, -2) !== "\r\n" && ((time() - $startTime) < $this->_config['timeout'])) {
				$response .= $this->_socket->read();
			}
			if (substr($response, -2) !== "\r\n") {
				throw new Error\SocketException(__d('cake_dev', 'SMTP timeout.'));
			}
			$responseLines = explode("\r\n", rtrim($response, "\r\n"));
			$response = end($responseLines);

			if (preg_match('/^(' . $checkCode . ')(.)/', $response, $code)) {
				if ($code[2] === '-') {
					continue;
				}
				return $code[1];
			}
			throw new Error\SocketException(__d('cake_dev', 'SMTP Error: %s', $response));
		}
	}

}<|MERGE_RESOLUTION|>--- conflicted
+++ resolved
@@ -53,7 +53,7 @@
  *
  * @param Cake\Network\Email\Email $email Cake Email
  * @return array
- * @throws SocketException
+ * @throws Cake\Error\SocketException
  */
 	public function send(Email $email) {
 		$this->_cakeEmail = $email;
@@ -90,7 +90,7 @@
  * Connect to SMTP Server
  *
  * @return void
- * @throws SocketException
+ * @throws Cake\Error\SocketException
  */
 	protected function _connect() {
 		$this->_generateSocket();
@@ -109,19 +109,15 @@
 
 		try {
 			$this->_smtpSend("EHLO {$host}", '250');
-<<<<<<< HEAD
-		} catch (Error\SocketException $e) {
-=======
 			if ($this->_config['tls']) {
 				$this->_smtpSend("STARTTLS", '220');
 				$this->_socket->enableCrypto('tls');
 				$this->_smtpSend("EHLO {$host}", '250');
 			}
-		} catch (SocketException $e) {
+		} catch (Errpr\SocketException $e) {
 			if ($this->_config['tls']) {
-				throw new SocketException(__d('cake_dev', 'SMTP server did not accept the connection or trying to connect to non TLS SMTP server using TLS.'));
-			}
->>>>>>> 973670ca
+				throw new Error\SocketException(__d('cake_dev', 'SMTP server did not accept the connection or trying to connect to non TLS SMTP server using TLS.'));
+			}
 			try {
 				$this->_smtpSend("HELO {$host}", '250');
 			} catch (Error\SocketException $e2) {
@@ -134,7 +130,7 @@
  * Send authentication
  *
  * @return void
- * @throws SocketException
+ * @throws Cake\Error\SocketException
  */
 	protected function _auth() {
 		if (isset($this->_config['username']) && isset($this->_config['password'])) {
@@ -147,7 +143,7 @@
 					throw new Error\SocketException(__d('cake_dev', 'SMTP server did not accept the password.'));
 				}
 			} elseif ($authRequired == '504') {
-				throw new SocketException(__d('cake_dev', 'SMTP authentication method not allowed, check if SMTP server requires TLS'));
+				throw new Error\SocketException(__d('cake_dev', 'SMTP authentication method not allowed, check if SMTP server requires TLS'));
 			} elseif ($authRequired != '503') {
 				throw new Error\SocketException(__d('cake_dev', 'SMTP does not require authentication.'));
 			}
@@ -158,7 +154,7 @@
  * Send emails
  *
  * @return void
- * @throws SocketException
+ * @throws Cake\Error\SocketException
  */
 	protected function _sendRcpt() {
 		$from = $this->_cakeEmail->from();
@@ -177,7 +173,7 @@
  * Send Data
  *
  * @return void
- * @throws SocketException
+ * @throws Cake\Error\SocketException
  */
 	protected function _sendData() {
 		$this->_smtpSend('DATA', '354');
@@ -202,7 +198,7 @@
  * Disconnect
  *
  * @return void
- * @throws SocketException
+ * @throws Cake\Error\SocketException
  */
 	protected function _disconnect() {
 		$this->_smtpSend('QUIT', false);
@@ -213,7 +209,7 @@
  * Helper method to generate socket
  *
  * @return void
- * @throws SocketException
+ * @throws Cake\Error\SocketException
  */
 	protected function _generateSocket() {
 		$this->_socket = new Socket($this->_config);
@@ -225,7 +221,7 @@
  * @param string $data data to be sent to SMTP server
  * @param string|boolean $checkCode code to check for in server response, false to skip
  * @return void
- * @throws SocketException
+ * @throws Cake\Error\SocketException
  */
 	protected function _smtpSend($data, $checkCode = '250') {
 		if (!is_null($data)) {
