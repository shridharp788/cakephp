--- conflicted
+++ resolved
@@ -380,11 +380,7 @@
 				$this->_processFileData($post, $newPath, $fields, $field);
 			} else {
 				$newPath .= '.' . $field;
-<<<<<<< HEAD
-				$this->data = Hash::insert($this->data, $newPath, $fields);
-=======
 				$post = Hash::insert($post, $newPath, $fields);
->>>>>>> 5500f942
 			}
 		}
 	}
