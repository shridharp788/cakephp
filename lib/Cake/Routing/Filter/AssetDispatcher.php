<?php
/**
 * CakePHP(tm) : Rapid Development Framework (http://cakephp.org)
 * Copyright 2005-2012, Cake Software Foundation, Inc. (http://cakefoundation.org)
 *
 * Licensed under The MIT License
 * Redistributions of files must retain the above copyright notice.
 *
 * @copyright	  Copyright 2005-2012, Cake Software Foundation, Inc. (http://cakefoundation.org)
 * @link		  http://cakephp.org CakePHP(tm) Project
 * @since		  CakePHP(tm) v 2.2
 * @license		  MIT License (http://www.opensource.org/licenses/mit-license.php)
 */
namespace Cake\Routing\Filter;

use Cake\Core\App;
use Cake\Core\Configure;
use Cake\Core\Plugin;
use Cake\Network\Response;
use Cake\Routing\DispatcherFilter;
use Cake\Utility\Inflector;

/**
 * Filters a request and tests whether it is a file in the webroot folder or not and
 * serves the file to the client if appropriate.
 *
 * @package Cake.Routing.Filter
 */
class AssetDispatcher extends DispatcherFilter {

/**
 * Default priority for all methods in this filter
 * This filter should run before the request gets parsed by router
 *
 * @var int
 **/
	public $priority = 9;

/**
 * Checks if a requested asset exists and sends it to the browser
 *
 * @param Cake\Event\Event $event containing the request and response object
 * @return Cake\Network\Response if the client is requesting a recognized asset, null otherwise
 */
	public function beforeDispatch(CakeEvent $event) {
		$url = $event->data['request']->url;
		if (strpos($url, '..') !== false || strpos($url, '.') === false) {
			return;
		}

		$assetFile = $this->_getAssetFile($url);
		if ($assetFile === null || !file_exists($assetFile)) {
			return null;
		}

		$response = $event->data['response'];
		$event->stopPropagation();

		$response->modified(filemtime($assetFile));
		if ($response->checkNotModified($event->data['request'])) {
			return $response;
		}

		$pathSegments = explode('.', $url);
		$ext = array_pop($pathSegments);
		$this->_deliverAsset($response, $assetFile, $ext);
		return $response;
	}

/**
<<<<<<< HEAD
=======
 * Checks if the client is requesting a filtered asset and runs the corresponding
 * filter if any is configured
 *
 * @param CakeEvent $event containing the request and response object
 * @return CakeResponse if the client is requesting a recognized asset, null otherwise
 */
	protected function _filterAsset(CakeEvent $event) {
		$url = $event->data['request']->url;
		$response = $event->data['response'];
		$filters = Configure::read('Asset.filter');
		$isCss = (
			strpos($url, 'ccss/') === 0 ||
			preg_match('#^(theme/([^/]+)/ccss/)|(([^/]+)(?<!css)/ccss)/#i', $url)
		);
		$isJs = (
			strpos($url, 'cjs/') === 0 ||
			preg_match('#^/((theme/[^/]+)/cjs/)|(([^/]+)(?<!js)/cjs)/#i', $url)
		);

		if (($isCss && empty($filters['css'])) || ($isJs && empty($filters['js']))) {
			$response->statusCode(404);
			return $response;
		}

		if ($isCss) {
			include WWW_ROOT . DS . $filters['css'];
			return $response;
		}

		if ($isJs) {
			include WWW_ROOT . DS . $filters['js'];
			return $response;
		}
	}

/**
>>>>>>> 66709972
 * Builds asset file path based off url
 *
 * @param string $url
 * @return string Absolute path for asset file
 */
	protected function _getAssetFile($url) {
		$parts = explode('/', $url);
		if ($parts[0] === 'theme') {
			$themeName = $parts[1];
			unset($parts[0], $parts[1]);
			$fileFragment = urldecode(implode(DS, $parts));
			$path = App::themePath($themeName) . 'webroot' . DS;
			return $path . $fileFragment;
		}

		$plugin = Inflector::camelize($parts[0]);
		if (Plugin::loaded($plugin)) {
			unset($parts[0]);
			$fileFragment = urldecode(implode(DS, $parts));
			$pluginWebroot = Plugin::path($plugin) . 'webroot' . DS;
			return $pluginWebroot . $fileFragment;
		}
	}

/**
 * Sends an asset file to the client
 *
 * @param Cake\Network\Response $response The response object to use.
 * @param string $assetFile Path to the asset file in the file system
 * @param string $ext The extension of the file to determine its mime type
 * @return void
 */
	protected function _deliverAsset(Response $response, $assetFile, $ext) {
		ob_start();
		$compressionEnabled = Configure::read('Asset.compress') && $response->compress();
		if ($response->type($ext) == $ext) {
			$contentType = 'application/octet-stream';
			$agent = env('HTTP_USER_AGENT');
			if (preg_match('%Opera(/| )([0-9].[0-9]{1,2})%', $agent) || preg_match('/MSIE ([0-9].[0-9]{1,2})/', $agent)) {
				$contentType = 'application/octetstream';
			}
			$response->type($contentType);
		}
		if (!$compressionEnabled) {
			$response->header('Content-Length', filesize($assetFile));
		}
		$response->cache(filemtime($assetFile));
		$response->send();
		ob_clean();
		readfile($assetFile);
		if ($compressionEnabled) {
			ob_end_flush();
		}
	}

}<|MERGE_RESOLUTION|>--- conflicted
+++ resolved
@@ -68,45 +68,6 @@
 	}
 
 /**
-<<<<<<< HEAD
-=======
- * Checks if the client is requesting a filtered asset and runs the corresponding
- * filter if any is configured
- *
- * @param CakeEvent $event containing the request and response object
- * @return CakeResponse if the client is requesting a recognized asset, null otherwise
- */
-	protected function _filterAsset(CakeEvent $event) {
-		$url = $event->data['request']->url;
-		$response = $event->data['response'];
-		$filters = Configure::read('Asset.filter');
-		$isCss = (
-			strpos($url, 'ccss/') === 0 ||
-			preg_match('#^(theme/([^/]+)/ccss/)|(([^/]+)(?<!css)/ccss)/#i', $url)
-		);
-		$isJs = (
-			strpos($url, 'cjs/') === 0 ||
-			preg_match('#^/((theme/[^/]+)/cjs/)|(([^/]+)(?<!js)/cjs)/#i', $url)
-		);
-
-		if (($isCss && empty($filters['css'])) || ($isJs && empty($filters['js']))) {
-			$response->statusCode(404);
-			return $response;
-		}
-
-		if ($isCss) {
-			include WWW_ROOT . DS . $filters['css'];
-			return $response;
-		}
-
-		if ($isJs) {
-			include WWW_ROOT . DS . $filters['js'];
-			return $response;
-		}
-	}
-
-/**
->>>>>>> 66709972
  * Builds asset file path based off url
  *
  * @param string $url
