<?php
/**
 * CakePHP(tm) : Rapid Development Framework (http://cakephp.org)
 * Copyright 2005-2012, Cake Software Foundation, Inc. (http://cakefoundation.org)
 *
 * Licensed under The MIT License
 * Redistributions of files must retain the above copyright notice.
 *
 * @copyright     Copyright 2005-2012, Cake Software Foundation, Inc. (http://cakefoundation.org)
 * @link          http://cakephp.org CakePHP(tm) Project
 * @package       Cake.Routing
 * @since         CakePHP(tm) v 0.2.9
 * @license       MIT License (http://www.opensource.org/licenses/mit-license.php)
 */
namespace Cake\Routing;

use Cake\Core\App;
use Cake\Core\Configure;
use Cake\Error;
use Cake\Network\Request;
use Cake\Network\Response;
use Cake\Routing\RouteCollection;
use Cake\Routing\Route\Route;
use Cake\Utility\Hash;
use Cake\Utility\Inflector;

/**
 * Parses the request URL into controller, action, and parameters.  Uses the connected routes
 * to match the incoming url string to parameters that will allow the request to be dispatched.  Also
 * handles converting parameter lists into url strings, using the connected routes.  Routing allows you to decouple
 * the way the world interacts with your application (urls) and the implementation (controllers and actions).
 *
 * ### Connecting routes
 *
 * Connecting routes is done using Router::connect().  When parsing incoming requests or reverse matching
 * parameters, routes are enumerated in the order they were connected.  You can modify the order of connected
 * routes using Router::promote().  For more information on routes and how to connect them see Router::connect().
 *
 * @package       Cake.Routing
 */
class Router {

/**
 * RouteCollection object containing all the connected routes.
 *
 * @var Cake\Routing\RouteCollection
 */
	public static $_routes;

/**
 * Have routes been loaded
 *
 * @var boolean
 */
	public static $initialized = false;

/**
 * List of action prefixes used in connected routes.
 * Includes admin prefix
 *
 * @var array
 */
	protected static $_prefixes = array();

/**
 * List of valid extensions to parse from a URL.  If null, any extension is allowed.
 *
 * @var array
 */
	protected static $_validExtensions = array();

/**
 * 'Constant' regular expression definitions for named route elements
 *
 */
	const ACTION = 'index|show|add|create|edit|update|remove|del|delete|view|item';
	const YEAR = '[12][0-9]{3}';
	const MONTH = '0[1-9]|1[012]';
	const DAY = '0[1-9]|[12][0-9]|3[01]';
	const ID = '[0-9]+';
	const UUID = '[A-Fa-f0-9]{8}-[A-Fa-f0-9]{4}-[A-Fa-f0-9]{4}-[A-Fa-f0-9]{4}-[A-Fa-f0-9]{12}';

/**
 * Named expressions
 *
 * @var array
 */
	protected static $_namedExpressions = array(
		'Action' => Router::ACTION,
		'Year' => Router::YEAR,
		'Month' => Router::MONTH,
		'Day' => Router::DAY,
		'ID' => Router::ID,
		'UUID' => Router::UUID
	);

/**
 * Default HTTP request method => controller action map.
 *
 * @var array
 */
	protected static $_resourceMap = array(
		array('action' => 'index', 'method' => 'GET', 'id' => false),
		array('action' => 'view', 'method' => 'GET', 'id' => true),
		array('action' => 'add', 'method' => 'POST', 'id' => false),
		array('action' => 'edit', 'method' => 'PUT', 'id' => true),
		array('action' => 'delete', 'method' => 'DELETE', 'id' => true),
		array('action' => 'edit', 'method' => 'POST', 'id' => true)
	);

/**
 * List of resource-mapped controllers
 *
 * @var array
 */
	protected static $_resourceMapped = array();

/**
 * Maintains the request object stack for the current request.
 * This will contain more than one request object when requestAction is used.
 *
 * @var array
 */
	protected static $_requests = array();

/**
 * Initial state is populated the first time reload() is called which is at the bottom
 * of this file.  This is a cheat as get_class_vars() returns the value of static vars even if they
 * have changed.
 *
 * @var array
 */
	protected static $_initialState = array();

/**
 * The stack of URL filters to apply against routing urls before passing the
 * parameters to the route collection.
 *
 * @var array
 */
	protected static $_urlFilters = array();

/**
 * Default route class to use
 *
 * @var string
 */
	protected static $_routeClass = 'Cake\Routing\Route\Route';

/**
 * Set the default route class to use or return the current one
 *
 * @param string $routeClass to set as default
 * @return mixed void|string
 * @throws Cake\Error\Exception
 */
	public static function defaultRouteClass($routeClass = null) {
		if (is_null($routeClass)) {
			return static::$_routeClass;
		}

		static::$_routeClass = static::_validateRouteClass($routeClass);
	}

/**
 * Validates that the passed route class exists and is a subclass of Cake Route
 *
 * @param string $routeClass Route class name
 * @return string
 * @throws Cake\Error\Exception
 */
	protected static function _validateRouteClass($routeClass) {
		if (
			$routeClass != 'Cake\Routing\Route\Route' &&
			(!class_exists($routeClass) || !is_subclass_of($routeClass, 'Cake\Routing\Route\Route'))
		) {
			throw new Error\Exception(__d('cake_dev', 'Route classes must extend Cake\Routing\Route\Route'));
		}
		return $routeClass;
	}

/**
 * Sets the Routing prefixes.
 *
 * @return void
 */
	protected static function _setPrefixes() {
		$routing = Configure::read('Routing');
		if (!empty($routing['prefixes'])) {
			static::$_prefixes = array_merge(static::$_prefixes, (array)$routing['prefixes']);
		}
	}

/**
 * Gets the named route patterns for use in app/Config/routes.php
 *
 * @return array Named route elements
 * @see Router::$_namedExpressions
 */
	public static function getNamedExpressions() {
		return static::$_namedExpressions;
	}

/**
 * Resource map getter & setter.
 *
 * Allows you to define the default route configuration for REST routing and
 * Router::mapResources()
 *
 * @param array $resourceMap Resource map
 * @return mixed
 * @see Router::$_resourceMap
 */
	public static function resourceMap($resourceMap = null) {
		if ($resourceMap === null) {
			return static::$_resourceMap;
		}
		static::$_resourceMap = $resourceMap;
	}

/**
 * Connects a new Route in the router.
 *
 * Routes are a way of connecting request urls to objects in your application.
 * At their core routes are a set or regular expressions that are used to
 * match requests to destinations.
 *
 * Examples:
 *
 * `Router::connect('/:controller/:action/*');`
 *
 * The first parameter will be used as a controller name while the second is
 * used as the action name. The '/*' syntax makes this route greedy in that
 * it will match requests like `/posts/index` as well as requests
 * like `/posts/edit/1/foo/bar`.
 *
 * `Router::connect('/home-page', array('controller' => 'pages', 'action' => 'display', 'home'));`
 *
 * The above shows the use of route parameter defaults. And providing routing
 * parameters for a static route.
 *
 * {{{
 * Router::connect(
 *   '/:lang/:controller/:action/:id',
 *   array(),
 *   array('id' => '[0-9]+', 'lang' => '[a-z]{3}')
 * );
 * }}}
 *
<<<<<<< HEAD
 * Shows connecting a route with custom route parameters as well as
 * providing patterns for those parameters. Patterns for routing parameters
 * do not need capturing groups, as one will be added for each route params.
 *
 * $options offers several 'special' keys that have special meaning
 * in the $options array.
 *
 * - `pass` is used to define which of the routed parameters should be shifted
 *   into the pass array.  Adding a parameter to pass will remove it from the
 *   regular route array. Ex. `'pass' => array('slug')`.
 * - `routeClass` is used to extend and change how individual routes parse requests
 *   and handle reverse routing, via a custom routing class.
 *   Ex. `'routeClass' => 'SlugRoute'`
 * - `_name` Used to define a specific name for routes.  This can be used to optimize
 *   reverse routing lookups. If undefined a name will be generated for each
 *   connected route.
=======
 * Shows connecting a route with custom route parameters as well as providing patterns for those parameters.
 * Patterns for routing parameters do not need capturing groups, as one will be added for each route params.
 *
 * $options offers four 'special' keys. `pass`, `named`, `persist` and `routeClass`
 * have special meaning in the $options array.
 *
 * - `pass` is used to define which of the routed parameters should be shifted into the pass array.  Adding a
 *   parameter to pass will remove it from the regular route array. Ex. `'pass' => array('slug')`
 * - `persist` is used to define which route parameters should be automatically included when generating
 *   new urls. You can override persistent parameters by redefining them in a url or remove them by
 *   setting the parameter to `false`.  Ex. `'persist' => array('lang')`
 * - `routeClass` is used to extend and change how individual routes parse requests and handle reverse routing,
 *   via a custom routing class. Ex. `'routeClass' => 'SlugRoute'`
 * - `named` is used to configure named parameters at the route level. This key uses the same options
 *   as Router::connectNamed()
 *
 * You can also add additional conditions for matching routes to the $defaults array.
 * The following conditions can be used:
 *
 * - `[type]` Only match requests for specific content types.
 * - `[method]` Only match requests with specific HTTP verbs.
 * - `[server]` Only match when $_SERVER['SERVER_NAME'] matches the given value.
 *
 * Example of using the `[method]` condition:
 *
 * `Router::connect('/tasks', array('controller' => 'tasks', 'action' => 'index', '[method]' => 'GET'));`
 *
 * The above route will only be matched for GET requests. POST requests will fail to match this route.
>>>>>>> 77244bea
 *
 * @param string $route A string describing the template of the route
 * @param array $defaults An array describing the default route parameters. These parameters will be used by default
 *   and can supply routing parameters that are not dynamic. See above.
 * @param array $options An array matching the named elements in the route to regular expressions which that
 *   element should match.  Also contains additional parameters such as which routed parameters should be
 *   shifted into the passed arguments, supplying patterns for routing parameters and supplying the name of a
 *   custom routing class.
 * @see routes
 * @return void
 * @throws Cake\Error\Exception
 */
	public static function connect($route, $defaults = array(), $options = array()) {
		static::$initialized = true;

		if (!empty($defaults['prefix'])) {
			static::$_prefixes[] = $defaults['prefix'];
			static::$_prefixes = array_keys(array_flip(static::$_prefixes));
		}
		if (empty($defaults['prefix'])) {
			unset($defaults['prefix']);
		}

		$defaults += array('plugin' => null);
		if (empty($options['action'])) {
			$defaults += array('action' => 'index');
		}
		if (empty($options['_ext'])) {
			$options['_ext'] = static::$_validExtensions;
		}
		$routeClass = static::$_routeClass;
		if (isset($options['routeClass'])) {
			$routeClass = App::classname($options['routeClass'], 'Routing/Route');
			$routeClass = static::_validateRouteClass($routeClass);
			unset($options['routeClass']);
		}
		if ($routeClass === 'Cake\Routing\Route\RedirectRoute' && isset($defaults['redirect'])) {
			$defaults = $defaults['redirect'];
		}
		static::$_routes->add(new $routeClass($route, $defaults, $options));
	}

/**
 * Connects a new redirection Route in the router.
 *
 * Redirection routes are different from normal routes as they perform an actual
 * header redirection if a match is found. The redirection can occur within your
 * application or redirect to an outside location.
 *
 * Examples:
 *
 * `Router::redirect('/home/*', array('controller' => 'posts', 'action' => 'view'));`
 *
 * Redirects /home/* to /posts/view and passes the parameters to /posts/view.  Using an array as the
 * redirect destination allows you to use other routes to define where a url string should be redirected to.
 *
 * `Router::redirect('/posts/*', 'http://google.com', array('status' => 302));`
 *
 * Redirects /posts/* to http://google.com with a HTTP status of 302
 *
 * ### Options:
 *
 * - `status` Sets the HTTP status (default 301)
 * - `persist` Passes the params to the redirected route, if it can.  This is useful with greedy routes,
 *   routes that end in `*` are greedy.  As you can remap urls and not loose any passed args.
 *
 * @param string $route A string describing the template of the route
 * @param array $url A url to redirect to. Can be a string or a Cake array-based url
 * @param array $options An array matching the named elements in the route to regular expressions which that
 *   element should match.  Also contains additional parameters such as which routed parameters should be
 *   shifted into the passed arguments. As well as supplying patterns for routing parameters.
 * @see routes
 * @return array Array of routes
 */
	public static function redirect($route, $url, $options = array()) {
		$options['routeClass'] = 'Cake\Routing\Route\RedirectRoute';
		if (is_string($url)) {
			$url = array('redirect' => $url);
		}
		return static::connect($route, $url, $options);
	}

/**
 * Creates REST resource routes for the given controller(s).
 *
 * ### Usage
 *
 * Connect resource routes for an app controller:
 *
 * {{{
 * Router::mapResources('Posts');
 * }}}
 *
 * Connect resource routes for the Comment controller in the
 * Comments plugin:
 *
 * {{{
 * Router::mapResources('Comments.Comment');
 * }}}
 *
 * Plugins will create lower_case underscored resource routes. e.g
 * `/comments/comment`
 *
 * Connect resource routes for the Posts controller in the
 * Admin prefix:
 *
 * {{{
 * Router::mapResources('Posts', ['prefix' => 'admin']);
 * }}}
 *
 * Prefixes will create lower_case underscored resource routes. e.g
 * `/admin/posts`
 *
 * ### Options:
 *
 * - 'id' - The regular expression fragment to use when matching IDs.  By default, matches
 *    integer values and UUIDs.
 * - 'prefix' - Routing prefix to use for the generated routes.  Defaults to ''.
 *   Using this option will create prefixed routes, similar to using Routing.prefixes.
 *
 * @param string|array $controller A controller name or array of controller names (i.e. "Posts" or "ListItems")
 * @param array $options Options to use when generating REST routes
 * @return array Array of mapped resources
 */
	public static function mapResources($controller, $options = array()) {
		$options = array_merge(array(
			'id' => static::ID . '|' . static::UUID
		), $options);

		foreach ((array)$controller as $name) {
			list($plugin, $name) = pluginSplit($name);
			$urlName = Inflector::underscore($name);

			if ($plugin) {
				$plugin = Inflector::underscore($plugin);
			}
			$prefix = '';
			if (!empty($options['prefix'])) {
				$prefix = $options['prefix'];
			}

			foreach (static::$_resourceMap as $params) {
				$id = $params['id'] ? ':id' : '';
				$url = '/' . implode('/', array_filter(array($prefix, $plugin, $urlName, $id)));
				$params = array(
					'plugin' => $plugin,
					'controller' => $urlName,
					'action' => $params['action'],
					'[method]' => $params['method'],
				);
				if ($prefix) {
					$params['prefix'] = $prefix;
				}
				$options = array(
					'id' => $options['id'],
					'pass' => array('id')
				);
				Router::connect($url, $params, $options);
			}
			static::$_resourceMapped[] = $urlName;
		}
		return static::$_resourceMapped;
	}

/**
 * Returns the list of prefixes used in connected routes
 *
 * @return array A list of prefixes used in connected routes
 */
	public static function prefixes() {
		if (empty(static::$_prefixes)) {
			return (array)Configure::read('Routing.prefixes');
		}
		return static::$_prefixes;
	}

/**
 * Parses given URL string.  Returns 'routing' parameters for that url.
 *
 * @param string $url URL to be parsed
 * @return array Parsed elements from URL
 */
	public static function parse($url) {
		if (!static::$initialized) {
			static::_loadRoutes();
		}

		if (strlen($url) && strpos($url, '/') !== 0) {
			$url = '/' . $url;
		}
		if (strpos($url, '?') !== false) {
			$url = substr($url, 0, strpos($url, '?'));
		}
		return static::$_routes->parse($url);
	}

/**
 * Set the route collection object Router should use.
 *
 * @param Cake\Routing\RouteCollection $routes
 * @return void
 */
	public static function setRouteCollection(RouteCollection $routes) {
		static::$_routes = $routes;
	}

/**
 * Takes parameter and path information back from the Dispatcher, sets these
 * parameters as the current request parameters that are merged with url arrays
 * created later in the request.
 *
 * Nested requests will create a stack of requests.  You can remove requests using
 * Router::popRequest().  This is done automatically when using Object::requestAction().
 *
 * Will accept either a Cake\Network\Request object or an array of arrays. Support for
 * accepting arrays may be removed in the future.
 *
 * @param Cake\Network\Request|array $request Parameters and path information or a Cake\Network\Request object.
 * @return void
 */
	public static function setRequestInfo($request) {
		if ($request instanceof Request) {
			static::pushRequest($request);
		} else {
			$requestData = $request;
			$requestData += array(array(), array());
			$requestData[0] += array(
				'controller' => false,
				'action' => false,
				'plugin' => null
			);
			$request = new Request();
			$request->addParams($requestData[0])->addPaths($requestData[1]);
			static::pushRequest($request);
		}
	}

/**
 * Push a request onto the request stack. Pushing a request
 * sets the request context used when generating urls.
 *
 * @param Cake\Network\Request $request
 * @return void
 */
	public static function pushRequest(Request $request) {
		static::$_requests[] = $request;
		static::$_routes->setContext($request);
	}

/**
 * Pops a request off of the request stack.  Used when doing requestAction
 *
 * @return Cake\Network\Request The request removed from the stack.
 * @see Router::pushRequest()
 * @see Object::requestAction()
 */
	public static function popRequest() {
		$removed = array_pop(static::$_requests);
		$last = end(static::$_requests);
		if ($last) {
			static::$_routes->setContext($last);
			reset(static::$_requests);
		}
		return $removed;
	}

/**
 * Get the either the current request object, or the first one.
 *
 * @param boolean $current Whether you want the request from the top of the stack or the first one.
 * @return Cake\Network\Request or null.
 */
	public static function getRequest($current = false) {
		if ($current) {
			return end(static::$_requests);
		}
		return isset(static::$_requests[0]) ? static::$_requests[0] : null;
	}

/**
 * Reloads default Router settings.  Resets all class variables and
 * removes all connected routes.
 *
 * @return void
 */
	public static function reload() {
		if (empty(static::$_initialState)) {
			static::$_initialState = get_class_vars(get_called_class());
			static::_setPrefixes();
			static::$_routes = new RouteCollection();
			return;
		}
		foreach (static::$_initialState as $key => $val) {
			if ($key != '_initialState') {
				static::${$key} = $val;
			}
		}
		static::_setPrefixes();
		static::$_routes = new RouteCollection();
	}

/**
 * Promote a route (by default, the last one added) to the beginning of the list
 *
 * @param integer $which A zero-based array index representing the route to move. For example,
 *    if 3 routes have been added, the last route would be 2.
 * @return boolean Returns false if no route exists at the position specified by $which.
 */
	public static function promote($which = null) {
		return static::$_routes->promote($which);
	}

/**
 * Add a url filter to Router.
 *
 * Url filter functions are applied to every array $url provided to
 * Router::url() before the urls are sent to the route collection.
 *
 * Callback functions should expect the following parameters:
 *
 * - `$params` The url params being processed.
 * - `$request` The current request.
 *
 * The url filter function should *always* return the params even if unmodified.
 *
 * ### Usage
 *
 * Url filters allow you to easily implement features like persistent parameters.
 *
 * {{{
 * Router::addUrlFilter(function ($params, $request) {
 *  if (isset($request->params['lang']) && !isset($params['lang']) {
 *    $params['lang'] = $request->params['lang'];
 *  }
 *  return $params;
 * });
 * }}}
 *
 * @param callable $function The function to add
 * @return void
 */
	public static function addUrlFilter(callable $function) {
		static::$_urlFilters[] = $function;
	}

/**
 * Applies all the connected url filters to the url.
 *
 * @param array $url The url array being modified.
 * @return array The modified url.
 * @see Router::url()
 * @see Router::addUrlFilter()
 */
	protected static function _applyUrlFilters($url) {
		$request = static::getRequest(true);
		foreach (static::$_urlFilters as $filter) {
			$url = $filter($url, $request);
		}
		return $url;
	}

/**
 * Finds URL for specified action.
 *
 * Returns an URL pointing to a combination of controller and action.
 *
 * ### Usage
 *
 * - `Router::url('/posts/edit/1');` Returns the string with the base dir prepended.
 *   This usage does not use reverser routing.
 * - `Router::url(array('controller' => 'posts', 'action' => 'edit'));` Returns a url
 *   generated through reverse routing.
 * - `Router::url('custom-name', array(...));` Returns a url generated through reverse
 *   routing.  This form allows you to leverage named routes.
 *
 * There are a few 'special' parameters that can change the final URL string that is generated
 *
 * - `_base` - Set to false to remove the base path from the generated url. If your application
 *   is not in the root directory, this can be used to generate urls that are 'cake relative'.
 *   cake relative urls are required when using requestAction.
 * - `_scheme` - Set to create links on different schemes like `webcal` or `ftp`. Defaults
 *   to the current scheme.
 * - `_host` - Set the host to use for the link.  Defaults to the current host.
 * - `_port` - Set the port if you need to create links on non-standard ports.
 * - `_full` - If true the `FULL_BASE_URL` constant will be prepended to generated urls.
 * - `#` - Allows you to set url hash fragments.
 * - `ssl` - Set to true to convert the generated url to https, or false to force http.
 *
 * @param string|array $url Cake-relative URL, like "/products/edit/92" or "/presidents/elect/4"
 *   or an array specifying any of the following: 'controller', 'action', 'plugin'
 *   additionally, you can provide routed elements or query string parameters.
 * @param bool|array $options If (bool) true, the full base URL will be prepended to the result.
 *   If an array accepts the following keys.  If used with a named route you can provide
 *   a list of query string parameters.
 * @return string Full translated URL with base path.
 * @throws Cake\Error\Exception When the route name is not found
 */
	public static function url($url = null, $options = array()) {
		if (!static::$initialized) {
			static::_loadRoutes();
		}

		$full = false;
		if (is_bool($options)) {
			list($full, $options) = array($options, array());
		}
		$urlType = gettype($url);
		$hasColonSlash = $hasLeadingSlash = $plainString = false;

		if ($urlType === 'string') {
			$plainString = (
				strpos($url, 'javascript:') === 0 ||
				strpos($url, 'mailto:') === 0 ||
				strpos($url, 'tel:') === 0 ||
				strpos($url, 'sms:') === 0 ||
				strpos($url, '#') === 0
			);

			$hasColonSlash = strpos($url, '://') !== false;
			$hasLeadingSlash = isset($url[0]) ? $url[0] === '/' : false;
		}

		$params = array(
			'plugin' => null,
			'controller' => null,
			'action' => 'index'
		);
		$here = $base = $output = $frag = null;

		$request = static::getRequest(true);
		if ($request) {
			$params = $request->params;
			$here = $request->here;
			$base = $request->base;
		}

		if (empty($url)) {
			$output = isset($here) ? $here : '/';
			if ($full && defined('FULL_BASE_URL')) {
				$output = FULL_BASE_URL . $base . $output;
			}
			return $output;
		} elseif ($urlType === 'array') {
			if (isset($url['_full']) && $url['_full'] === true) {
				$full = true;
				unset($url['_full']);
			}
			// Compatibility for older versions.
			if (isset($url['?'])) {
				$q = $url['?'];
				unset($url['?']);
				$url = array_merge($url, $q);
			}
			if (isset($url['#'])) {
				$frag = '#' . $url['#'];
				unset($url['#']);
			}
			if (isset($url['ext'])) {
				$url['_ext'] = $url['ext'];
				unset($url['ext']);
			}
			if (isset($url['ssl'])) {
				$url['_scheme'] = ($url['ssl'] == true) ? 'https' : 'http';
				unset($url['ssl']);
			}

			// Copy the current action if the controller is the current one.
			if (
				empty($url['action']) &&
				(empty($url['controller']) || $params['controller'] === $url['controller'])
			) {
				$url['action'] = $params['action'];
			}

			// Keep the current prefix around, or remove it if its falsey
			if (!empty($params['prefix']) && !isset($url['prefix'])) {
				$url['prefix'] = $params['prefix'];
			}
			if (empty($url['prefix'])) {
				unset($url['prefix']);
			}

			$url += array(
				'controller' => $params['controller'],
				'plugin' => $params['plugin'],
				'action' => 'index'
			);
			$url = static::_applyUrlFilters($url);
			$output = static::$_routes->match($url);
		} elseif (
			$urlType === 'string' &&
			!$hasLeadingSlash &&
			!$hasColonSlash &&
			!$plainString
		) {
			// named route.
			$route = static::$_routes->get($url);
			if (!$route) {
				throw new Error\Exception(__d(
					'cake_dev',
					'No route matching the name "%s" was found.',
					$url
				));
			}
			$url = $options +
				$route->defaults +
				array('_name' => $url);
			$url = static::_applyUrlFilters($url);
			$output = static::$_routes->match($url);
		} else {
			// String urls.
			if ($hasColonSlash || $plainString) {
				return $url;
			}
			$output = $url;
			if ($hasLeadingSlash && strlen($output) > 1) {
				$output = substr($output, 1);
			}
			$output = $base . $output;
		}
		$protocol = preg_match('#^[a-z][a-z0-9+-.]*\://#i', $output);
		if ($protocol === 0) {
			$output = str_replace('//', '/', '/' . $output);
			if ($full && defined('FULL_BASE_URL')) {
				$output = FULL_BASE_URL . $output;
			}
		}
		return $output . $frag;
	}

/**
 * Reverses a parsed parameter array into a string. Works similarly to Router::url(), but
 * Since parsed URL's contain additional 'pass' as well as 'url.url' keys.
 * Those keys need to be specially handled in order to reverse a params array into a string url.
 *
 * This will strip out 'autoRender', 'bare', 'requested', and 'return' param names as those
 * are used for CakePHP internals and should not normally be part of an output url.
 *
 * @param Cake\Network\Request|array $params The params array or
 *     Cake\Network\Request object that needs to be reversed.
 * @param boolean $full Set to true to include the full url including the
 *     protocol when reversing the url.
 * @return string The string that is the reversed result of the array
 */
	public static function reverse($params, $full = false) {
		$url = array();
		if ($params instanceof Request) {
			$url = $params->query;
			$params = $params->params;
		} elseif (isset($params['url'])) {
			$url = $params['url'];
		}
		$pass = isset($params['pass']) ? $params['pass'] : array();

		unset(
			$params['pass'], $params['paging'], $params['models'], $params['url'], $url['url'],
			$params['autoRender'], $params['bare'], $params['requested'], $params['return'],
			$params['_Token']
		);
		$params = array_merge($params, $pass);
		if (!empty($url)) {
			$params['?'] = $url;
		}
		return Router::url($params, $full);
	}

/**
 * Normalizes a URL for purposes of comparison.  Will strip the base path off
 * and replace any double /'s.  It will not unify the casing and underscoring
 * of the input value.
 *
 * @param array|string $url URL to normalize Either an array or a string url.
 * @return string Normalized URL
 */
	public static function normalize($url = '/') {
		if (is_array($url)) {
			$url = Router::url($url);
		}
		if (preg_match('/^[a-z\-]+:\/\//', $url)) {
			return $url;
		}
		$request = Router::getRequest();

		if (!empty($request->base) && stristr($url, $request->base)) {
			$url = preg_replace('/^' . preg_quote($request->base, '/') . '/', '', $url, 1);
		}
		$url = '/' . $url;

		while (strpos($url, '//') !== false) {
			$url = str_replace('//', '/', $url);
		}
		$url = preg_replace('/(?:(\/$))/', '', $url);

		if (empty($url)) {
			return '/';
		}
		return $url;
	}

/**
 * Instructs the router to parse out file extensions from the URL. For example,
 * http://example.com/posts.rss would yield an file extension of "rss".
 * The file extension itself is made available in the controller as
 * `$this->params['_ext']`, and is used by the RequestHandler component to
 * automatically switch to alternate layouts and templates, and load helpers
 * corresponding to the given content, i.e. RssHelper. Switching layouts and helpers
 * requires that the chosen extension has a defined mime type in `Cake\Network\Response`
 *
 * A list of valid extension can be passed to this method, i.e. Router::parseExtensions('rss', 'xml');
 * If no parameters are given, anything after the first . (dot) after the last / in the URL will be
 * parsed, excluding querystring parameters (i.e. ?q=...).
 *
 * @return void
 * @see RequestHandler::startup()
 */
	public static function parseExtensions() {
		if (func_num_args() > 0) {
			static::setExtensions(func_get_args(), false);
		}
	}

/**
 * Set/add valid extensions.
 * To have the extensions parsed you still need to call `Router::parseExtensions()`
 *
 * @param array $extensions List of extensions to be added as valid extension
 * @param boolean $merge Default true will merge extensions. Set to false to override current extensions
 * @return array
 */
	public static function setExtensions($extensions, $merge = true) {
		if (!is_array($extensions)) {
			return static::$_validExtensions;
		}
		if ($merge) {
			$extensions = array_merge(static::$_validExtensions, $extensions);
		}
		static::$_routes->setExtensions($extensions);
		return static::$_validExtensions = $extensions;
	}

/**
 * Get the list of extensions that can be parsed by Router.
 * To initially set extensions use `Router::parseExtensions()`
 * To add more see `setExtensions()`
 *
 * @return array Array of extensions Router is configured to parse.
 */
	public static function extensions() {
		if (!static::$initialized) {
			static::_loadRoutes();
		}

		return static::$_validExtensions;
	}

/**
 * Provides legacy support for named parameters on incoming URLs.
 *
 * Checks the passed parameters for elements containing `$options['separator']`
 * Those parameters are split and parsed as if they were old style named parameters.
 *
 * The parsed parameters will be moved from params['pass'] to params['named'].
 *
 * ### Options
 *
 * - `separator` The string to use as a separator.  Defaults to `:`.
 *
 * @param Request $request The request object to modify.
 * @param array $options The array of options.
 * @return The modified request
 */
	public static function parseNamedParams(Request $request, $options = array()) {
		$options += array('separator' => ':');
		if (empty($request->params['pass'])) {
			$request->params['named'] = array();
			return $request;
		}
		$named = array();
		foreach ($request->params['pass'] as $key => $value) {
			if (strpos($value, $options['separator']) === false) {
				continue;
			}
			unset($request->params['pass'][$key]);
			list($key, $value) = explode($options['separator'], $value, 2);

			if (preg_match_all('/\[([A-Za-z0-9_-]+)?\]/', $key, $matches, PREG_SET_ORDER)) {
				$matches = array_reverse($matches);
				$parts = explode('[', $key);
				$key = array_shift($parts);
				$arr = $value;
				foreach ($matches as $match) {
					if (empty($match[1])) {
						$arr = array($arr);
					} else {
						$arr = array(
							$match[1] => $arr
						);
					}
				}
				$value = $arr;
			}
			$named = array_merge_recursive($named, array($key => $value));
		}
		$request->params['named'] = $named;
		return $request;
	}

/**
 * Loads route configuration
 *
 * @return void
 */
	protected static function _loadRoutes() {
		static::$initialized = true;
		include APP . 'Config/routes.php';
	}

}

//Save the initial state
Router::reload();<|MERGE_RESOLUTION|>--- conflicted
+++ resolved
@@ -234,7 +234,7 @@
  * it will match requests like `/posts/index` as well as requests
  * like `/posts/edit/1/foo/bar`.
  *
- * `Router::connect('/home-page', array('controller' => 'pages', 'action' => 'display', 'home'));`
+ * `Router::connect('/home-page', ['controller' => 'pages', 'action' => 'display', 'home']);`
  *
  * The above shows the use of route parameter defaults. And providing routing
  * parameters for a static route.
@@ -242,12 +242,11 @@
  * {{{
  * Router::connect(
  *   '/:lang/:controller/:action/:id',
- *   array(),
- *   array('id' => '[0-9]+', 'lang' => '[a-z]{3}')
+ *   [],
+ *   ['id' => '[0-9]+', 'lang' => '[a-z]{3}']
  * );
  * }}}
  *
-<<<<<<< HEAD
  * Shows connecting a route with custom route parameters as well as
  * providing patterns for those parameters. Patterns for routing parameters
  * do not need capturing groups, as one will be added for each route params.
@@ -264,22 +263,6 @@
  * - `_name` Used to define a specific name for routes.  This can be used to optimize
  *   reverse routing lookups. If undefined a name will be generated for each
  *   connected route.
-=======
- * Shows connecting a route with custom route parameters as well as providing patterns for those parameters.
- * Patterns for routing parameters do not need capturing groups, as one will be added for each route params.
- *
- * $options offers four 'special' keys. `pass`, `named`, `persist` and `routeClass`
- * have special meaning in the $options array.
- *
- * - `pass` is used to define which of the routed parameters should be shifted into the pass array.  Adding a
- *   parameter to pass will remove it from the regular route array. Ex. `'pass' => array('slug')`
- * - `persist` is used to define which route parameters should be automatically included when generating
- *   new urls. You can override persistent parameters by redefining them in a url or remove them by
- *   setting the parameter to `false`.  Ex. `'persist' => array('lang')`
- * - `routeClass` is used to extend and change how individual routes parse requests and handle reverse routing,
- *   via a custom routing class. Ex. `'routeClass' => 'SlugRoute'`
- * - `named` is used to configure named parameters at the route level. This key uses the same options
- *   as Router::connectNamed()
  *
  * You can also add additional conditions for matching routes to the $defaults array.
  * The following conditions can be used:
@@ -293,7 +276,6 @@
  * `Router::connect('/tasks', array('controller' => 'tasks', 'action' => 'index', '[method]' => 'GET'));`
  *
  * The above route will only be matched for GET requests. POST requests will fail to match this route.
->>>>>>> 77244bea
  *
  * @param string $route A string describing the template of the route
  * @param array $defaults An array describing the default route parameters. These parameters will be used by default
