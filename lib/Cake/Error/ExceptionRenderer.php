--- conflicted
+++ resolved
@@ -156,19 +156,14 @@
 		}
 
 		try {
-<<<<<<< HEAD
 			$controller = new ErrorController($request, $response);
+			$controller->startupProcess();
 		} catch (\Exception $e) {
-=======
-			$controller = new CakeErrorController($request, $response);
-			$controller->startupProcess();
-		} catch (Exception $e) {
 			if (!empty($controller) && $controller->Components->enabled('RequestHandler')) {
 				$controller->RequestHandler->startup($controller);
 			}
 		}
 		if (empty($controller)) {
->>>>>>> 66709972
 			$controller = new Controller($request, $response);
 			$controller->viewPath = 'Errors';
 		}
