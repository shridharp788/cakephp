--- conflicted
+++ resolved
@@ -756,13 +756,15 @@
 				'type' => 'hidden',
 				'name' => 'data[_Token][fields]',
 				'id' => 'preg:/TokenFields\d+/',
-				'value' => $hash
+				'value' => $hash,
+				'autocomplete'
 			)),
 			array('input' => array(
 				'type' => 'hidden',
 				'name' => 'data[_Token][unlocked]',
 				'id' => 'preg:/TokenUnlocked\d+/',
 				'value' => '',
+				'autocomplete'
 			)),
 			'/div'
 		);
@@ -1305,15 +1307,20 @@
 			'div' => array('style' => 'display:none;'),
 			array('input' => array(
 				'type' => 'hidden', 'name' => 'data[_Token][fields]',
-				'value' => $hash, 'id' => 'preg:/TokenFields\d+/'
+				'value' => $hash,
+				'id' => 'preg:/TokenFields\d+/',
+				'autocomplete'
 			)),
 			array('input' => array(
 				'type' => 'hidden', 'name' => 'data[_Token][unlocked]',
-				'value' => 'address%7Cfirst_name', 'id' => 'preg:/TokenUnlocked\d+/'
+				'value' => 'address%7Cfirst_name',
+				'id' => 'preg:/TokenUnlocked\d+/',
+				'autocomplete'
 			)),
 			array('input' => array(
 				'type' => 'hidden', 'name' => 'data[_Token][debug]',
-				'value' => $tokenDebug, 'id' => 'preg:/TokenDebug\d+/',
+				'value' => $tokenDebug,
+				'id' => 'preg:/TokenDebug\d+/',
 			)),
 			'/div'
 		);
@@ -1373,11 +1380,15 @@
 			'div' => array('style' => 'display:none;'),
 			array('input' => array(
 				'type' => 'hidden', 'name' => 'data[_Token][fields]',
-				'value' => $hash, 'id' => 'preg:/TokenFields\d+/'
+				'value' => $hash,
+				'id' => 'preg:/TokenFields\d+/',
+				'autocomplete'
 			)),
 			array('input' => array(
 				'type' => 'hidden', 'name' => 'data[_Token][unlocked]',
-				'value' => 'address%7Cfirst_name', 'id' => 'preg:/TokenUnlocked\d+/'
+				'value' => 'address%7Cfirst_name',
+				'id' => 'preg:/TokenUnlocked\d+/',
+				'autocomplete'
 			)),
 			array('input' => array(
 				'type' => 'hidden', 'name' => 'data[_Token][debug]',
@@ -1426,11 +1437,15 @@
 			'div' => array('style' => 'display:none;'),
 			array('input' => array(
 				'type' => 'hidden', 'name' => 'data[_Token][fields]',
-				'value' => $hash, 'id' => 'preg:/TokenFields\d+/'
+				'value' => $hash,
+				'id' => 'preg:/TokenFields\d+/',
+				'autocomplete'
 			)),
 			array('input' => array(
 				'type' => 'hidden', 'name' => 'data[_Token][unlocked]',
-				'value' => 'address%7Cfirst_name', 'id' => 'preg:/TokenUnlocked\d+/'
+				'value' => 'address%7Cfirst_name',
+				'id' => 'preg:/TokenUnlocked\d+/',
+				'autocomplete'
 			)),
 			'/div'
 		);
@@ -8496,17 +8511,12 @@
 			'Delete',
 			'/button',
 			array('div' => array('style' => 'display:none;')),
-<<<<<<< HEAD
-			array('input' => array('type' => 'hidden', 'name' => 'data[_Token][fields]', 'value' => 'preg:/[\w\d%]+/', 'id' => 'preg:/TokenFields\d+/')),
-			array('input' => array('type' => 'hidden', 'name' => 'data[_Token][unlocked]', 'value' => '', 'id' => 'preg:/TokenUnlocked\d+/')),
+			array('input' => array('type' => 'hidden', 'name' => 'data[_Token][fields]', 'value' => 'preg:/[\w\d%]+/', 'id' => 'preg:/TokenFields\d+/', 'autocomplete')),
+			array('input' => array('type' => 'hidden', 'name' => 'data[_Token][unlocked]', 'value' => '', 'id' => 'preg:/TokenUnlocked\d+/', 'autocomplete')),
 			array('input' => array(
 				'type' => 'hidden', 'name' => 'data[_Token][debug]',
 				'value' => $tokenDebug, 'id' => 'preg:/TokenDebug\d+/',
 			)),
-=======
-			array('input' => array('type' => 'hidden', 'name' => 'data[_Token][fields]', 'value' => 'preg:/[\w\d%]+/', 'id' => 'preg:/TokenFields\d+/', 'autocomplete')),
-			array('input' => array('type' => 'hidden', 'name' => 'data[_Token][unlocked]', 'value' => '', 'id' => 'preg:/TokenUnlocked\d+/', 'autocomplete')),
->>>>>>> 910d0458
 			'/div',
 			'/form',
 		);
@@ -8634,17 +8644,12 @@
 			array('input' => array('type' => 'hidden', 'name' => '_method', 'value' => 'POST')),
 			array('input' => array('type' => 'hidden', 'name' => 'data[_Token][key]', 'value' => 'test', 'id', 'autocomplete')),
 			'div' => array('style' => 'display:none;'),
-<<<<<<< HEAD
-			array('input' => array('type' => 'hidden', 'name' => 'data[_Token][fields]', 'value' => $hash, 'id')),
-			array('input' => array('type' => 'hidden', 'name' => 'data[_Token][unlocked]', 'value' => '', 'id')),
+			array('input' => array('type' => 'hidden', 'name' => 'data[_Token][fields]', 'value' => $hash, 'id', 'autocomplete')),
+			array('input' => array('type' => 'hidden', 'name' => 'data[_Token][unlocked]', 'value' => '', 'id', 'autocomplete')),
 			array('input' => array(
 				'type' => 'hidden', 'name' => 'data[_Token][debug]',
 				'value' => $tokenDebug, 'id' => 'preg:/TokenDebug\d+/',
 			)),
-=======
-			array('input' => array('type' => 'hidden', 'name' => 'data[_Token][fields]', 'value' => $hash, 'id', 'autocomplete')),
-			array('input' => array('type' => 'hidden', 'name' => 'data[_Token][unlocked]', 'value' => '', 'id', 'autocomplete')),
->>>>>>> 910d0458
 			'/div',
 			'/form',
 			'a' => array('href' => '#', 'onclick' => 'preg:/document\.post_\w+\.submit\(\); event\.returnValue = false; return false;/'),
@@ -8730,17 +8735,12 @@
 			array('input' => array('type' => 'hidden', 'name' => '_method', 'value' => 'POST')),
 			array('input' => array('type' => 'hidden', 'name' => 'data[_Token][key]', 'value' => 'testkey', 'id' => 'preg:/Token\d+/', 'autocomplete' => 'off')),
 			'div' => array('style' => 'display:none;'),
-<<<<<<< HEAD
-			array('input' => array('type' => 'hidden', 'name' => 'data[_Token][fields]', 'value' => 'preg:/[\w\d%]+/', 'id' => 'preg:/TokenFields\d+/')),
-			array('input' => array('type' => 'hidden', 'name' => 'data[_Token][unlocked]', 'value' => '', 'id' => 'preg:/TokenUnlocked\d+/')),
+			array('input' => array('type' => 'hidden', 'name' => 'data[_Token][fields]', 'value' => 'preg:/[\w\d%]+/', 'id' => 'preg:/TokenFields\d+/', 'autocomplete')),
+			array('input' => array('type' => 'hidden', 'name' => 'data[_Token][unlocked]', 'value' => '', 'id' => 'preg:/TokenUnlocked\d+/', 'autocomplete')),
 			array('input' => array(
 				'type' => 'hidden', 'name' => 'data[_Token][debug]',
 				'value' => $tokenDebug, 'id' => 'preg:/TokenDebug\d+/',
 			)),
-=======
-			array('input' => array('type' => 'hidden', 'name' => 'data[_Token][fields]', 'value' => 'preg:/[\w\d%]+/', 'id' => 'preg:/TokenFields\d+/', 'autocomplete')),
-			array('input' => array('type' => 'hidden', 'name' => 'data[_Token][unlocked]', 'value' => '', 'id' => 'preg:/TokenUnlocked\d+/', 'autocomplete')),
->>>>>>> 910d0458
 			'/div',
 			'/form',
 			'a' => array('href' => '#', 'onclick' => 'preg:/document\.post_\w+\.submit\(\); event\.returnValue = false; return false;/'),
@@ -8771,17 +8771,12 @@
 			array('input' => array('type' => 'hidden', 'name' => '_method', 'value' => 'POST')),
 			array('input' => array('type' => 'hidden', 'name' => 'data[_Token][key]', 'value' => 'testkey', 'id' => 'preg:/Token\d+/', 'autocomplete' => 'off')),
 			'div' => array('style' => 'display:none;'),
-<<<<<<< HEAD
-			array('input' => array('type' => 'hidden', 'name' => 'data[_Token][fields]', 'value' => 'preg:/[\w\d%]+/', 'id' => 'preg:/TokenFields\d+/')),
-			array('input' => array('type' => 'hidden', 'name' => 'data[_Token][unlocked]', 'value' => '', 'id' => 'preg:/TokenUnlocked\d+/')),
+			array('input' => array('type' => 'hidden', 'name' => 'data[_Token][fields]', 'value' => 'preg:/[\w\d%]+/', 'id' => 'preg:/TokenFields\d+/', 'autocomplete')),
+			array('input' => array('type' => 'hidden', 'name' => 'data[_Token][unlocked]', 'value' => '', 'id' => 'preg:/TokenUnlocked\d+/', 'autocomplete')),
 			array('input' => array(
 				'type' => 'hidden', 'name' => 'data[_Token][debug]',
 				'value' => $tokenDebug, 'id' => 'preg:/TokenDebug\d+/',
 			)),
-=======
-			array('input' => array('type' => 'hidden', 'name' => 'data[_Token][fields]', 'value' => 'preg:/[\w\d%]+/', 'id' => 'preg:/TokenFields\d+/', 'autocomplete')),
-			array('input' => array('type' => 'hidden', 'name' => 'data[_Token][unlocked]', 'value' => '', 'id' => 'preg:/TokenUnlocked\d+/', 'autocomplete')),
->>>>>>> 910d0458
 			'/div',
 			'/form',
 			'a' => array('href' => '#', 'onclick' => 'preg:/document\.post_\w+\.submit\(\); event\.returnValue = false; return false;/'),
