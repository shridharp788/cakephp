<?php
/**
 * Short description for file.
 *
 * PHP 5
 *
 * CakePHP(tm) Tests <http://book.cakephp.org/2.0/en/development/testing.html>
 * Copyright (c) Cake Software Foundation, Inc. (http://cakefoundation.org)
 *
 * Licensed under The MIT License
 * For full copyright and license information, please see the LICENSE.txt
 * Redistributions of files must retain the above copyright notice
 *
 * @copyright     Copyright (c) Cake Software Foundation, Inc. (http://cakefoundation.org)
 * @link          http://book.cakephp.org/2.0/en/development/testing.html CakePHP(tm) Tests
 * @package       Cake.Test.Fixture
 * @since         CakePHP(tm) v 1.2.0.5669
<<<<<<< HEAD
 * @license       MIT License (http://www.opensource.org/licenses/mit-license.php)
=======
 * @version       $Revision$
 * @modifiedby    $LastChangedBy$
 * @lastmodified  $Date$
 * @license       http://www.opensource.org/licenses/mit-license.php MIT License
>>>>>>> 3303a2cd
 */
namespace Cake\Test\Fixture;

use Cake\TestSuite\Fixture\TestFixture;

/**
 * Class TranslateWithPrefixFixture
 *
 * @package       Cake.Test.Fixture
 */
class TranslateWithPrefixFixture extends TestFixture {

/**
 * name property
 *
 * @var string 'Translate'
 */
	public $name = 'TranslateWithPrefix';

/**
 * table property
 *
 * @var string 'i18n'
 */
	public $table = 'i18n_translate_with_prefixes';

/**
 * fields property
 *
 * @var array
 */
	public $fields = array(
		'id' => ['type' => 'integer'],
		'locale' => ['type' => 'string', 'length' => 6, 'null' => false],
		'model' => ['type' => 'string', 'null' => false],
		'foreign_key' => ['type' => 'integer', 'null' => false],
		'field' => ['type' => 'string', 'null' => false],
		'content' => ['type' => 'text'],
		'_constraints' => ['primary' => ['type' => 'primary', 'columns' => ['id']]]
	);

/**
 * records property
 *
 * @var array
 */
	public $records = array(
		array('id' => 1, 'locale' => 'eng', 'model' => 'TranslatedItem', 'foreign_key' => 1, 'field' => 'title', 'content' => 'Title #1'),
		array('id' => 2, 'locale' => 'eng', 'model' => 'TranslatedItem', 'foreign_key' => 1, 'field' => 'content', 'content' => 'Content #1'),
		array('id' => 3, 'locale' => 'deu', 'model' => 'TranslatedItem', 'foreign_key' => 1, 'field' => 'title', 'content' => 'Titel #1'),
		array('id' => 4, 'locale' => 'deu', 'model' => 'TranslatedItem', 'foreign_key' => 1, 'field' => 'content', 'content' => 'Inhalt #1'),
		array('id' => 5, 'locale' => 'cze', 'model' => 'TranslatedItem', 'foreign_key' => 1, 'field' => 'title', 'content' => 'Titulek #1'),
		array('id' => 6, 'locale' => 'cze', 'model' => 'TranslatedItem', 'foreign_key' => 1, 'field' => 'content', 'content' => 'Obsah #1'),
		array('id' => 7, 'locale' => 'eng', 'model' => 'TranslatedItem', 'foreign_key' => 2, 'field' => 'title', 'content' => 'Title #2'),
		array('id' => 8, 'locale' => 'eng', 'model' => 'TranslatedItem', 'foreign_key' => 2, 'field' => 'content', 'content' => 'Content #2'),
		array('id' => 9, 'locale' => 'deu', 'model' => 'TranslatedItem', 'foreign_key' => 2, 'field' => 'title', 'content' => 'Titel #2'),
		array('id' => 10, 'locale' => 'deu', 'model' => 'TranslatedItem', 'foreign_key' => 2, 'field' => 'content', 'content' => 'Inhalt #2'),
		array('id' => 11, 'locale' => 'cze', 'model' => 'TranslatedItem', 'foreign_key' => 2, 'field' => 'title', 'content' => 'Titulek #2'),
		array('id' => 12, 'locale' => 'cze', 'model' => 'TranslatedItem', 'foreign_key' => 2, 'field' => 'content', 'content' => 'Obsah #2'),
		array('id' => 13, 'locale' => 'eng', 'model' => 'TranslatedItem', 'foreign_key' => 3, 'field' => 'title', 'content' => 'Title #3'),
		array('id' => 14, 'locale' => 'eng', 'model' => 'TranslatedItem', 'foreign_key' => 3, 'field' => 'content', 'content' => 'Content #3'),
		array('id' => 15, 'locale' => 'deu', 'model' => 'TranslatedItem', 'foreign_key' => 3, 'field' => 'title', 'content' => 'Titel #3'),
		array('id' => 16, 'locale' => 'deu', 'model' => 'TranslatedItem', 'foreign_key' => 3, 'field' => 'content', 'content' => 'Inhalt #3'),
		array('id' => 17, 'locale' => 'cze', 'model' => 'TranslatedItem', 'foreign_key' => 3, 'field' => 'title', 'content' => 'Titulek #3'),
		array('id' => 18, 'locale' => 'cze', 'model' => 'TranslatedItem', 'foreign_key' => 3, 'field' => 'content', 'content' => 'Obsah #3')
	);
}<|MERGE_RESOLUTION|>--- conflicted
+++ resolved
@@ -15,14 +15,7 @@
  * @link          http://book.cakephp.org/2.0/en/development/testing.html CakePHP(tm) Tests
  * @package       Cake.Test.Fixture
  * @since         CakePHP(tm) v 1.2.0.5669
-<<<<<<< HEAD
- * @license       MIT License (http://www.opensource.org/licenses/mit-license.php)
-=======
- * @version       $Revision$
- * @modifiedby    $LastChangedBy$
- * @lastmodified  $Date$
  * @license       http://www.opensource.org/licenses/mit-license.php MIT License
->>>>>>> 3303a2cd
  */
 namespace Cake\Test\Fixture;
 
