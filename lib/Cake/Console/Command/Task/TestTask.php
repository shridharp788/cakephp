<?php
/**
 * The TestTask handles creating and updating test files.
 *
 * PHP 5
 *
 * CakePHP(tm) : Rapid Development Framework (http://cakephp.org)
 * Copyright 2005-2012, Cake Software Foundation, Inc. (http://cakefoundation.org)
 *
 * Licensed under The MIT License
 * Redistributions of files must retain the above copyright notice.
 *
 * @copyright     Copyright 2005-2012, Cake Software Foundation, Inc. (http://cakefoundation.org)
 * @link          http://cakephp.org CakePHP(tm) Project
 * @since         CakePHP(tm) v 1.3
 * @license       MIT License (http://www.opensource.org/licenses/mit-license.php)
 */
namespace Cake\Console\Command\Task;

use Cake\Console\Shell;
use Cake\Core\App;
use Cake\Error;
use Cake\Utility\ClassRegistry;
use Cake\Utility\Inflector;

/**
 * Task class for creating and updating test files.
 *
 * @package       Cake.Console.Command.Task
 */
class TestTask extends BakeTask {

/**
 * path to TESTS directory
 *
 * @var string
 */
	public $path = TESTS;

/**
 * Tasks used.
 *
 * @var array
 */
	public $tasks = array('Template');

/**
 * class types that methods can be generated for
 *
 * @var array
 */
	public $classTypes = array(
		'Model' => 'Model',
		'Controller' => 'Controller',
		'Component' => 'Controller/Component',
		'Behavior' => 'Model/Behavior',
		'Helper' => 'View/Helper'
	);

/**
 * Mapping between packages, and their baseclass + package.
 * This is used to generate App::uses() call to autoload base
 * classes if a developer has forgotten to do so.
 *
 * @var array
 */
	public $baseTypes = array(
		'Model' => array('Model', 'Model'),
		'Behavior' => array('ModelBehavior', 'Model'),
		'Controller' => array('Controller', 'Controller'),
		'Component' => array('Component', 'Controller'),
		'Helper' => array('Helper', 'View')
	);

/**
 * Internal list of fixtures that have been added so far.
 *
 * @var array
 */
	protected $_fixtures = array();

/**
 * Execution method always used for tasks
 *
 * @return void
 */
	public function execute() {
		parent::execute();
		if (empty($this->args)) {
			$this->_interactive();
		}

		if (count($this->args) == 1) {
			$this->_interactive($this->args[0]);
		}

		if (count($this->args) > 1) {
			$type = Inflector::classify($this->args[0]);
			if ($this->bake($type, $this->args[1])) {
				$this->out('<success>Done</success>');
			}
		}
	}

/**
 * Handles interactive baking
 *
 * @param string $type
 * @return string|boolean
 */
	protected function _interactive($type = null) {
		$this->interactive = true;
		$this->hr();
		$this->out(__d('cake_console', 'Bake Tests'));
		$this->out(__d('cake_console', 'Path: %s', $this->getPath()));
		$this->hr();

		if ($type) {
			$type = Inflector::camelize($type);
			if (!isset($this->classTypes[$type])) {
				$this->error(__d('cake_console', 'Incorrect type provided. Please choose one of %s', implode(', ', array_keys($this->classTypes))));
			}
		} else {
			$type = $this->getObjectType();
		}
		$className = $this->getClassName($type);
		return $this->bake($type, $className);
	}

/**
 * Completes final steps for generating data to create test case.
 *
 * @param string $type Type of object to bake test case for ie. Model, Controller
 * @param string $className the 'cake name' for the class ie. Posts for the PostsController
 * @return string|boolean
 */
	public function bake($type, $className) {
		$plugin = null;
		if ($this->plugin) {
			$plugin = $this->plugin . '.';
		}

		$realType = $this->mapType($type, $plugin);
		$fullClassName = $this->getRealClassName($type, $className);

		if ($this->typeCanDetectFixtures($type) && $this->isLoadableClass($realType, $fullClassName)) {
			$this->out(__d('cake_console', 'Bake is detecting possible fixtures...'));
			$testSubject = $this->buildTestSubject($type, $className);
			$this->generateFixtureList($testSubject);
		} elseif ($this->interactive) {
			$this->getUserFixtures();
		}
<<<<<<< HEAD
		$fullClassName = App::className($fullClassName, $realType);
=======
		list($baseClass, $baseType) = $this->getBaseType($type);
		App::uses($baseClass, $baseType);
		App::uses($fullClassName, $realType);
>>>>>>> 973670ca

		$methods = array();
		if (class_exists($fullClassName)) {
			$methods = $this->getTestableMethods($fullClassName);
		}
		$mock = $this->hasMockClass($type, $fullClassName);
		list($preConstruct, $construction, $postConstruct) = $this->generateConstructor($type, $fullClassName, $plugin);
		$uses = $this->generateUses($type, $realType, $fullClassName);

		$this->out("\n" . __d('cake_console', 'Baking test case for %s %s ...', $className, $type), 1, Shell::QUIET);

		$this->Template->set('fixtures', $this->_fixtures);
		$this->Template->set('plugin', $plugin);
		$this->Template->set(compact(
			'className', 'methods', 'type', 'fullClassName', 'mock',
			'realType', 'preConstruct', 'postConstruct', 'construction',
			'uses'
		));
		$out = $this->Template->generate('classes', 'test');

		$filename = $this->testCaseFileName($type, $className);
		$made = $this->createFile($filename, $out);
		if ($made) {
			return $out;
		}
		return false;
	}

/**
 * Interact with the user and get their chosen type. Can exit the script.
 *
 * @return string Users chosen type.
 */
	public function getObjectType() {
		$this->hr();
		$this->out(__d('cake_console', 'Select an object type:'));
		$this->hr();

		$keys = array();
		$i = 0;
		foreach ($this->classTypes as $option => $package) {
			$this->out(++$i . '. ' . $option);
			$keys[] = $i;
		}
		$keys[] = 'q';
		$selection = $this->in(__d('cake_console', 'Enter the type of object to bake a test for or (q)uit'), $keys, 'q');
		if ($selection == 'q') {
			return $this->_stop();
		}
		$types = array_keys($this->classTypes);
		return $types[$selection - 1];
	}

/**
 * Get the user chosen Class name for the chosen type
 *
 * @param string $objectType Type of object to list classes for i.e. Model, Controller.
 * @return string Class name the user chose.
 */
	public function getClassName($objectType) {
		$type = ucfirst(strtolower($objectType));
		$typeLength = strlen($type);
		$type = $this->classTypes[$type];
		if ($this->plugin) {
			$plugin = $this->plugin . '.';
			$options = App::objects($plugin . $type);
		} else {
			$options = App::objects($type);
		}
		$this->out(__d('cake_console', 'Choose a %s class', $objectType));
		$keys = array();
		foreach ($options as $key => $option) {
			$this->out(++$key . '. ' . $option);
			$keys[] = $key;
		}
		while (empty($selection)) {
			$selection = $this->in(__d('cake_console', 'Choose an existing class, or enter the name of a class that does not exist'));
			if (is_numeric($selection) && isset($options[$selection - 1])) {
				$selection = $options[$selection - 1];
			}
			if ($type !== 'Model') {
				$selection = substr($selection, 0, $typeLength * - 1);
			}
		}
		return $selection;
	}

/**
 * Checks whether the chosen type can find its own fixtures.
 * Currently only model, and controller are supported
 *
 * @param string $type The Type of object you are generating tests for eg. controller
 * @return boolean
 */
	public function typeCanDetectFixtures($type) {
		$type = strtolower($type);
		return in_array($type, array('controller', 'model'));
	}

/**
 * Check if a class with the given package is loaded or can be loaded.
 *
 * @param string $package The package of object you are generating tests for eg. controller
 * @param string $class the Classname of the class the test is being generated for.
 * @return boolean
 */
	public function isLoadableClass($package, $class) {
		App::uses($class, $package);
		list($plugin, $ns) = pluginSplit($package);
		if ($plugin) {
			App::uses("{$plugin}AppController", $package);
			App::uses("{$plugin}AppModel", $package);
			App::uses("{$plugin}AppHelper", $package);
		}
		return class_exists($class);
	}

/**
 * Construct an instance of the class to be tested.
 * So that fixtures can be detected
 *
 * @param string $type The Type of object you are generating tests for eg. controller
 * @param string $class the Classname of the class the test is being generated for.
 * @return object And instance of the class that is going to be tested.
 */
	public function buildTestSubject($type, $class) {
		ClassRegistry::flush();
		$class = $this->getRealClassName($type, $class);
		if (strtolower($type) == 'model') {
			$instance = ClassRegistry::init($class);
		} else {
			$instance = new $class();
		}
		return $instance;
	}

/**
 * Gets the real class name from the cake short form. If the class name is already
 * suffixed with the type, the type will not be duplicated.
 *
 * @param string $type The Type of object you are generating tests for eg. controller
 * @param string $class the Classname of the class the test is being generated for.
 * @return string Real classname
 */
	public function getRealClassName($type, $class) {
		if (strtolower($type) == 'model' || empty($this->classTypes[$type])) {
			return $class;
		}

		$position = strpos($class, $type);

		if ($position !== false && strlen($class) - $position == strlen($type)) {
			return $class;
		}
		return $class . $type;
	}

/**
 * Map the types that TestTask uses to concrete types that App::uses can use.
 *
 * @param string $type The type of thing having a test generated.
 * @param string $plugin The plugin name.
 * @return string
 * @throws Cake\Error\Exception When invalid object types are requested.
 */
	public function mapType($type, $plugin) {
		$type = ucfirst($type);
		if (empty($this->classTypes[$type])) {
			throw new Error\Exception(__d('cake_dev', 'Invalid object type.'));
		}
		$real = $this->classTypes[$type];
		if ($plugin) {
			$real = trim($plugin, '.') . '.' . $real;
		}
		return $real;
	}

/**
 * Get the base class and package name for a given type.
 *
 * @param string $type The type of class having a test
 *   generated is in.
 * @return array Array of class, type)
 * @throws CakeException on invalid types.
 */
	public function getBaseType($type) {
		if (empty($this->baseTypes[$type])) {
			throw new CakeException(__d('cake_dev', 'Invalid type name'));
		}
		return $this->baseTypes[$type];
	}

/**
 * Get methods declared in the class given.
 * No parent methods will be returned
 *
 * @param string $className Name of class to look at.
 * @return array Array of method names.
 */
	public function getTestableMethods($className) {
		$classMethods = get_class_methods($className);
		$parentMethods = get_class_methods(get_parent_class($className));
		$thisMethods = array_diff($classMethods, $parentMethods);
		$out = array();
		foreach ($thisMethods as $method) {
			if (substr($method, 0, 1) != '_' && $method != strtolower($className)) {
				$out[] = $method;
			}
		}
		return $out;
	}

/**
 * Generate the list of fixtures that will be required to run this test based on
 * loaded models.
 *
 * @param object $subject The object you want to generate fixtures for.
 * @return array Array of fixtures to be included in the test.
 */
	public function generateFixtureList($subject) {
		$this->_fixtures = array();
		if (is_a($subject, 'Model')) {
			$this->_processModel($subject);
		} elseif (is_a($subject, 'Controller')) {
			$this->_processController($subject);
		}
		return array_values($this->_fixtures);
	}

/**
 * Process a model recursively and pull out all the
 * model names converting them to fixture names.
 *
 * @param Model $subject A Model class to scan for associations and pull fixtures off of.
 * @return void
 */
	protected function _processModel($subject) {
		$this->_addFixture($subject->name);
		$associated = $subject->getAssociated();
		foreach ($associated as $alias => $type) {
			$className = $subject->{$alias}->name;
			if (!isset($this->_fixtures[$className])) {
				$this->_processModel($subject->{$alias});
			}
			if ($type == 'hasAndBelongsToMany') {
				if (!empty($subject->hasAndBelongsToMany[$alias]['with'])) {
					list($plugin, $joinModel) = pluginSplit($subject->hasAndBelongsToMany[$alias]['with']);
				} else {
					$joinModel = Inflector::classify($subject->hasAndBelongsToMany[$alias]['joinTable']);
				}
				if (!isset($this->_fixtures[$joinModel])) {
					$this->_processModel($subject->{$joinModel});
				}
			}
		}
	}

/**
 * Process all the models attached to a controller
 * and generate a fixture list.
 *
 * @param Controller $subject A controller to pull model names off of.
 * @return void
 */
	protected function _processController($subject) {
		$subject->constructClasses();
		$models = array(Inflector::classify($subject->name));
		if (!empty($subject->uses)) {
			$models = $subject->uses;
		}
		foreach ($models as $model) {
			list($plugin, $model) = pluginSplit($model);
			$this->_processModel($subject->{$model});
		}
	}

/**
 * Add classname to the fixture list.
 * Sets the app. or plugin.plugin_name. prefix.
 *
 * @param string $name Name of the Model class that a fixture might be required for.
 * @return void
 */
	protected function _addFixture($name) {
		if ($this->plugin) {
			$prefix = 'plugin.' . Inflector::underscore($this->plugin) . '.';
		} else {
			$prefix = 'app.';
		}
		$fixture = $prefix . Inflector::underscore($name);
		$this->_fixtures[$name] = $fixture;
	}

/**
 * Interact with the user to get additional fixtures they want to use.
 *
 * @return array Array of fixtures the user wants to add.
 */
	public function getUserFixtures() {
		$proceed = $this->in(__d('cake_console', 'Bake could not detect fixtures, would you like to add some?'), array('y', 'n'), 'n');
		$fixtures = array();
		if (strtolower($proceed) == 'y') {
			$fixtureList = $this->in(__d('cake_console', "Please provide a comma separated list of the fixtures names you'd like to use.\nExample: 'app.comment, app.post, plugin.forums.post'"));
			$fixtureListTrimmed = str_replace(' ', '', $fixtureList);
			$fixtures = explode(',', $fixtureListTrimmed);
		}
		$this->_fixtures = array_merge($this->_fixtures, $fixtures);
		return $fixtures;
	}

/**
 * Is a mock class required for this type of test?
 * Controllers require a mock class.
 *
 * @param string $type The type of object tests are being generated for eg. controller.
 * @return boolean
 */
	public function hasMockClass($type) {
		$type = strtolower($type);
		return $type == 'controller';
	}

/**
 * Generate a constructor code snippet for the type and classname
 *
 * @param string $type The Type of object you are generating tests for eg. controller
 * @param string $fullClassName The Classname of the class the test is being generated for.
 * @param string $plugin The plugin name.
 * @return array Constructor snippets for the thing you are building.
 */
	public function generateConstructor($type, $fullClassName, $plugin) {
		$type = strtolower($type);
		$pre = $construct = $post = '';
		if ($type == 'model') {
			$construct = "ClassRegistry::init('{$plugin}$fullClassName');\n";
		}
		if ($type == 'behavior') {
			$construct = "new $fullClassName();\n";
		}
		if ($type == 'helper') {
			$pre = "\$View = new View();\n";
			$construct = "new {$fullClassName}(\$View);\n";
		}
		if ($type == 'component') {
			$pre = "\$Collection = new ComponentCollection();\n";
			$construct = "new {$fullClassName}(\$Collection);\n";
		}
		return array($pre, $construct, $post);
	}

/**
 * Generate the uses() calls for a type & classname
 *
 * @param string $type The Type of object you are generating tests for eg. controller
 * @param string $realType The package name for the class.
 * @param string $className The Classname of the class the test is being generated for.
 * @return array An array containing used classes
 */
	public function generateUses($type, $realType, $className) {
		$uses = array();
		$type = strtolower($type);
		if ($type == 'component') {
			$uses[] = array('ComponentCollection', 'Controller');
			$uses[] = array('Component', 'Controller');
		}
		if ($type == 'helper') {
			$uses[] = array('View', 'View');
			$uses[] = array('Helper', 'View');
		}
		$uses[] = array($className, $realType);
		return $uses;
	}

/**
 * Make the filename for the test case. resolve the suffixes for controllers
 * and get the plugin path if needed.
 *
 * @param string $type The Type of object you are generating tests for eg. controller
 * @param string $className the Classname of the class the test is being generated for.
 * @return string filename the test should be created on.
 */
	public function testCaseFileName($type, $className) {
		$path = $this->getPath() . 'Case' . DS;
		$type = Inflector::camelize($type);
		if (isset($this->classTypes[$type])) {
			$path .= $this->classTypes[$type] . DS;
		}
		$className = $this->getRealClassName($type, $className);
		return str_replace('/', DS, $path) . Inflector::camelize($className) . 'Test.php';
	}

/**
 * get the option parser.
 *
 * @return void
 */
	public function getOptionParser() {
		$parser = parent::getOptionParser();
		return $parser->description(__d('cake_console', 'Bake test case skeletons for classes.'))
			->addArgument('type', array(
				'help' => __d('cake_console', 'Type of class to bake, can be any of the following: controller, model, helper, component or behavior.'),
				'choices' => array(
					'Controller', 'controller',
					'Model', 'model',
					'Helper', 'helper',
					'Component', 'component',
					'Behavior', 'behavior'
				)
			))->addArgument('name', array(
				'help' => __d('cake_console', 'An existing class to bake tests for.')
			))->addOption('plugin', array(
				'short' => 'p',
				'help' => __d('cake_console', 'CamelCased name of the plugin to bake tests for.')
			))->epilog(__d('cake_console', 'Omitting all arguments and options will enter into an interactive mode.'));
	}

}<|MERGE_RESOLUTION|>--- conflicted
+++ resolved
@@ -150,13 +150,7 @@
 		} elseif ($this->interactive) {
 			$this->getUserFixtures();
 		}
-<<<<<<< HEAD
 		$fullClassName = App::className($fullClassName, $realType);
-=======
-		list($baseClass, $baseType) = $this->getBaseType($type);
-		App::uses($baseClass, $baseType);
-		App::uses($fullClassName, $realType);
->>>>>>> 973670ca
 
 		$methods = array();
 		if (class_exists($fullClassName)) {
@@ -340,11 +334,11 @@
  * @param string $type The type of class having a test
  *   generated is in.
  * @return array Array of class, type)
- * @throws CakeException on invalid types.
+ * @throws Cake\Error\Exception on invalid types.
  */
 	public function getBaseType($type) {
 		if (empty($this->baseTypes[$type])) {
-			throw new CakeException(__d('cake_dev', 'Invalid type name'));
+			throw new Error\Exception(__d('cake_dev', 'Invalid type name'));
 		}
 		return $this->baseTypes[$type];
 	}
