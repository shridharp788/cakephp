--- conflicted
+++ resolved
@@ -698,11 +698,7 @@
 			$alias = $this->in(__d('cake_console', 'What is the alias for this association?'));
 			$className = $this->in(__d('cake_console', 'What className will %s use?', $alias), null, $alias);
 
-<<<<<<< HEAD
-			if (!$assocType) {
-=======
 			if ($assocType === 0) {
->>>>>>> e1a0ce77
 				if (!empty($possibleKeys[$model->table])) {
 					$showKeys = $possibleKeys[$model->table];
 				} else {
