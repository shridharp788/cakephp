<?php
/**
 * Application level Controller
 *
 * This file is application-wide controller file. You can put all
 * application-wide controller-related methods here.
 *
 * PHP 5
 *
 * CakePHP(tm) : Rapid Development Framework (http://cakephp.org)
 * Copyright (c) Cake Software Foundation, Inc. (http://cakefoundation.org)
 *
 * Licensed under The MIT License
 * For full copyright and license information, please see the LICENSE.txt
 * Redistributions of files must retain the above copyright notice.
 *
 * @copyright     Copyright (c) Cake Software Foundation, Inc. (http://cakefoundation.org)
 * @link          http://cakephp.org CakePHP(tm) Project
 * @package       app.Controller
 * @since         CakePHP(tm) v 0.2.9
 * @license       MIT License (http://www.opensource.org/licenses/mit-license.php)
 */
<<<<<<< HEAD
namespace App\Controller;
=======
App::uses('Controller', 'Controller');
>>>>>>> d1c88ebf

/**
 * Application Controller
 *
 * Add your application-wide methods in the class below, your controllers
 * will inherit them.
 *
 * @package		app.Controller
 * @link		http://book.cakephp.org/2.0/en/controllers.html#the-app-controller
 */
class AppController extends \Cake\Controller\Controller {
}<|MERGE_RESOLUTION|>--- conflicted
+++ resolved
@@ -20,11 +20,7 @@
  * @since         CakePHP(tm) v 0.2.9
  * @license       MIT License (http://www.opensource.org/licenses/mit-license.php)
  */
-<<<<<<< HEAD
 namespace App\Controller;
-=======
-App::uses('Controller', 'Controller');
->>>>>>> d1c88ebf
 
 /**
  * Application Controller
