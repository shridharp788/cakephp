--- conflicted
+++ resolved
@@ -24,11 +24,7 @@
 <head>
 	<?php echo $this->Html->charset(); ?>
 	<title>
-<<<<<<< HEAD
 		<?php echo $cakeDescription; ?>:
-=======
-		<?php echo $cakeDescription ?>:
->>>>>>> d1c88ebf
 		<?php echo $title_for_layout; ?>
 	</title>
 	<?php
