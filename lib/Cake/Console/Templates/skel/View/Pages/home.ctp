--- conflicted
+++ resolved
@@ -15,7 +15,6 @@
  * @since         CakePHP(tm) v 0.10.0.1076
  * @license       MIT License (http://www.opensource.org/licenses/mit-license.php)
  */
-<<<<<<< HEAD
 
 use Cake\Core\Configure;
 use Cake\Cache\Cache;
@@ -24,10 +23,7 @@
 use Cake\Utility\Debugger;
 use Cake\Utility\Validation;
 
-if (Configure::read('debug') == 0):
-=======
 if (!Configure::read('debug')):
->>>>>>> 8538c0e8
 	throw new NotFoundException();
 endif;
 ?>
