--- conflicted
+++ resolved
@@ -11,38 +11,6 @@
 
 set_time_limit(0);
 ini_set('display_errors', 1);
-<<<<<<< HEAD
-=======
-
-/**
- * Use the DS to separate the directories in other defines
- */
-if (!defined('DS')) {
-	define('DS', DIRECTORY_SEPARATOR);
-}
-
-/**
- * These defines should only be edited if you have cake installed in
- * a directory layout other than the way it is distributed.
- * When using custom settings be sure to use the DS and do not add a trailing DS.
- */
-
-/**
- * The full path to the directory which holds "app", WITHOUT a trailing DS.
- *
- */
-if (!defined('ROOT')) {
-	define('ROOT', dirname(dirname(dirname(__FILE__))));
-}
-
-/**
- * The actual directory name for the "app".
- *
- */
-if (!defined('APP_DIR')) {
-	define('APP_DIR', basename(dirname(dirname(__FILE__))));
-}
->>>>>>> 3303a2cd
 
 require dirname(__DIR__) . '/Config/bootstrap.php';
 
