--- conflicted
+++ resolved
@@ -361,11 +361,7 @@
  * @param string $plugin CamelCased/lower_cased plugin name to find the path of.
  * @return string full path to the plugin.
  * @link http://book.cakephp.org/2.0/en/core-utility-libraries/app.html#App::pluginPath
-<<<<<<< HEAD
- * @deprecated 2.6 Use `CakePlugin::path()` instead.
-=======
- * @deprecated Use CakePlugin::path() instead.
->>>>>>> e8ee25f4
+ * @deprecated Use `CakePlugin::path()` instead.
  */
 	public static function pluginPath($plugin) {
 		return CakePlugin::path($plugin);
