--- conflicted
+++ resolved
@@ -140,23 +140,6 @@
 require CAKE . 'basics.php';
 require CAKE . 'Core' . DS . 'App.php';
 require CAKE . 'Error' . DS . 'exceptions.php';
-
-/**
- * Full url prefix
- */
-if (!defined('FULL_BASE_URL')) {
-	$s = null;
-	if (env('HTTPS')) {
-		$s = 's';
-	}
-
-	$httpHost = env('HTTP_HOST');
-
-	if (isset($httpHost)) {
-		define('FULL_BASE_URL', 'http' . $s . '://' . $httpHost);
-	}
-	unset($httpHost, $s);
-}
 
 spl_autoload_register(array('App', 'load'));
 
@@ -166,20 +149,37 @@
 App::uses('Cache', 'Cache');
 App::uses('Object', 'Core');
 App::uses('Multibyte', 'I18n');
-<<<<<<< HEAD
-=======
-
->>>>>>> 0d486bda
+
 App::$bootstrapping = true;
 
 Configure::bootstrap(isset($boot) ? $boot : true);
 
-<<<<<<< HEAD
+/**
+ * Full URL prefix
+ */
+if (!defined('FULL_BASE_URL')) {
+	$s = null;
+	if (env('HTTPS')) {
+		$s = 's';
+	}
+
+	$httpHost = env('HTTP_HOST');
+
+	if (isset($httpHost)) {
+		define('FULL_BASE_URL', 'http' . $s . '://' . $httpHost);
+		Configure::write('App.fullBaseURL', FULL_BASE_URL);
+	}
+	unset($httpHost, $s);
+}
+
 if (function_exists('mb_internal_encoding')) {
 	$encoding = Configure::read('App.encoding');
 	if (!empty($encoding)) {
 		mb_internal_encoding($encoding);
 	}
+	if (!empty($encoding) && function_exists('mb_regex_encoding')) {
+		mb_regex_encoding($encoding);
+	}
 }
 
 if (!function_exists('mb_stripos')) {
@@ -193,10 +193,6 @@
  * @param string $encoding Character encoding name to use. If it is omitted, internal character encoding is used.
  * @return integer|boolean The numeric position of the first occurrence of $needle in the $haystack string, or false
  *    if $needle is not found.
-=======
-/**
- * Full URL prefix
->>>>>>> 0d486bda
  */
 	function mb_stripos($haystack, $needle, $offset = 0, $encoding = null) {
 		return Multibyte::stripos($haystack, $needle, $offset);
@@ -204,7 +200,6 @@
 
 }
 
-<<<<<<< HEAD
 if (!function_exists('mb_stristr')) {
 
 /**
@@ -222,60 +217,6 @@
 	function mb_stristr($haystack, $needle, $part = false, $encoding = null) {
 		return Multibyte::stristr($haystack, $needle, $part);
 	}
-=======
-	if (isset($httpHost)) {
-		define('FULL_BASE_URL', 'http' . $s . '://' . $httpHost);
-		Configure::write('App.fullBaseURL', FULL_BASE_URL);
-	}
-	unset($httpHost, $s);
-}
-
-if (function_exists('mb_internal_encoding')) {
-	$encoding = Configure::read('App.encoding');
-	if (!empty($encoding)) {
-		mb_internal_encoding($encoding);
-	}
-	if (!empty($encoding) && function_exists('mb_regex_encoding')) {
-		mb_regex_encoding($encoding);
-	}
-}
-
-if (!function_exists('mb_stripos')) {
-
-/**
- * Find position of first occurrence of a case-insensitive string.
- *
- * @param string $haystack The string from which to get the position of the first occurrence of $needle.
- * @param string $needle The string to find in $haystack.
- * @param integer $offset The position in $haystack to start searching.
- * @param string $encoding Character encoding name to use. If it is omitted, internal character encoding is used.
- * @return integer|boolean The numeric position of the first occurrence of $needle in the $haystack string, or false
- *    if $needle is not found.
- */
-	function mb_stripos($haystack, $needle, $offset = 0, $encoding = null) {
-		return Multibyte::stripos($haystack, $needle, $offset);
-	}
-
-}
-
-if (!function_exists('mb_stristr')) {
-
-/**
- * Finds first occurrence of a string within another, case insensitive.
- *
- * @param string $haystack The string from which to get the first occurrence of $needle.
- * @param string $needle The string to find in $haystack.
- * @param boolean $part Determines which portion of $haystack this function returns.
- *    If set to true, it returns all of $haystack from the beginning to the first occurrence of $needle.
- *    If set to false, it returns all of $haystack from the first occurrence of $needle to the end,
- *    Default value is false.
- * @param string $encoding Character encoding name to use. If it is omitted, internal character encoding is used.
- * @return string|boolean The portion of $haystack, or false if $needle is not found.
- */
-	function mb_stristr($haystack, $needle, $part = false, $encoding = null) {
-		return Multibyte::stristr($haystack, $needle, $part);
-	}
->>>>>>> 0d486bda
 
 }
 
@@ -494,8 +435,4 @@
 		return Multibyte::mimeEncode($str, $charset, $linefeed);
 	}
 
-<<<<<<< HEAD
-}
-=======
-}
->>>>>>> 0d486bda
+}