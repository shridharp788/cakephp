language: php

php:
  - 7.0
  - 5.5
  - 5.6
  - 7.1

dist: trusty

env:
  matrix:
    - DB=mysql db_dsn='mysql://root@0.0.0.0/cakephp_test'
    - DB=pgsql db_dsn='postgres://postgres@127.0.0.1/cakephp_test'
    - DB=sqlite db_dsn='sqlite:///:memory:'
  global:
    - DEFAULT=1

services:
  - memcached
  - redis-server
  - postgresql

addons:
  postgresql: "9.4"

cache:
  directories:
    - vendor
    - $HOME/.composer/cache

matrix:
  fast_finish: true

  include:
    - php: 7.0
      env: PHPCS=1 DEFAULT=0

    - php: hhvm
      env: HHVM=1 DB=sqlite db_dsn='sqlite:///:memory:'

    - php: hhvm
      env: HHVM=1 DB=mysql db_dsn='mysql://travis@0.0.0.0/cakephp_test'

  allow_failures:
    - php: hhvm
    - php: 7.1

before_install:
  - if [ $HHVM != 1 && $TRAVIS_PHP_VERSION != 7.* ]; then phpenv config-rm xdebug.ini; fi

  - if [ -n "$GH_TOKEN" ]; then composer config github-oauth.github.com ${GH_TOKEN}; fi;

  - if [ $DB = 'mysql' ]; then sudo apt-get -y install mysql-server; fi
  - if [ $DB = 'mysql' ]; then mysql -u root -e 'CREATE DATABASE cakephp_test;'; fi
  - if [ $DB = 'mysql' ]; then mysql -u root -e 'CREATE DATABASE cakephp_test2;'; fi
  - if [ $DB = 'mysql' ]; then mysql -u root -e 'CREATE DATABASE cakephp_test3;'; fi

  - if [ $DB = 'pgsql' ]; then psql -c 'CREATE DATABASE cakephp_test;' -U postgres; fi
  - if [ $DB = 'pgsql' ]; then psql -c 'CREATE SCHEMA test2;' -U postgres -d cakephp_test; fi
  - if [ $DB = 'pgsql' ]; then psql -c 'CREATE SCHEMA test3;' -U postgres -d cakephp_test; fi

  - if [[ $TRAVIS_PHP_VERSION != 'hhvm' ]] ; then pecl channel-update pecl.php.net; fi;

  - if [[ $TRAVIS_PHP_VERSION != 'hhvm' ]] ; then echo 'extension = memcached.so' >> ~/.phpenv/versions/$(phpenv version-name)/etc/php.ini; fi
  - if [[ $TRAVIS_PHP_VERSION != 'hhvm' ]] ; then echo 'extension = redis.so' >> ~/.phpenv/versions/$(phpenv version-name)/etc/php.ini; fi
  - if [[ $TRAVIS_PHP_VERSION != 'hhvm' && $TRAVIS_PHP_VERSION != 7.1 ]] ; then echo 'extension = apcu.so' >> ~/.phpenv/versions/$(phpenv version-name)/etc/php.ini; fi
  - if [[ $TRAVIS_PHP_VERSION != 'hhvm' && $TRAVIS_PHP_VERSION != 7.1 ]] ; then echo 'apc.enable_cli = 1' >> ~/.phpenv/versions/$(phpenv version-name)/etc/php.ini; fi
  - if [[ $TRAVIS_PHP_VERSION =~ 5.[56] ]] ; then echo yes | pecl install apcu-4.0.10; fi
  - if [[ $TRAVIS_PHP_VERSION = 7.0 ]] ; then echo yes | pecl install apcu; fi
  - if [[ $TRAVIS_PHP_VERSION = 'hhvm' ]] ; then composer require lorenzo/multiple-iterator=~1.0; fi

  - phpenv rehash
  - set +H

before_script:
  - composer install --prefer-dist --no-interaction

script:
  - if [[ $DEFAULT = 1 && $TRAVIS_PHP_VERSION = 7.0 ]]; then export CODECOVERAGE=1; vendor/bin/phpunit --coverage-clover=clover.xml; fi
  - if [[ $DEFAULT = 1 && $TRAVIS_PHP_VERSION != 7.0 ]]; then vendor/bin/phpunit; fi

  - if [[ $PHPCS = 1 ]]; then vendor/bin/phpcs -p --extensions=php --standard=vendor/cakephp/cakephp-codesniffer/CakePHP ./src ./tests; fi

<<<<<<< HEAD
=======
after_success:
  - if [[ $DEFAULT = 1 && $TRAVIS_PHP_VERSION = 7.0 ]]; then bash <(curl -s https://codecov.io/bash); fi

>>>>>>> adf73200
notifications:
  email: false<|MERGE_RESOLUTION|>--- conflicted
+++ resolved
@@ -82,11 +82,8 @@
 
   - if [[ $PHPCS = 1 ]]; then vendor/bin/phpcs -p --extensions=php --standard=vendor/cakephp/cakephp-codesniffer/CakePHP ./src ./tests; fi
 
-<<<<<<< HEAD
-=======
 after_success:
   - if [[ $DEFAULT = 1 && $TRAVIS_PHP_VERSION = 7.0 ]]; then bash <(curl -s https://codecov.io/bash); fi
 
->>>>>>> adf73200
 notifications:
   email: false