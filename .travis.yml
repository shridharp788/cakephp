language: php

php:
  - 5.5
  - 5.6
  - 7.0

dist: trusty

env:
  matrix:
    - DB=mysql db_dsn='mysql://root@0.0.0.0/cakephp_test'
    - DB=pgsql db_dsn='postgres://postgres@127.0.0.1/cakephp_test'
    - DB=sqlite db_dsn='sqlite:///:memory:'
  global:
    - DEFAULT=1

services:
  - memcached
  - redis-server
  - postgresql

addons:
  postgresql: "9.4"

cache:
  directories:
    - vendor
    - $HOME/.composer/cache

matrix:
  fast_finish: true

  include:
    - php: 7.0
      env: PHPCS=1 DEFAULT=0

    - php: hhvm
      env: HHVM=1 DB=sqlite db_dsn='sqlite:///:memory:'

    - php: hhvm
      env: HHVM=1 DB=mysql db_dsn='mysql://travis@0.0.0.0/cakephp_test'

  allow_failures:
    - php: hhvm

before_install:
  - if [ $HHVM != 1 ]; then phpenv config-rm xdebug.ini; fi

  - if [ -n "$GH_TOKEN" ]; then composer config github-oauth.github.com ${GH_TOKEN}; fi;

  - if [ $DB = 'mysql' ]; then sudo apt-get -y install mysql-server; fi
  - if [ $DB = 'mysql' ]; then mysql -u root -e 'CREATE DATABASE cakephp_test;'; fi
  - if [ $DB = 'mysql' ]; then mysql -u root -e 'CREATE DATABASE cakephp_test2;'; fi
  - if [ $DB = 'mysql' ]; then mysql -u root -e 'CREATE DATABASE cakephp_test3;'; fi

  - if [ $DB = 'pgsql' ]; then psql -c 'CREATE DATABASE cakephp_test;' -U postgres; fi
  - if [ $DB = 'pgsql' ]; then psql -c 'CREATE SCHEMA test2;' -U postgres -d cakephp_test; fi
  - if [ $DB = 'pgsql' ]; then psql -c 'CREATE SCHEMA test3;' -U postgres -d cakephp_test; fi

<<<<<<< HEAD
  - sh -c "if [ '$DB' = 'pgsql' ]; then psql -c 'CREATE DATABASE cakephp_test;' -U postgres; fi"
  - sh -c "if [ '$DB' = 'pgsql' ]; then psql -c 'CREATE SCHEMA test2;' -U postgres -d cakephp_test; fi"
  - sh -c "if [ '$DB' = 'pgsql' ]; then psql -c 'CREATE SCHEMA test3;' -U postgres -d cakephp_test; fi"

=======
>>>>>>> 0889453a
  - if [[ $TRAVIS_PHP_VERSION != 'hhvm' ]] ; then pecl channel-update pecl.php.net; fi;

  - if [[ $TRAVIS_PHP_VERSION != 'hhvm' ]] ; then echo 'extension = memcached.so' >> ~/.phpenv/versions/$(phpenv version-name)/etc/php.ini; fi
  - if [[ $TRAVIS_PHP_VERSION != 'hhvm' ]] ; then echo 'extension = redis.so' >> ~/.phpenv/versions/$(phpenv version-name)/etc/php.ini; fi
  - if [[ $TRAVIS_PHP_VERSION != 'hhvm' ]] ; then echo 'extension = apcu.so' >> ~/.phpenv/versions/$(phpenv version-name)/etc/php.ini; fi
  - if [[ $TRAVIS_PHP_VERSION =~ 5.[56] ]] ; then echo yes | pecl install apcu-4.0.10; fi
  - if [[ $TRAVIS_PHP_VERSION = 7.* ]] ; then echo yes | pecl install apcu; fi
  - if [[ $TRAVIS_PHP_VERSION = 7.* ]] ; then pecl config-set preferred_state beta; echo yes | pecl install apcu_bc; fi
  - if [[ $TRAVIS_PHP_VERSION = 'hhvm' ]] ; then composer require lorenzo/multiple-iterator=~1.0; fi

  - phpenv rehash
  - set +H

before_script:
  - composer install --prefer-dist --no-interaction

script:
  - if [[ $DEFAULT = 1 && $TRAVIS_PHP_VERSION = 7.* ]]; then export CODECOVERAGE=1 ; phpdbg -qrr vendor/bin/phpunit --coverage-clover=clover.xml; fi
  - if [[ $DEFAULT = 1 && $TRAVIS_PHP_VERSION != 7.* ]]; then vendor/bin/phpunit; fi

  - if [ $PHPCS = 1 ]; then vendor/bin/phpcs -p --extensions=php --standard=vendor/cakephp/cakephp-codesniffer/CakePHP ./src ./tests; fi

after_success:
  - if [[ $DEFAULT = 1 && $TRAVIS_PHP_VERSION = 7.* ]]; then bash <(curl -s https://codecov.io/bash); fi

notifications:
  email: false<|MERGE_RESOLUTION|>--- conflicted
+++ resolved
@@ -58,13 +58,6 @@
   - if [ $DB = 'pgsql' ]; then psql -c 'CREATE SCHEMA test2;' -U postgres -d cakephp_test; fi
   - if [ $DB = 'pgsql' ]; then psql -c 'CREATE SCHEMA test3;' -U postgres -d cakephp_test; fi
 
-<<<<<<< HEAD
-  - sh -c "if [ '$DB' = 'pgsql' ]; then psql -c 'CREATE DATABASE cakephp_test;' -U postgres; fi"
-  - sh -c "if [ '$DB' = 'pgsql' ]; then psql -c 'CREATE SCHEMA test2;' -U postgres -d cakephp_test; fi"
-  - sh -c "if [ '$DB' = 'pgsql' ]; then psql -c 'CREATE SCHEMA test3;' -U postgres -d cakephp_test; fi"
-
-=======
->>>>>>> 0889453a
   - if [[ $TRAVIS_PHP_VERSION != 'hhvm' ]] ; then pecl channel-update pecl.php.net; fi;
 
   - if [[ $TRAVIS_PHP_VERSION != 'hhvm' ]] ; then echo 'extension = memcached.so' >> ~/.phpenv/versions/$(phpenv version-name)/etc/php.ini; fi
