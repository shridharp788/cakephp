language: php

php:
  - 7.0
  - 5.6
  - 7.1
  - 7.2
  - 7.3.0RC1

sudo: required

dist: xenial

env:
  matrix:
    - DB=mysql db_dsn='mysql://root@127.0.0.1/cakephp_test?init[]=SET sql_mode = "STRICT_TRANS_TABLES,NO_ZERO_IN_DATE,NO_ZERO_DATE,ERROR_FOR_DIVISION_BY_ZERO,NO_AUTO_CREATE_USER,NO_ENGINE_SUBSTITUTION"'
    - DB=pgsql db_dsn='postgres://postgres@127.0.0.1/cakephp_test'
    - DB=sqlite db_dsn='sqlite:///:memory:'
  global:
    - DEFAULT=1

services:
  - memcached
  - redis-server
  - postgresql
  - mysql

addons:
  apt:
    packages:
      - libzip4
  postgresql: "9.4"

cache:
  directories:
    - vendor
    - $HOME/.composer/cache

matrix:
  fast_finish: true

  include:
    - php: 7.0
      env: PHPCS=1 DEFAULT=0

    - php: 7.1
      env: PHPSTAN=1 DEFAULT=0

before_install:
<<<<<<< HEAD
  - phpenv config-rm xdebug.ini
=======
  - echo cakephp version && tail -1 VERSION.txt
  - if [[ ${TRAVIS_PHP_VERSION} != "7.3.0RC1" ]]; then phpenv config-rm xdebug.ini; fi
>>>>>>> b5c0db77

  - if [ $DB = 'mysql' ]; then mysql -u root -e 'CREATE DATABASE cakephp_test;'; fi
  - if [ $DB = 'mysql' ]; then mysql -u root -e 'CREATE DATABASE cakephp_test2;'; fi
  - if [ $DB = 'mysql' ]; then mysql -u root -e 'CREATE DATABASE cakephp_test3;'; fi

  - if [ $DB = 'pgsql' ]; then psql -c 'CREATE DATABASE cakephp_test;' -U postgres; fi
  - if [ $DB = 'pgsql' ]; then psql -c 'CREATE SCHEMA test2;' -U postgres -d cakephp_test; fi
  - if [ $DB = 'pgsql' ]; then psql -c 'CREATE SCHEMA test3;' -U postgres -d cakephp_test; fi

  - if [[ $DEFAULT = 1 || $PHPSTAN = 1 ]] ; then pecl channel-update pecl.php.net; fi;
  - |
      if [[ ${TRAVIS_PHP_VERSION} != "7.3.0RC1" && ${TRAVIS_PHP_VERSION} != "5.6" && ($DEFAULT = 1 || $PHPSTAN = 1) ]]; then
        echo 'extension = memcached.so' >> ~/.phpenv/versions/$(phpenv version-name)/etc/php.ini;
      fi
  - if [[ $DEFAULT = 1 || $PHPSTAN = 1 ]] ; then echo 'extension = redis.so' >> ~/.phpenv/versions/$(phpenv version-name)/etc/php.ini; fi
  - if [[ $DEFAULT = 1 || $PHPSTAN = 1 ]] ; then echo 'extension = apcu.so' >> ~/.phpenv/versions/$(phpenv version-name)/etc/php.ini; fi
  - if [[ $DEFAULT = 1 || $PHPSTAN = 1 ]] ; then echo 'apc.enable_cli = 1' >> ~/.phpenv/versions/$(phpenv version-name)/etc/php.ini; fi

  - if [[ ${TRAVIS_PHP_VERSION:0:1} == "7" ]] ; then echo "yes" | pecl install channel://pecl.php.net/apcu-5.1.5 || true; fi
  - if [[ ${TRAVIS_PHP_VERSION:0:1} == "5" ]] ; then echo "yes" | pecl install apcu-4.0.11 || true; fi
  - if [[ ${TRAVIS_PHP_VERSION:0:1} == "5" && $DB = 'mysql' ]] ; then wget http://xcache.lighttpd.net/pub/Releases/3.2.0/xcache-3.2.0.tar.gz; tar xf xcache-3.2.0.tar.gz; pushd xcache-3.2.0; phpize; ./configure; make; NO_INTERACTION=1 make test; make install; popd;printf "extension=xcache.so\nxcache.size=64M\nxcache.var_size=16M\nxcache.test=On" > ~/.phpenv/versions/$(phpenv version-name)/etc/php.ini; fi

  - sudo locale-gen da_DK

before_script:
  - composer install --prefer-dist --no-interaction

script:
  - if [[ $DEFAULT = 1 && $TRAVIS_PHP_VERSION = 7.0 ]]; then export CODECOVERAGE=1; phpdbg -qrr vendor/bin/phpunit --coverage-clover=clover.xml; fi
  - if [[ $DEFAULT = 1 && $TRAVIS_PHP_VERSION != 7.0 ]]; then vendor/bin/phpunit; fi

  - if [[ $PHPCS = 1 ]]; then composer cs-check; fi
  - if [[ $PHPSTAN = 1 ]]; then composer require --dev "phpstan/phpstan:^0.10" && vendor/bin/phpstan analyse -c phpstan.neon -l 2 src; fi

after_success:
  - if [[ $DEFAULT = 1 && $TRAVIS_PHP_VERSION = 7.0 ]]; then bash <(curl -s https://codecov.io/bash); fi

notifications:
  email: false<|MERGE_RESOLUTION|>--- conflicted
+++ resolved
@@ -47,12 +47,8 @@
       env: PHPSTAN=1 DEFAULT=0
 
 before_install:
-<<<<<<< HEAD
-  - phpenv config-rm xdebug.ini
-=======
   - echo cakephp version && tail -1 VERSION.txt
   - if [[ ${TRAVIS_PHP_VERSION} != "7.3.0RC1" ]]; then phpenv config-rm xdebug.ini; fi
->>>>>>> b5c0db77
 
   - if [ $DB = 'mysql' ]; then mysql -u root -e 'CREATE DATABASE cakephp_test;'; fi
   - if [ $DB = 'mysql' ]; then mysql -u root -e 'CREATE DATABASE cakephp_test2;'; fi
