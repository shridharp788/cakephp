<?xml version="1.0" encoding="utf-8"?>
<project name="CakePHP" default="build">
	<!--
	Build.xml file for CakePHP

	Uses phing to create releases, and pear packages.
	Based off of build.xml in doctrine.

	Requires the d51PearPkg2 to be installed:

	pear channel-discover pear.domain51.com
	pear install domain51/Phing_d51PearPkg2Task

	Use the `release` task to update VERSION.txt, and create a new tag.
	Use the `build` task to create a pear package based on the current working copy.
	Use the `clean` task to clean up packaging artifacts.

	-->

	<taskdef classname="phing.tasks.ext.d51PearPkg2Task" name="d51pearpkg2" />
	<property file="build.properties" />

	<!--
		The set of files we're going to package
		Exclude the cli scripts, as they get installed separately.
	 -->
	<fileset id="libs" dir="./lib/Cake">
		<include name="**" />
		<exclude name="Console/cake.bat" />
		<exclude name="Console/cake.php" />
		<exclude name="Console/cake" />
	</fileset>

	<!--
		CLI scripts to package and install
	-->
	<fileset id="cli" dir="./lib/Cake/Console">
		<include name="cake.bat" />
		<include name="cake.php" />
		<include name="cake" />
	</fileset>

	<fileset id="non-tests" dir="./lib/Cake">
		<exclude name=".lib/Cake/Test" />
	</fileset>

	<!-- start fresh each time.  Remove the dist and build dirs -->
	<target name="clean">
		<delete dir="${build.dir}" includeemptydirs="true" />
		<delete dir="${dist.dir}" includeemptydirs="true" />
	</target>

	<!-- Read the current version, so we can replace it -->
	<target name="current-version">
		<exec executable="php" outputProperty="version">
			<arg value="-r" />
			<arg value="$fh = file('./lib/Cake/VERSION.txt'); echo array_pop($fh);" />
		</exec>
	</target>

	<!-- Makes directories and sets properties -->
	<target name="prepare" depends="current-version">
		<!-- set PEAR stability based on version number. -->
		<condition property="pear.stability" value="beta">
			<contains string="${version}" substring="beta" casesensitive="false"/>
		</condition>
		<condition property="pear.stability" value="alpha">
			<contains string="${version}" substring="alpha" casesensitive="false"/>
		</condition>
		<condition property="pear.stability" value="devel">
			<contains string="${version}" substring="dev" casesensitive="false"/>
		</condition>
		<condition property="pear.stability" value="beta">
			<contains string="${version}" substring="rc" casesensitive="false" />
		</condition>
		<condition property="pear.stability" value="stable">
			<not><isset property="pear.stability"/></not>
		</condition>

		<!-- pear versions need to not have '-' -->
		<exec executable="php" outputProperty="pear.version">
			<arg value="-r" />
			<arg value="echo str_replace(array('-'), array(''), '${version}');" />
		</exec>

		<!-- Used for other targets -->
		<property name="pear.package" value="${project.name}-${pear.version}" />

		<echo msg="Preparing package of ${version} (${pear.version}+${pear.stability})" />

		<!-- Get the current git branch -->
		<exec command="git name-rev HEAD 2>/dev/null | awk '{ print $2 }'" outputProperty="git.branch" />
	</target>

	<!--
		Copy all the files to build/ so they can be packaged up.
	-->
	<target name="copy-files" depends="clean,prepare">
		<echo msg="Creating build + dist directories." />
		<mkdir dir="${build.dir}" />
		<mkdir dir="${dist.dir}" />

		<echo msg="Copying files to build directory" />
		<copy todir="${build.dir}/${pear.package}/Cake">
			<fileset refid="libs" />
		</copy>
		<copy todir="${build.dir}/${pear.package}/bin">
			<fileset refid="cli" />
		</copy>
	</target>

	<!--
		Define the package.xml.  Using xml to make xml is fun!
	-->
	<target name="define-pear-package" depends="copy-files">
		<d51pearpkg2 baseinstalldir="/" dir="${build.dir}/${pear.package}">
			<name>CakePHP</name>
			<summary>CakePHP Rapid Development Framework</summary>
			<channel>pear.cakephp.org</channel>
			<description>CakePHP is an application development framework for PHP 5.2+</description>

			<lead user="mark_story" name="Mark Story" email="mark@mark-story.com" />
			<lead user="lorenzo" name="José Lorenzo Rodríguez" email="jose.zap@gmail.com" />
			<lead user="PhpNut" name="Larry Masters" email="phpnut@cakephp.org" />
			<developer user="ADmad" name="Adnan Sarela" email="admad.coder@gmail.com" />
			<developer user="AD7six" name="Andy Dawson" email="andydawson76@gmail.com" />
			<developer user="Ceeram" name="Marc Ypes" email="c33ram@gmail.com" />
			<developer user="jrbasso" name="Juan Basso" email="" />
			<developer user="Predominant" name="Graham Weldon" email="graham@grahamweldon.com" />
			<developer user="renan.saddam" name="Renan Gonçalves" email="renan.saddam@gmail.com" />
			<developer user="rchavik" name="Rachman Chavik" email="rchavik@xintesa.com" />

			<license>MIT License</license>
			<version release="${pear.version}" api="${pear.version}" />
			<stability release="${pear.stability}" api="${pear.stability}" />
			<notes>http://github.com/cakephp/cakephp/blob/master/README</notes>
			<dependencies>
				<php minimum_version="5.2.8" />
				<pear minimum_version="1.9.0" recommended_version="1.9.4" />
				<package name="PHPUnit" channel="pear.phpunit.de" minimum_version="3.5.0" type="optional" />
			</dependencies>
			<dirroles key="bin">script</dirroles>
			<dirroles key="Cake/Test">php</dirroles>
			<dirroles key="Cake/Console/Templates/skel">php</dirroles>
			<dirroles key="Cake/Console/Templates/default">php</dirroles>
			<dirroles key="Cake/View">php</dirroles>
			<release>
				<install as="cake" name="bin/cake" />
				<install as="cake.php" name="bin/cake.php" />
				<install as="cake.bat" name="bin/cake.bat" />
			</release>
			<exceptions key="Cake/VERSION.txt">php</exceptions>
			<exceptions key="Cake/LICENSE.txt">php</exceptions>
		</d51pearpkg2>
	</target>

	<!-- Generate the PEAR package from a directory and move the files to the dist folder -->
	<target name="generate-package" depends="define-pear-package">
		<exec command="pear package" dir="${build.dir}/${pear.package}" passthru="true"/>
		<echo msg="Moving ${pear.package}.tgz"/>
		<move file="${build.dir}/${pear.package}/${pear.package}.tgz" todir="${dist.dir}" />
	</target>

	<!--
		Bump the version number and commit that.
	-->
	<target name="next-version" depends="current-version">
		<echo msg="Incrementing version." />
		<propertyprompt propertyName="release_version" defaultValue="${version}" promptText="Enter version to be released."/>
		<echo msg="$file = file_get_contents('./lib/Cake/VERSION.txt'); $file = str_replace('${version}', '${release_version}', $file); file_put_contents('./lib/Cake/VERSION.txt', $file);" />
		<exec executable="php">
			<arg value="-r" />
			<arg value="$file = file_get_contents('./lib/Cake/VERSION.txt'); $file = str_replace('${version}', '${release_version}', $file); file_put_contents('./lib/Cake/VERSION.txt', $file);" />
		</exec>
		<echo msg="Version number updated." />
		<property name="version" value="${release_version}" override="true" />
	</target>

	<!--
		Create the release commit that updates the version number and pushes the commits.
	-->
	<target name="release-commit" depends="next-version,prepare">
		<echo msg="Creating new release commit" />
		<exec command="git add ./lib/Cake/VERSION.txt" logoutput="true" checkreturn="true" />
		<exec command="git commit -m 'Update version number to ${release_version}'" logoutput="true" checkreturn="true" />
		<exec command="git tag -s ${release_version} -m 'CakePHP ${release_version}'" logoutput="true" checkreturn="true" />

		<propertyprompt propertyName="shipit" defaultValue="n" promptText="Ship the new commit and tag?" />
		<condition property="noshipit" value="1">
			<equals arg1="n" arg2="${shipit}" casesensitive="false" />
		</condition>
		<fail if="noshipit" msg="You said not to ship it." />

		<echo msg="Pushing commit and tag." />
		<exec command="git push ${git.remote} ${git.branch}" logoutput="true" checkreturn="true" />
		<exec command="git push ${git.remote} ${release_version}" logoutput="true" checkreturn="true" />
		<echo msg="Push complete." />
	</target>

	<!--
		Upload to pirum pear channel.
	-->
	<target name="distribute" depends="prepare" description="Upload pear packages to pear.cakephp.org">
		<echo msg="Uploading tgz file to cakephp.org" />
		<exec command="scp ${dist.dir}/${pear.package}.tgz cakephp@cakephp.org:${pirum.dir}" dir="." checkreturn="true"  />

		<echo msg="Adding new release to pirum" />
		<exec command="ssh cakephp@cakephp.org pirum add ${pirum.dir} ${pirum.dir}/${pear.package}.tgz" checkreturn="true" />
	</target>

<<<<<<< HEAD
	<target name="subtree-split" description="Split the main repo into subtrees for the -app and -framework repos">
		<echo msg="Generating app-split subtree branch" />
		<exec command="git subtree split --prefix App/ --branch app-split" />

		<echo msg="Generating framework-split subtree branch" />
		<exec command="git subtree split --prefix lib/ --branch framework-split" />

		<echo msg="Pushing splits to remotes" />
		<exec command="git push ${git.subtree.app} app-split:master" />
		<exec command="git push ${git.subtree.framework} framework-split:master" />
=======
	<target name="codestyle" description="Check codestyle (human readable format)">
		<phpcodesniffer
			standard="CakePHP"
			allowedFileExtensions="php">
			<fileset refid="libs" />
		</phpcodesniffer>
	</target>

	<target name="reports-ci">
		<phpcodesniffer
			standard="CakePHP"
			allowedFileExtensions="php">
			<fileset refid="libs" />
			<formatter type="checkstyle" outfile="checkstyle.xml" />
		</phpcodesniffer>
		<phpcpd
			minLines="4"
			minTokens="50">
			<fileset refid="libs" />
			<formatter type="pmd" outfile="pmd-cpd.xml"/>
		</phpcpd>
		<phpdepend>
			<fileset refid="non-tests" />
			<logger type="jdepend-xml" outfile="jdepend.xml"/>
		</phpdepend>
		<phpmd rulesets="codesize,unusedcode,design">
			<fileset refid="non-tests" />
			<formatter type="xml" outfile="reports/pmd.html"/>
		</phpmd>
>>>>>>> 77244bea
	</target>

	<!--
		Top level easy to type targets
	-->
	<target name="build" depends="generate-package" description="Generate a pear package" />
	<target name="release" depends="release-commit,build,distribute" description="Release a new version of CakePHP" />
	<target name="code-reports" depends="reports-ci"
		description="Run the code reports, generating XML output for CI server use." />

</project><|MERGE_RESOLUTION|>--- conflicted
+++ resolved
@@ -208,18 +208,6 @@
 		<exec command="ssh cakephp@cakephp.org pirum add ${pirum.dir} ${pirum.dir}/${pear.package}.tgz" checkreturn="true" />
 	</target>
 
-<<<<<<< HEAD
-	<target name="subtree-split" description="Split the main repo into subtrees for the -app and -framework repos">
-		<echo msg="Generating app-split subtree branch" />
-		<exec command="git subtree split --prefix App/ --branch app-split" />
-
-		<echo msg="Generating framework-split subtree branch" />
-		<exec command="git subtree split --prefix lib/ --branch framework-split" />
-
-		<echo msg="Pushing splits to remotes" />
-		<exec command="git push ${git.subtree.app} app-split:master" />
-		<exec command="git push ${git.subtree.framework} framework-split:master" />
-=======
 	<target name="codestyle" description="Check codestyle (human readable format)">
 		<phpcodesniffer
 			standard="CakePHP"
@@ -249,7 +237,18 @@
 			<fileset refid="non-tests" />
 			<formatter type="xml" outfile="reports/pmd.html"/>
 		</phpmd>
->>>>>>> 77244bea
+	</target>
+
+	<target name="subtree-split" description="Split the main repo into subtrees for the -app and -framework repos">
+		<echo msg="Generating app-split subtree branch" />
+		<exec command="git subtree split --prefix App/ --branch app-split" />
+
+		<echo msg="Generating framework-split subtree branch" />
+		<exec command="git subtree split --prefix lib/ --branch framework-split" />
+
+		<echo msg="Pushing splits to remotes" />
+		<exec command="git push ${git.subtree.app} app-split:master" />
+		<exec command="git push ${git.subtree.framework} framework-split:master" />
 	</target>
 
 	<!--
